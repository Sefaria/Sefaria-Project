body {
  padding: 0;
  margin: 0;
  -webkit-text-size-adjust: 100%;
}
*::selection {
  background-color: #D2DCFF;
}
body.sepia {
  background-color: #FBFBFA;
}
body.dark {
  background-color: #333331;
}
body:not(.user-is-tabbing) *:focus {
  outline: none;
}
a, a:hover {
  color: inherit;
}
@font-face {
  /*Mixed Hebrew - English serif text*/
  font-family: 'HebrewInEnglish Serif Font';
  src: url('/static/fonts/Taamey-Frank/TaameyFrankCLM-Medium.ttf'), local(Georgia), local(serif);
  unicode-range: U+0590-05FF, U+25CC;
}
@font-face {
  /*Mixed Hebrew - English serif text*/
  font-family: 'HebrewInEnglish Serif Font';
  src: url('/static/fonts/Taamey-Frank/TaameyFrankCLM-Bold.ttf'), local(Georgia), local(serif);
  font-weight: bold;
  unicode-range: U+0590-05FF, U+25CC;
}
@font-face {
  /*Mixed Hebrew - English serif text*/
  font-family: 'HebrewInEnglish Serif Font';
  src: url('/static/fonts/Taamey-Frank/TaameyFrankCLM-MediumOblique.ttf'), local(Georgia), local(serif);
  font-style: italic;
  unicode-range: U+0590-05FF, U+25CC;
}
@font-face {
  /*Mixed Hebrew - English serif text*/
  font-family: 'HebrewInEnglish Serif Font';
  src: url('/static/fonts/Taamey-Frank/TaameyFrankCLM-BoldOblique.ttf'), local(Georgia), local(serif);
  font-weight: bold;
  font-style: italic;
  unicode-range: U+0590-05FF, U+25CC;
}
@font-face {
  /*Mixed English - Hebrew serif text*/
  font-family: 'EnglishInHebrew Serif Font';
  src: url("https://use.typekit.net/af/2011b6/00000000000000003b9b00c1/27/l?primer=7fa3915bdafdf03041871920a205bef951d72bf64dd4c4460fb992e3ecc3a862&fvd=n4&v=3");
  font-weight: normal;
  unicode-range: U+0041-007A;
}
@font-face {
  /*Mixed English - Hebrew serif text*/
  font-family: 'EnglishInHebrew Serif Font';
  src: url("https://use.typekit.net/af/af619f/00000000000000003b9b00c5/27/l?primer=7fa3915bdafdf03041871920a205bef951d72bf64dd4c4460fb992e3ecc3a862&fvd=n7&v=3");
  font-weight: bold;
  unicode-range: U+0041-007A;
}
@font-face {
  /*Mixed English - Hebrew serif text*/
  font-family: 'EnglishInHebrew Serif Font';
  src: url("https://use.typekit.net/af/5cace6/00000000000000003b9b00c2/27/l?primer=7fa3915bdafdf03041871920a205bef951d72bf64dd4c4460fb992e3ecc3a862&fvd=i4&v=3");
  font-style: italic;
  unicode-range: U+0041-007A;
}
@font-face {
  /*Mixed English - Hebrew serif text*/
  font-family: 'EnglishInHebrew Serif Font';
  src: url("https://use.typekit.net/af/6c275f/00000000000000003b9b00c6/27/l?primer=7fa3915bdafdf03041871920a205bef951d72bf64dd4c4460fb992e3ecc3a862&fvd=i7&v=3");
  font-style: italic;
  font-weight: bold;
  unicode-range: U+0041-007A;
}
@font-face {
  font-family: 'Noto Color Emoji';
  src: url('/static/fonts/NotoColorEmoji.ttf');
  unicode-range: U+1F1E6-1F1FF;
}
@font-face {
  font-family: 'Meltho';
  src: url('/static/fonts/SyrCOMBatnan.otf');
  unicode-range: U+0700-074F;
}
@font-face {
  font-family: 'Noto Sans Samaritan';
  unicode-range: U+0800-083F;
}
@font-face {
  /*Greek*/
  font-family: 'Cardo';
    src: url('/static/fonts/Cardo-Regular.ttf');
  unicode-range: U+0300-036F, U+0370-03FF, U+1D00-1D7F, U+1DBF, U+1F00-1FFF, U+2126, U+AB65, U+10140-1018F, U+101A0, U+1D200-1D24F;
}
:root {
  /* font stacks */
  --english-sans-serif-font-family: "Roboto", "Helvetica Neue", "Helvetica", sans-serif;
  --hebrew-sans-serif-font-family: "Heebo", "Roboto", sans-serif;

  --english-serif-font-family: "Cardo", "Meltho",  "HebrewInEnglish Serif Font", "adobe-garamond-pro", "Crimson Text", Georgia, "Times New Roman", serif, "Noto Sans Samaritan";
  --hebrew-serif-font-family: "Noto Color Emoji", "EnglishInHebrew Serif Font", "Cardo", "Taamey Frank", "adobe-garamond-pro", "Crimson Text", "Times New Roman", serif;

  --serif-h1-font-size: 48px;
  --serif-h2-font-size: 30px;
  --serif-h3-font-size: 24px;
  --serif-body-font-size: 18px;
  --serif-small-font-size: 14px;

  --sans-serif-h1-font-size: 40px;
  --sans-serif-h2-font-size: 30px;
  --sans-serif-h3-font-size: 22px;
  --sans-serif-body-font-size: 16px;
  --sans-serif-small-font-size: 14px;

  /* colors */
  --inline-link-blue: #4871bf;
  --sefaria-blue: #18345D;
  --highlight-blue: #DDEEFF;
  --highlight-blue-light: #F0F7FF;
  --beit-midrash-grey: #333333;
  --dark-grey: #666666;
  --medium-grey: #999999;
  --light-grey: #CCCCCC;
  --lighter-grey: #EDEDEC;
  --lightest-grey: #FBFBFA;
  --commentary-blue: #4B71B7;
  --essay-links-green: #3B5849;
  --tanakh-teal: #004E5F;
  --mishnah-blue: #5A99B7;
  --talmud-gold: #CCB479;
  --midrash-green: #5D956F;
  --halakhah-red: #802F3E;
  --kabbalah-purple: #594176;
  --liturgy-rose: #AB4E66;
  --philosophy-purple: #7F85A9;
  --taanitic-green: #00827F;
  --chasidut-green: #97B386;
  --mussar-purple: #7C416F;
  --responsa-red: #CB6158;
  --apocrypha-pink: #C6A7B4;
  --modern-works-blue: #B8D4D3;
  --grammar-green: #B2B272;
  --reference-orange: #D4896C;
  --miscelaneous-green: #3B5849;
  --selected-option: #000000;
  --select-blue: #0B71E7;
}
/* Font Family */
body, .sans-serif {
  --english-font: var(--english-sans-serif-font-family);
  --hebrew-font: var(--hebrew-sans-serif-font-family);
  --is-serif: initial; /* false */
}
.serif {
  --english-font: var(--english-serif-font-family);
  --hebrew-font: var(--hebrew-serif-font-family);
  --is-serif: ; /* true */
}
.sans-serif-in-hebrew {
  --english-font: var(--english-serif-font-family);
  --hebrew-font: var(--hebrew-sans-serif-font-family);
}
body, .en, .int-en {
  --is-hebrew: initial; /* false */
}
.he, .int-he {
  unicode-bidi: plaintext;
  --is-hebrew: ; /* true */
}

* {
  --hebrew-font-conditional: var(--is-hebrew) var(--hebrew-font);
  font-family: var(--hebrew-font-conditional, var(--english-font));
}

.he {
  font-size: 122%;
}
.int-he {
  direction: rtl;
}
.int-he.enInHe {
  direction: ltr;
}
.enInHe {
  unicode-bidi: isolate;
}
.int-en.heInEn {
  direction: rtl;
}
.btn, .btn-sm, .btn-xs {
  display: inline-block;
  color: white;
  display: flex;
  justify-content: center;
  align-content: center;
  flex-direction: column;
  margin: 10px 20px;
  background-color: var(--sefaria-blue);
  box-shadow: 0 1px 3px rgba(0,0,0,0.2);
  border-radius: 7px;
  cursor: pointer;
  font-size: 16px;
  box-sizing: border-box;
  line-height: 19px;
  text-align: center;
  --english-font: var(--english-sans-serif-font-family);
  --hebrew-font: var(--hebrew-sans-serif-font-family);
}
.btn.white, .btn-sm.white, .btn-xs.white {
  background-color: white;
  color: #333;
}
.btn {
  width: 300px;
  height: 50px;
}
.btn-sm {
  width: 150px;
  height: 40px;
}
.btn-xs {
  width: 75px;
  height: 30px;
}
/*
Legacy Style Guide Font Hierarchy -- the below should be refactored away in favor of the above
*/
.featureTitle .int-en {
  font-family: "adobe-garamond-pro", "Crimson Text", Georgia, serif;
  font-size: 50px;
  font-weight: normal;
  color: #000;
}
.pageTitle .int-en,
.pageTitle .int-he.enInHe {
  font-family: "adobe-garamond-pro", "Crimson Text", Georgia, serif;
  font-size: 30px;
  font-weight: normal;
  color: #000;
}
.readerPanel.hebrew .he .enInHe {
  font-size: 83%;
}
.readerPanel span.mediumGrey {
  color: var(--medium-grey);
}
.chapterText .int-en {
  font-family: "adobe-garamond-pro", "Crimson Text", Georgia, serif;
  font-size: 18px;
  font-weight: normal;
  text-transform: uppercase;
  letter-spacing: 0.05em;
  color: #333;
}
.chapterText.lowercase .int-en {
  text-transform: none;
}
.sectionTitleText .int-en {
  font-family: "Roboto", "Helvetica Neue", "Helvetica", sans-serif;
  font-size: 16px;
  font-weight: normal;
  color: #666;
  text-transform: uppercase;
  letter-spacing: 0.1em;
}
.smallText .int-en,
.smallText .int-he.enInHe {
  font-family: "Roboto", "Helvetica Neue", "Helvetica", sans-serif;
  font-size: 14px;
  font-weight: normal;
  color: #999;
}
.systemText .int-en,
.systemText .int-he.enInHe {
  --english-font: var(--english-sans-serif-font-family);
  --hebrew-font: var(--hebrew-sans-serif-font-family);
  /* font-family: "Roboto", "Helvetica Neue", "Helvetica", sans-serif; */
  font-size: 16px;
  font-weight: normal;
  color: #000;
}
.contentText .int-en,
.contentText .en,
.contentText.en {
  font-family: "adobe-garamond-pro", "Crimson Text", Georgia, serif;
  font-size: 18px;
  font-weight: normal;
  color: #000;
}
.featureTitle .int-he {
  font-family: "Heebo", sans-serif;
  font-size: 40px;
  font-weight: normal;
  color: #000;
}
.pageTitle .int-he,
.pageTitle .int-en.heInEn {
  font-family: "Heebo", sans-serif;
  font-size: 30px;
  font-weight: normal;
  color: #000;
}
.chapterText .int-he {
  font-family: "Taamey Frank", "Times New Roman", serif;
  font-size: 22px;
  font-weight: normal;
  text-transform: uppercase;
  letter-spacing: 0.05em;
  color: #333;
}
.sectionTitleText .int-he {
  font-family: "Heebo", sans-serif;
  font-size: 16px;
  font-weight: normal;
  color: #666;
  text-transform: uppercase;
  letter-spacing: 0.1em;
}
.smallText .int-he,
.smallText .int-en.heInEn {
  font-family: "Heebo", sans-serif;
  font-size: 14px;
  font-weight: normal;
  color: #999;
}
.systemText .int-he,
.systemText .int-en.heInEn {
  font-family: "Heebo", sans-serif;
  font-size: 16px;
  font-weight: normal;
  color: #000;
}
.contentText .int-he,
.contentText .he,
.contentText.he {
  font-family: "Taamey Frank", "Times New Roman", serif;
  font-size: 18px;
  font-weight: normal;
  color: #000;
}
.italics {
  font-style: italic;
}
/* end Legacy Style Guide */
#s2 {
  position: fixed;
  top: 0;
  width: 100%;
  height: 100%;
  z-index: 1000;
}

#s2.headerOnly {
  z-index: 1000;
  height: 60px;
}
#readerAppWrap {
  display: flex;
  flex-direction: column;
  width: 100%;
  height: 100%;
}
body:not(.inApp).nochrome #s2 .headerNavSection a:not(.home),
body:not(.inApp).nochrome #s2 .headerLinksSection,
body:not(.inApp).nochrome #footerContainer {
  display: none;
}
#bannerMessage {
  color: white;
  background-color: #4871bf;
  height: 120px;
  box-sizing: border-box;
  padding: 0 36px;
  display: flex;
  transition: .5s;
}
#bannerMessage.hidden {
  height: 0;
}
body.hasBannerMessage {
  transition: padding-top .3s;
  padding-top: 120px;
}
body.hasBannerMessage #s2.headerOnly {
  height: 180px;
}
.interface-hebrew #bannerMessage {
  direction: rtl;
}
#bannerMessageClose {
  position: absolute;
  top: -3px;
  right: 7px;
  color: white;
  opacity: 0.5;
  font-size: 26px;
  cursor: pointer;
}
.interface-hebrew #bannerMessageClose {
  right: auto;
  left: 7px;
}
#bannerMessageContent {
  display: flex;
  flex: 1;
  align-items: center;
  justify-content: space-between;
  color: white;
  max-width: 880px;
  margin: 0 auto;
}
#bannerTextBox {
  flex: 1;
}
#bannerTextBox a {
  color: white;
}
#bannerButtonBox {
  margin-left: 50px;
}
.interface-hebrew #bannerButtonBox {
  margin: 0 50px 0 0;
}
#bannerMessage .mobileOnly {
  display: none;
}
@media (max-width: 540px) {
  #bannerButtonBox,
  .interface-hebrew #bannerButtonBox {
    margin:0;
    margin-inline-start: 10px;
    max-width: 170px;
  }
  #bannerMessage .mobileOnly {
    display: block;
  }
  #bannerMessage {
    padding: 0 10px;
  }
}
@media (max-width: 450px) {
  #bannerMessage {
    font-size: 13px;
  }
}
.noOverflowX {
  overflow-x: hidden;
}
.readerApp {
  display: flex;
  flex: 1;
  position: relative;
}
.noselect {
  user-select: none;
}
input.noselect {
  -webkit-user-select: auto; /* Safari/Opera -- required for Safari to allow inputs to be accessible. See http://caniuse.com/#feat=user-select-none "Known Issues" for details  TODO Check back to see if bug is fixed in future version */
}
.interface-hebrew {
  direction: rtl;
}
.interface-hebrew .int-en,
.interface-english .int-he {
  display: none;
}
.interface-hebrew #panelWrapBox {
  direction: rtl;
}
.interface-english #panelWrapBox,
.readerApp.interface-english .readerPanel {
  direction: ltr;
}
#panelWrapBox {
  position: absolute;
  height: calc(100% - 60px);
  box-sizing: border-box;
}
.multiPanel #panelWrapBox {
  top: 60px;
}
#panelWrapBox.wrapBoxScroll {
  overflow-x: scroll;
  overflow-y: hidden;
}
.singlePanel #panelWrapBox {
  padding-top: 0;
  height: 100%;
  top: 0;
}
.headerInner {
  position: absolute;
  top: 0;
  left: 0;
  width: 100%;
  height: 60px;
  background: white;
  z-index: 1001;
  box-sizing: border-box;
  padding: 0 30px;
  display: flex;
  justify-content: space-between;
  align-items: center;
}
.headerOnly .headerInner, .headerInner.boxShadow {
  box-shadow: 0 1px 3px rgba(0,0,0,0.2);
}
.interface-hebrew .header {
  direction: rtl;
}
.headerInner .headerNavSection {
  display: flex;
  justify-content: flex-start;
}
.headerInner .headerNavSection a {
  font-size: 16px;
  color: #666;
  margin-inline-end: 30px;
  font-weight: 500;
  line-height: 26px;
  vertical-align: middle;
}
.headerInner .headerLinksSection {
  display: flex;
  justify-content: flex-end;
  min-width: 40%;
  align-items: center;
}
.header .header-nav {
  margin-top: 1px;
}
.header .header-links {
  margin-top: 1px;
}
.header .textLink,
.header .home,
.header .menuButton,
.header .my-profile,
.header .notifications,
.header .readerNavMenuSearchButton {
  cursor: pointer;
}
.header .textLink,
.header .menuButton,
.header .my-profile,
.header .readerNavMenuSearchButton {
  display: inline-block;
  color: #999;
  border: none;
  background: transparent;
  padding: 0;
}
.header .my-profile,
.header .notifications {
  display: inline-block;
  vertical-align: middle;
}
.header .textLink,
.header .menuButton,
.header .my-profile {
  font-size: 24px;
  line-height: 24px;
  margin-top: 2px;
}
.header .searchBox {
  overflow: hidden;
  display: flex;
  align-items: center;
  padding: 0;
  text-align: inherit;
  background: #EDEDEC;
  border-radius: 250px;
  width: 140px;
  height: 30px;
}
.header .searchBox.searchFocused {
  width: 280px;
}
.header .searchBox input {
  background-color: transparent; /*for firefox */
  padding: 0;
  flex: 1;
  height: 100%;
  margin-bottom: 1px;
  font-size: var(--serif-body-font-size);
}
.header .searchBox input::placeholder {
  font-style: normal;
}
.header .search {
  outline: none;
  border: none;
  box-shadow: none;
  color: black;
  font-size:  18px;
  margin: 0;
  width: 100px;
}
.header .searchFocused .search {
  width: 200px;
}
.header .search.hebrewSearch {
  font-size: 18px;
}
.mobileNavMenu {
  position: fixed;
  height: calc(100vh - 60px);
  box-sizing: border-box;
  top: 60px;
  width: 100%;
  background-color: white;
  left: 0;
  z-index: 1000;
  overflow-y: scroll;
}
div:has(#bannerMessage) + .readerApp.singlePanel .mobileNavMenu {
  position: fixed; /*This takes the 60px of the header plus 120px of the banner into account */
  height: calc(100vh - 180px);
  top: 180px;
}
@supports not selector(:has(a, b)) {
  /* Fallback for when :has() is unsupported */
  .mobileNavMenu {
    position: absolute;
  }
}

.mobileNavMenu.closed {
  display: none;
}
.mobileNavMenu .searchLine {
  padding: 15px 10px;
  border-bottom: 1px solid #EDEDEC;
}
.header .mobileNavMenu .searchBox,
.header .mobileNavMenu .searchBox.searchFocused
.header .mobileNavMenu .searchBox .search,
.header .mobileNavMenu .searchBox.searchFocused .search {
  width: 100%;
}
.header.mobile .ui-autocomplete {
  width: 100% !important;
}
.mobileNavMenu a,
.mobileInterfaceLanguageToggle {
  display: block;
  color: #666;
  font-size: 16px;
  padding: 15px;
}
.mobileNavMenu hr {
  border: none;
  border-bottom: 1px solid #EDEDEC;
}
.mobileNavMenu a > img,
.mobileInterfaceLanguageToggle img {
  margin-inline-end: 15px;
  width: 16px;
  height: 16px;
  position: relative;
  top: 3px;
}
.mobileNavMenu a > img.blackIcon {
  opacity: 0.4;
}
.mobileNavMenu a.blue {
  background-color: #18345D;
  color: white;
  border-bottom: unset;
}
.mobileNavMenu a.blue img {
  filter: invert(1);
  opacity: 1;
}
.mobileNavMenu .mobileAccountLinks {
  background-color: #FBFBFA;
  border-top: 1px solid #CCC;
  border-bottom: 1px solid #CCC;
}
.mobileNavMenu .mobileAccountLinks img {
  opacity: 1;
}
.mobileNavMenu .mobileAccountLinks .login {
  padding: 15px;
}
.mobileNavMenu .signupLink::after {
  content: "•";
  padding: 0px 4px;
}
.interface-english .mobileNavMenu .signupLink {
  padding-right: 0px !important;
}
.interface-english .mobileNavMenu .loginLink {
  padding-left: 0px !important;
}
.interface-hebrew .mobileNavMenu .signupLink {
  padding-left: 0px !important;
}
.interface-hebrew .mobileNavMenu .loginLink {
  padding-right: 0px !important;
}
.mobileNavMenu .profile-pic {
  display: inline-block;
  margin-inline-end: 11px;
  position: relative;
  top: 4px;
}
.mobileNavMenu .mobileAccountLinks .accountLinks {
  display: block;
}
.header .mobileInterfaceLanguageToggle .int-en,
.header .mobileInterfaceLanguageToggle .int-he {
  display: inline;
}
.mobileInterfaceLanguageToggle a {
  display: inline;
  padding: 0;
  border: none;
}
.mobileInterfaceLanguageToggle .separator {
  margin: 0 7px;
  font-size: 13px;
}
.mobileInterfaceLanguageToggle .inactive {
  color: #999;
}
.mobileNavMenu .logout {
  color: #999;
}
.ui-autocomplete .ui-menu-item.search-override {
  border-bottom: solid 1px #ccc;
  padding-top: 12px;
}
.ui-autocomplete .ui-menu-item.hebrew-result a {
  direction: rtl;
}
.ui-autocomplete .ui-menu-item.english-result a {
  direction: ltr;
}
.header .home {
  margin-top: 2px;
}
.header .home img {
  vertical-align: middle;
  height: 25px;
  margin-top: -7px;
  width: 92px;
}
.interface-hebrew .header .home img {
  width: 77px;
}
.header .accountLinks {
  display: flex;
  align-items: center;
  font-size: 16px;
  margin-top: 2px;
  color: #666;
}
.header .accountLinks > * {
  margin-inline-start: 17px;
  position: relative;
}
.header .accountLinks.anon a {
  margin: 0;
}
.header .accountLinks.anon a:nth-last-child(2){
  background: #FFFFFF;
  border: 1px solid #EDEDEC;
  box-sizing: border-box;
  border-radius: 6px;
}
.accountLinks .help {
  margin-inline-start: 23px;
  margin-top: 3px;
}
.loggedIn .help {
  margin-inline-start: 17px;
}
.loggedIn .help img {
  height: 24px;
  margin-bottom: 3px;
}
.accountLinks.anon .help {
  margin-top: 6px;
}
.header .interfaceLinks {
  display: block;
  align-items: center;
  margin-top: 2px;
  color: #666;
  cursor: pointer;
  position: relative;
  -webkit-margin-start: 20px;
  -moz-margin-start: 20px;
  margin-inline-start: 10px;
}
.header .interfaceLinks img {
  height: 18px;
  width: 18px;
  vertical-align: middle;
  margin-inline-end: 2px;
}
.header .interfaceLinks a.interfaceLinks-button::after {
  display: inline-block;
  background: no-repeat url("/static/icons/chevron-down.svg");
  height: 10px;
  width: 12px;
  vertical-align: middle;
  content: "";
  transform: scale(0.75);
}
.header .interfaceLinks .interfaceLinks-menu {
  top: 35px;
  position: absolute;
  z-index: 1;
  width: 150px;
  background: #FBFBFA;
  box-shadow: 0px 1px 3px rgba(0, 0, 0, 0.25);
  border-radius: 6px;
  display:none;
  overflow:hidden;
}
.header .interfaceLinks .interfaceLinks-menu.profile-menu {
  top: 10px;
  display: block;
}
.header .interfaceLinks .interfaceLinks-menu .interfaceLinks-header.profile-menu {
  padding: 10px 17px 10px 17px;
  font-weight: 700;
  color: #000000;
  height: 23px;
}
.header .interfaceLinks .interfaceLinks-menu.profile-menu .profile-menu-middle {
  margin-top: 5px;
  margin-bottom: 5px;
}
.interface-english .header .interfaceLinks .interfaceLinks-menu {
  right: 0px;
  min-width: 150px;
  width: max-content;
}
.interface-hebrew .header .interfaceLinks .interfaceLinks-menu {
  left: 0px;
  min-width: 150px;
  width: max-content;
}
.header .interfaceLinks .interfaceLinks-menu .interfaceLinks-header {
  font-style: normal;
  font-weight: normal;
  font-size: 14px;
  line-height: 18px;
  color: #999999;
  padding: 12px;
  border-bottom: 1px solid #CCCCCC;
}
.header .interfaceLinks .interfaceLinks-menu .interfaceLinks-header:not(:first-child) {
  border-top: 1px solid #CCC;
}
.interface-english .header .interfaceLinks .interfaceLinks-menu .interfaceLinks-header {
  font-family: "Roboto", "Helvetica Neue", Helvetica, sans-serif;
}
.interface-hebrew .header .interfaceLinks .interfaceLinks-menu .interfaceLinks-header {
  font-family: "Heebo", sans-serif;
}

.interfaceLinks-options {
  display: flex;
  flex-direction: column;
  padding: 4px;
  max-width: 220px;
}
.header .interfaceLinks .interfaceLinks-option {
  display: flex;
  text-decoration: none;
  font-style: normal;
  font-weight: normal;
  font-size: 16px;
  line-height: 23px;
  color: #666666;
  padding: 5px;
  direction: ltr;
}
.header .interfaceLinks .interfaceLinks-option:hover {
  background-color: var(--lighter-grey);
}
.header .interfaceLinks .interfaceLinks-menu.open {
  display: block;
}
.interface-hebrew .header .interfaceLinks .interfaceLinks-option.int-bi {
  direction: rtl;
}
.interface-english .header .interfaceLinks .interfaceLinks-option.int-bi {
  direction: ltr;
}
.header .interfaceLinks .interfaceLinks-row {
  align-items: center;
  display: flex;
  text-decoration: none;
  font-style: normal;
  font-weight: 400;
  line-height: 18px;
  text-align: right;
  color: #000000;
  font-family: "Roboto", "Heebo", "Helvetica Neue", Ariel, sans-serif;
  padding: 5px 17px 5px 17px;
  font-size: 14px;
  text-decoration-color: #666666;
  height: 23px;
}
.header .interfaceLinks .interfaceLinks-row:hover {
  background-color: var(--lighter-grey);
}
div.interfaceLinks-row a:hover {
  text-decoration: none;
}
.header .interfaceLinks .interfaceLinks-row.languages {
  display: flex;
}
div.interfaceLinks-row a.active {
  color: #000000;
  display: flex;
  order: -1;
}
div.interfaceLinks-row a.active::after {
  content: "•";
  padding: 0 4px;
}
div.interfaceLinks-row a {
  color: #666666;
  display: flex;
}
.header .interfaceLinks .interfaceLinks-row.bottom {
  font-size: 14px;
  text-decoration-color: #000000;
}
.header .interfaceLinks .interfaceLinks-menu.profile-menu .interfaceLinks-hr {
  border-top:  1px solid #CCCCCC;
  margin-top: 0px;
  margin-bottom: 0px;
}
.header .interfaceLinks .interfaceLinks-row.logout {
  font-size: 14px;
  color: #666666;
  padding-top: 5px;
  margin-top: 5px;
  margin-bottom: 5px;
}
.header .profile-menu-he {
  color: #666666;
}
.header .interfaceLinks .interfaceLinks-option::before {
  content: "";
  font-family: FontAwesome;
  color: #999;
  font-weight: normal;
  font-size: 13px;
  font-style: normal;
  padding: 0 15px;
}
.header .interfaceLinks .interfaceLinks-option.active {
  order: -1;
}
.header .interfaceLinks .interfaceLinks-option.active::before {
  content: "\f00c";
  padding: 0 8px;
}
@media screen and (max-width: 910px) {
  .header .headerInner {
    padding: 0 15px;
  }
  .header .accountLinks .login {
    padding: 5px 5px;
  }
  .header .accountLinks {
    margin-inline-start: 5px;
  }
}
@media screen and (max-width: 780px) {
  .header .donate {
    display: none;
  }
}
@media screen and (max-width: 700px) {
  .multiPanel .header .home {
    display: none;
  }
}
@media screen and (max-width: 580px) {
  .header .interfaceLinks,
  .header .dropdownLinks,
  .accountLinks .help,
  .header .notifications {
    display: none;
  }
}
.header .notifications.unread::after {
  content:"";
  background-color: #CB6158;
  width: 8px;
  height: 8px;
  border-radius: 4px;
  display: block;
  top: 3px;
  right: 1px;
  position: absolute;
}
.header .login {
  color: #666;
  display: inline-block;
  line-height: 1;
  padding: 8px 15px;
}
.header .headerInner.mobile {
  padding: 0 15px;
}
.header .headerInner.mobile {
  display: flex;
}
.header .headerInner.mobile div {
  flex: 1;
}
.mobileHeaderCenter {
  text-align: center;
}
.header .headerInner.mobile .mobileHeaderLanguageToggle {
  text-align: end;
}
.mobileHeaderLanguageToggle.hebrew .en,
.mobileHeaderLanguageToggle.english .he {
  display: none;
}
.overlay {
  width: 100%;
  height: 100%;
  background-color: black;
  opacity: 0.3;
  position: fixed;
  z-index: 1001;
}
.sefariaModalBox {
  transition: none;
}
#interruptingMessageBox {
  display: flex;
  justify-content: center;
  align-items: center;
  position: fixed;
  width: 100%;
  height: 100%;
  left: 0;
  right: 0;
  top: 0;
  z-index: 1001;
  opacity: 1;
  transition: opacity .3s ease-in;
}
#interruptingMessageBox.hidden {
  opacity: 0;
}
#interruptingMessageOverlay, .whiteOverlay {
  width: 100%;
  height: 100%;
  background-color: white;
  opacity: 0.7;
  position: absolute;
}
#interruptingMessage {
  max-width: 90%;
  max-height: 90%;
  box-sizing: border-box;
  position: absolute;
  padding: 18px 15px;
  z-index: 1001;
  border: 1px solid #E6E6E6;
  background-color: #FBFBFA;
  text-align: center;
  color: #666;
}
#interruptingMessage.sefariaModalContentBox {
  background-color: #18345D;
  color: white;
  padding: 50px 70px;
  border-color: transparent;
  border-radius: 5px;
}
@media (max-width: 450px) {
  #interruptingMessage.sefariaModalContentBox {
    max-width: 100%;
    max-height: 100%;
    width: 100%;
    height: 100%;
    border-radius: 0;
  }
}
#interruptingMessage.beitMidrashModalContentBox {
  height: 230px;
  width: 450px;
  text-align: start;
  background-color: var(--beit-midrash-grey);
  color: var(--light-grey);
  padding: 15px;
  border-color: transparent;
  border-radius: 5px;
}
@media (max-width: 450px) {
  #interruptingMessage.beitMidrashModalContentBox {
    max-width: 100%;
    max-height: 100%;
    width: 100%;
    height: 100%;
    border-radius: 0;
  }
}

#interruptingMessage.beitMidrashModalContentBox .buttonContainer {
  display: flex;
  flex-direction: row;
  width: calc(100% + 20px);
  margin: 0 -10px;
}

#interruptingMessage.beitMidrashModalContentBox button {
  margin: 10px;
}

#interruptingMessage.beitMidrashModalContentBox button.red {
  background-color: var(--responsa-red);
  color: white;
}

#interruptingMessage.beitMidrashModalContentBox .sefariaModalContent h2 {
  margin-top: 0px;
  --english-font: var(--english-sans-serif-font-family);
  --hebrew-font: var(--hebrew-sans-serif-font-family);
}

#interruptingMessage.beitMidrashModalContentBox button.light-grey {
  background-color: var(--lighter-grey);
  color: var(--dark-grey);
}

#interruptingMessage.beitMidrashModalContentBox button.dark-grey {
  background-color: var(--beit-midrash-grey);
  color: var(--light-grey);
  border: 1px var(--light-grey) solid;
}

.beitMidrashModalInnerContent {
  margin-bottom: 10px;
}

.sefariaModalContent {
  display: flex;
  flex-direction: column;
  align-items: flex-start;
  justify-content: space-between;
  height: 100%;
  font-size: 16px;
  line-height: 1.5;
}
.interface-hebrew .sefariaModalContent {
  direction: rtl;
}
.sefariaModalContent a {
  color: white;
}
.sefariaModalContent h2 {
  font-weight: normal;
  font-size: 30px;
  margin-bottom: 0px;
}
.sefariaModalInnerContent {
  display: flex;
  flex-direction: column;
  align-items: flex-start;
  margin-bottom: 40px;
}
.sefariaModalInnerContent div, .sefariaModalInnerContent h3{
  display: flex;
  align-items: center;
  text-align: start;
  padding: 10px 0;
}
.sefariaModalContent h3{
  align-items: center;
  text-align: start;
  padding: 10px 0;
  font-size: 18px;
  line-height: 1.5;
  font-weight: normal;
  margin-bottom: 10px;
  margin-top: 5px;
}
.sefariaModalBottomContent {
  font-size: 16px;
  color: #999;
}
.sefariaModalContent .button {
  width: 100%;
}
.sefariaModalInnerContent img {
  width: 16px;
  height: 16px;
  padding-right: 10px;
}
.readerApp.interface-hebrew .sefariaModalInnerContent img {
  padding-right: 0;
  padding-left: 10px;
}
#interruptingMessageContentBox {
  position: relative;
  border: 1px solid #CCC;
  background-color: white;
}
#interruptingMessageContentBox.hasColorLine{
  border-top: none;
}
.colorLine {
  width: 100%;
  height: 4px;
  z-index: 101;
  background: linear-gradient(90deg, var(--tanakh-teal) 0% 10%, var(--mishnah-blue) 10% 20%, var(--talmud-gold) 20% 30%, var(--midrash-green) 30% 40%, var(--halakhah-red) 40% 50%, var(--kabbalah-purple) 50% 60%, var(--liturgy-rose) 60% 70%, var(--philosophy-purple) 70% 80%, var(--taanitic-green) 80% 90%, var(--chasidut-green) 90% 100%)
}
#interruptingMessageClose.sefariaModalClose {
  color: white;
}
#interruptingMessageClose {
  position: absolute;
  top: 2px;
  right: 12px;
  color: #AAA;
  font-size: 32px;
  cursor: pointer;
}
#interruptingMessageContent {
  padding: 32px 32px 16px 32px;
}
#interruptingMessage h1 {
  font-style: italic;
  font-size: 28px;
  font-weight: normal;
  letter-spacing: 1px;
  text-align: center;
  margin: 0 0 30px;
  color: #333;
}
.interface-hebrew #interruptingMessage h1 {
  font-style: normal;
}

/* Styles used from previously existing modals */

.line-break {
  white-space: pre-wrap;
}

#defaultModal {
    width: 410px;
    max-height: 100%;
    max-width: 100%;
}

.interface-english #defaultModal {
    text-align: left;
}

.interface-hebrew #defaultModal {
    text-align: right;
    direction: rtl;
}

#defaultModalBody {
    color: #555555;
    margin-top: 0;
}

#defaultModalBody .reactMarkdown {
  font-family: "adobe-garamond-pro", Georgia, serif;
}

#defaultModal #defaultModalBody .sub {
    color: var(--medium-grey);
    font-size: 12px;
    font-family: "Roboto", "Helvetica Neue", Helvetica, sans-serif;
}

#defaultModal .button {
    margin-bottom: 20px;
}

#defaultModal img {
    max-width: 100%;
}

#defaultModal .buttons {
    text-align: right;
}

.leader {
    font-weight: bold;
}

.center {
    text-align: center;
}

#email-input-wrapper {
    display: flex;
    align-items: flex-start;
    flex-direction: column;
}

.newsletterInput#email-input {
    width: 300px;
    padding: 10px;
    margin-bottom: 20px;
    border-radius: 7px;
    border: 1px solid #EEEEEE;
    color: var(--beit-midrash-grey);
}

.header .my-profile img {
  height: 24px;
  width: 24px;
  border-radius: 50%;
  display: block;
}
.header .readerNavMenuMenuButton {
  margin: 0 8px 0 6px;
  font-size: 17px;
}
.readerNavMenuSearchButton {
  position: relative;
  margin: 0 9px 0 7px;
  top: -2px;
}
.header .readerNavMenuSearchButton {
  top: 2px;
}
.readerNavTop .readerNavMenuSearchButton {
  top: 0;
}
.readerNavMenuSearchButton img {
  height: 18px;
  width: 18px;
  opacity: 0.4;
}
.sidebarSearch .readerNavMenuSearchButton img {
  margin-top: 12px;
}
.header .headerNavContent {
  position: absolute;
  height: 100%;
  width: 100%;
  box-sizing: border-box;
  top: 0;
  padding-top: 60px;
  z-index: 1000;
}
.ui-autocomplete {
  position: absolute;
  background: white;
  list-style-type: none;
  padding: 6px 0;
  box-shadow: 0 1px 3px rgba(0,0,0,.2);
  border-bottom-left-radius: 6px;
  border-bottom-right-radius: 6px;
  z-index: 1000000 !important;
  --english-font: var(--english-serif-font-family);
  --hebrew-font: var(--hebrew-serif-font-family);
}
.header > .ui-autocomplete {
  z-index: 1000 !important;
}
.ui-autocomplete .ui-menu-item {
  display: flex;
  padding: 6px 12px;
}
.ui-autocomplete .ui-menu-last-item {
  border-top:  1px solid var(--lighter-grey);
  display: flex;
  padding: 6px 12px;
}
.interface-hebrew .ui-autocomplete .ui-menu-item {
  direction: rtl;
  text-align: right;
}
.ui-autocomplete .ui-menu-item img {
  display: inline-block;
  opacity: .4;
  height: 18px;
  width: 18px;
}
.ui-autocomplete .ui-menu-item img.ac-img-User {
  opacity: 1;
}
.ui-autocomplete .ui-menu-item a {
  display: inline-block;
  line-height: 21px;
  font-size: 19px;
  color: #000;
  cursor: pointer;
  margin: 0 10px;
  vertical-align: top;
}
.ui-autocomplete .ui-menu-item.ui-state-focus {
  background: #EDEDEC;
}
.ui-helper-hidden-accessible {
  display: none;
}
.interface-hebrew .ui-autocomplete .ui-menu-item a {
  direction: rtl;
  text-align: right;
}
#globalWarningMessage {
  position: fixed;
  width: 100%;
  z-index: 1000;
  text-align: center;
  bottom: 0;
  color: white;
  background-color: #EFB4B6;
  padding: 14px 20px;
  box-sizing: border-box;
}
#globalWarningMessage .close {
 float: right;
 cursor: pointer;
 font-size: 20px;
}
.multiPanel .readerPanelBox {
  box-sizing: border-box;
}
.readerPanelBox {
  position: absolute;
  height: 100%;
  width: 100%;
  direction: ltr; /* Even in Hebrew Interface we want scroll bars on the right */
}
.readerPanelBox + .readerPanelBox {
  border-left: 1px solid #eee;
}
.readerPanelBox.sidebar {
  border-left: none;
}
.readerPanel {
  position: relative;
  width: 100%;
  height: 100%;
  overflow: hidden;
  background-color: inherit;
}
.readerContent {
  width: 100%;
  height: calc(100% - 60px);
  background-color: inherit;
}
.dark .readerContent {
  color: white;
}
.readerContent .readerError {
  padding: 100px 150px;
}
.readerContent .readerError .readerErrorText {
  padding-top: 20px;
  font-size: .8em;
}
.textColumn {
  width: 100%;
  height: 100%;
  overflow-y: scroll;
  overflow-x: hidden;
  -webkit-overflow-scrolling: touch;
  position: relative;
  box-sizing: border-box;
  background-color: inherit;
}
.textColumn .loadingMessage.base,
.sheetsInPanel .loadingMessage {
  margin: 30px 0;
  color: #999;
  font-size: 16px;
  font-style: normal;
  text-align: center;
  padding: 0 6px 4px;
}
.textColumn .loadingMessage.base.prev {
  margin: 70px 0 0 0;
}
.textColumn .loadingMessage.base.next {
  margin: 30px 0 70px;
  height: calc(100% - 128px);  /* The 128px here appears to be the minimum needed to keep a line on the screen when scrolling passes loaded content) */
}
.textColumn .textRange.loading + .textRange.loading {
  display: none;
}
.int-he .int-he {
  font-size: inherit;
}
.readerPanel .content {
  direction: ltr; /* Even in Hebrew Interface, we want scroll bars on the right */
}
.readerPanel .he {
  direction: rtl;
  text-align: right;
  unicode-bidi: initial;
}

.interface-hebrew .readerPanel .en {
  direction: ltr;
}
.interface-hebrew .readerPanel.bilingual .en {
  direction: ltr;
}
.interface-hebrew .readerPanel .contentInner,
.interface-hebrew .readerPanel .columnLayout,
.interface-hebrew .readerControls,
.interface-hebrew .readerPanel .textRange,
.interface-hebrew .readerPanel .readerNavMenu .gridBox,
.interface-hebrew .readerPanel.bilingual .readerNavMenu .gridBox,
.readerPanel.hebrew .readerNavSection,
.readerPanel.hebrew .readerNavMenu .gridBox {
  direction: rtl;
}
.interface-english .readerPanel.hebrew .readerNavMenu .readerTocResources .gridBox {
  direction: ltr;
}
.interface-english .readerPanel .readerNavMenu,
.readerPanel.english .readerNavSection,
.readerPanel.english .readerNavMenu .gridBox{
  direction: ltr;
}
.readerPanel.bilingual .readerNavSection,
.readerPanel.bilingual .readerNavMenu .gridBox {
  direction: ltr;
}
.readerPanel.english .he {
  display: none;
}
.readerPanel.english .he.heOnly{
  display: inline;
  text-align: right;
}
.readerPanel.english .en {
  display: inline;
}
.readerPanel.hebrew .he {
  display: inline;
  text-align: right;
}
.readerPanel.hebrew .en {
  display: none;
}
.readerPanel.english .heOnly .he,
.readerPanel.bilingual .heOnly .he {
  display: inline;
}
.languageToggle {
  display: inline;
  line-height: 32px;
}
.languageToggle img {
  opacity: 0.4;
  height: 18px;
  width: 18px;
}
.bilingual .languageToggle .he {
  display: none;
}
.loadingMessage {
  font-size: 14px;
  font-style: italic;
}
.bilingual .loadingMessage .he {
  display: none;
}
.readerPanel.light {
  background-color: white;
}
.readerPanel.sepia {
  background-color: #f7f7f7;
}
.readerPanel.dark {
  background-color: #333331;
}
.readerNavMenu,
.homeFeedWrapper {
  position: absolute;
  display: flex;
  flex-direction: column;
  top: 0;
  left: 0;
  width: 100%;
  height: 100%;
  box-sizing: border-box;
}
.readerNavMenu .content,
.homeFeedWrapper .content {
  box-sizing: border-box;
  overflow-y: scroll;
  -webkit-overflow-scrolling: touch;
  font-size: 16px;
}
.readerNavMenu .content {
  padding: 60px 0 0 0;
}
.singlePanel .readerNavMenu .content {
  padding: 85px 0 0 0;
}
.singlePanel .readerNavMenu .categoryColorLine {
  top: 60px;
}
.singlePanel .readerNavMenu.bookPage:not(.fullBookPage) .content {
  padding-top: 25px;
}
.singlePanel .readerNavMenu.bookPage:not(.fullBookPage) .categoryColorLine {
  top: 0;
}
.readerNavMenu.compare .content,
.readerNavCategoryMenu.compare .content,
.bookPage.compare .content {
  padding: 30px 10px;
}
.readerNavMenu .content .contentInner {
  width: 725px;
  margin: 0 auto;
  min-height: 520px;
  max-width: 100%;
  box-sizing: border-box;
  padding-bottom: 70px;
  padding-inline-start: 30px;
  padding-inline-end: 30px;
}
.homeFeedWrapper .content .contentInner {
  max-width: none;
}
.homeFeedWrapper.userStats .content .contentInner {
  max-width: 660px;
  margin: 0 auto;
}
.navTitle {
  display: flex;
  flex-direction: row;
  justify-content: space-between;
  margin-bottom: 40px;
}
.navTitle.tight {
  margin-bottom: 15px;
}
.readerNavMenu .navTitle h1,
.singlePanel .readerNavMenu .navTitle h1 {
  margin-bottom: 0;
}
.navTitle + .dedication {
  margin-bottom: 20px;
}
.navSidebarModule + .dedication {
  margin-top: -30px;
}
.navTitle .languageToggle,
.tocTitle .languageToggle,
.header .languageToggle {
  text-align: center;
  color: #ccc;
  display: inline-flex;
  width: 32px;
  height: 32px;
  border: 1px solid #ccc;
  border-radius: 6px;
  cursor: pointer;
  font-size: 22px;
  flex-direction: row;
  align-items: center;
  justify-content: center;
}
.navTitleTab {
  margin-inline-end: 26px;
  color: #999;
}
.navTitleTab:hover {
  color: inherit;
  text-decoration: none;
}
.navTitleTab.current {
  color: inherit;
  pointer-events: none;
}
.readerNavMenu h1 .navTitleTab img {
  height: 14px;
  margin-inline-end: 6px;
}
.readerNavMenu h1 .navTitleTab.current img {filter: brightness(0.5);}
.sidebarLayout {
  display: flex;
  flex-direction: row;
}
@media (max-width: 700px) {
  .sidebarLayout {
    flex-direction: column;
  }
}
@media (min-width: 1485px) {
  .sidebarLayout {
    max-width: 1485px; /*assuming inner is 665 and sidebar 420*/
    margin: 0 auto;
  }
}
.sidebarLayout h1 {
  --english-font: var(--english-sans-serif-font-family);
  --hebrew-font: var(--hebrew-sans-serif-font-family);
}
.interface-hebrew .sidebarLayout {
  direction: rtl;
}
.readerPanel.hebrew .followsContentLang {
  direction: rtl;
}
.navSidebar {
  width: 420px;
  background-color: #FBFBFA;
  /* HACK: add grey background beyond bounding box of sidebar by utilizing negative margins! */
  border-top: 80px solid #FBFBFA;
  border-bottom: 120px solid #FBFBFA;
  margin: -80px 0 0 0;
}
.singlePanel .navSidebar {
  width: 100%;
  margin: 20px 0 0 0;
  padding: 30px 0 0 0;
  border: none;
}


.navSidebarModule {
  font-size: 16px;
  color: #666;
  margin-bottom: 34px;
  padding: 0 44px;
}
.navSidebarModule #history .fa {
  font-size: small;
}
.connectionsPanel .navSidebarModule{
  padding: initial;
}
.singlePanel .navSidebarModule {
  padding: 0 15px;
}
.singlePanel .contentInner .navSidebarModule {
  padding: 0;
}
.singlePanel .contentInner .navSidebarModule h1 {
  border: none;
  padding: 0;
}
.singlePanel .recentlyViewed {
  background-color: var(--lightest-grey);
  padding-inline: 10px 10px;
  margin-inline: -15px -15px;
  margin-block: -5px -5px;
}
.singlePanel .recentlyViewed ul {
  display: revert;
}
.singlePanel .recentlyViewed #header {
  margin-block-end: 10px;
  margin-inline: 10px 10px;
  padding-block: 5px 5px;
  border-bottom: 1px solid var(--light-grey);
  display: flex;
  justify-content: space-between;
}
.singlePanel .recentlyViewed #header h1 {
  margin-bottom: 0;
}
.singlePanel .recentlyViewed #header h1 span {
  font-size: 16px;
  font-family: "Roboto", "Heebo", "Helvetica Neue", Ariel, sans-serif;
}
.singlePanel .recentlyViewed #header a {
  margin-block-start: 5px;
}
.singlePanel .recentlyViewed #history span {
  color: var(--medium-grey);
}

.gDocAdvertBox {
  margin-top: 50px;
  background: var(--lighter-grey);
  padding: 20px;
  border-radius: 6px;
}
.gDocAdvertBox span  {
  font-family: "Roboto", "Helvetica Neue", "Helvetica", sans-serif;;
  font-size: 16px;
  font-weight: 400;
  line-height: 19px;
  letter-spacing: 0em;
  color: var(--dark-grey);
}
.gDocAdvertBox span #newExtension {
  font-weight: 600;
}
.gDocAdvertBox #installNow {
  margin-top: 18px;
  width: 99px;
  height: 30px;
}
.interface-hebrew .gDocAdvertBox #installNow {
  width: 120px;
}

.gDocAdvertBox #installNow a {
  border-radius: 6px;
  text-align: center;
  background: #FFFFFF;
  color: var(--dark-grey);
  text-decoration: none;
  padding: 4px 9px;
  font-family: "Roboto", "Helvetica Neue", "Helvetica", sans-serif;
  font-size: 16px;
  font-weight: 400;
  line-height: 19px;
  letter-spacing: 0em;
}
.gDocAdvertBox a {
  font-family: "Roboto", "Helvetica Neue", "Helvetica", sans-serif;
  font-size: 16px;
  font-weight: 400;
  line-height: 19px;
  letter-spacing: 0em;
  text-decoration: underline;
}
.readerPanel .navSidebarModule h1,
.readerPanel .bookPage h3{
  margin: 0 0 20px;
  font-size: 22px;
  text-transform: none;
  letter-spacing: 0;
  border-bottom: 1px solid var(--light-grey);
  padding-bottom: 14px;
  font-weight: 500;
  height: auto;
}
.navSidebarModule.blue {
  background-color: var(--sefaria-blue);
  color: white;
  padding: 34px 44px 45px;
}
.singlePanel .navSidebarModule.blue {
  padding: 34px 15px 45px;
}
.readerPanel .navSidebarModule.blue h1 {
  color: white;
}
.navSidebarIcon {
  height: 18px;
  width: 18px;
  margin-inline-end: 10px;
  vertical-align: middle;
  margin-top: -4px;
}
.navSidebarLink {
  font-size: 16px;
  margin-bottom: 10px;
}
.navSidebarLink a {
  color: black;
}
.navSidebarLink.gray a {
  color: #666;
}

.navSidebarLink > ul {
  font-size: 18px;
  margin-top: 16px;
  display: flex;
  flex-wrap:wrap;
  padding: 0;
  margin: 0;
}
.singlePanel .recentlyViewed .navSidebarLink {
  padding-inline-start: 25px;
  padding-inline-end: 25px;
}
.multiPanel .recentlyViewed #history span::after {
  content: "\203A";
}
.navSidebarLink > ul > li {
  display: inline;
}
.navSidebarLink > ul > li:after {
  content: "\2022";
  white-space:pre;
  margin: 0 5px;
}

.navSidebarLink > ul > li:last-child:after {
  content: none;
}

.navSidebarLink .languageItem, .translationsPage .languageItem {
  display: inline;
  font-size: 18px;
}

.navSidebarLink.language {
  font-size: 18px;
  margin-top: 16px;
  display: flex;
  flex-wrap:wrap;
}

.navSidebarLink.ref {
  font-size: 18px;
}
.navSidebar .linkList {
  margin-top: 20px;
}
.navSidebarModule .button {
  margin: 12px 0 0 0;
}
.navSidebarModule .button img {
  filter: invert(1);
  height: 18px;
  width: 18px;
  margin-inline-end: 10px;
  vertical-align: middle;
  margin-top: -2px;
}
.navSidebar .button.white img {
  filter: none;
  opacity: .6;
}
.navSidebar .button.appButton.white img {
  opacity: 1;
}
.navSidebar .button.appButton.ios img {
  margin-top: -5px;
}
.navSidebar .button + .button {
  margin-inline-start: 7px;
}
.navSidebar .button.get-start {
  height: 39px;
  width: 221px;
  display: flex;
  align-items: center;
  justify-content: center;
  margin-left: 0;
  margin-right: 0;
}
.navSidebar .button .get-start {
  white-space: nowrap;
  size: 16px;
}
.navSidebar .button.get-start img {
  filter: unset;
}
.navSidebar .readingsSection {
  margin-bottom: 15px;
}
.navSidebar .readingsSectionTitle {
  margin-bottom: 8px;
  display: block;
}
.navSidebar a.allLink {
  color: #999;
  font-size: 13px;
}
.navSidebar a.moreLink:hover {
  color: inherit;
  cursor: pointer;
}
.navSidebar a.inTextLink,
.translationsDesc  a.inTextLink {
  color: inherit;
  text-decoration: underline;
  margin-inline-start: 5px;
}
.navSidebar .newsletterSignUpBox {
  margin-top: 20px;
}
.navSidebar .newsletterSignUpBox .newsletterInput {
  width: 100%;
  box-sizing: border-box;
  box-shadow: 0px 1px 3px rgba(0, 0, 0, 0.25);
  border: none;
}
.navSidebarModule.wide {
  display: flex;
  margin-bottom: 0;
}
.navSidebarModule.wide div:first-child {
  flex: 1;
}
.navSidebarModule.wide .button {
  margin-top: 0;
}
.navSidebarModule .authorByLine {
  margin-bottom: 15px;
}
.navSidebarModule .imageModuleImage {
  width: 100%;
  box-sizing: border-box;
  border: 1px solid var(--lighter-grey);
}
.aboutTextMetadata {
  margin-bottom: 20px;
}
.aboutTextMetadata .aboutTextComposedText,
.aboutTextMetadata .aboutTextAuthorText {
  color: black;
}
.readerNavTop {
  width: 100%;
  background-color: #FBFBFA;
  border-bottom: 1px solid #E2E2E1;
  box-sizing: border-box;
  height: 60px;
  z-index: 1;
  padding: 10px 25px 10px 25px;
  vertical-align: middle;
  display: flex;
  justify-content: space-between;
  align-items: center;
  line-height: 60px;
}
.interface-hebrew .readerNavTop {
  direction: rtl;
}
.readerNavTop .readerNavTopStart {
  display: flex;
  align-items: center;
  justify-content: flex-start;
}
.singlePanel .readerNavTop {
  padding: 0 10px;
}
.readerNavTop.colorLineOnly {
  height: auto;
  border-bottom: none;
  padding: 0;
}
.readerPanel .readerNavTop h2 {
  margin: 0;
  font-weight: 400;
  color: black;
}
.readerNavTop .readerNavTopCategory .en {
  font-family: "adobe-garamond-pro", "Crimson Text", Georgia, serif;
}
.readerNavTop .readerNavTopCategory .he {
  font-family: "Taamey Frank", "adobe-garamond-pro", "Crimson Text", Georgia, "Times New Roman", serif;
}
.readerNavMenu .readerSearch {
  margin: 0;
  width: 60%;
  box-sizing: border-box;
  border: none;
  background-color: inherit;
  font-size: 18px;
  font-family: "adobe-garamond-pro", "Crimson Text", Georgia, serif;
  height: 48px;
}
.readerNavMenu .readerSearch:focus {
  outline: 0;
}
.readerNavTop .readerNavMenuSearchButton,
.readerNavTop .readerNavMenuCloseButton,
.readerNavTop .readerNavMenuMenuButton,
.readerNavTop .readerOptions {
  text-align: left;
  box-sizing: border-box;
  color: #999;
  float: left;
  font-size: 20px;
  cursor: pointer;
  display: flex;
  align-items: center;
}
.readerNavMenuCloseButton:hover {
  text-decoration: none;
}
.readerNavTop .readerNavMenuCloseButton {
  display: block;
  font-size: 46px;
  padding: 0;
  margin-top: -6px;
}
.readerNavMenuCloseButton:hover {
  text-decoration: none;
}
.readerNavTop .readerNavMenuCloseButton .fa {
  font-size: 20px;
}
.readerNavTop .readerOptions {
  float: right;
  text-align: right;
  display: flex;
  align-items: center;
  width:27px;
}
.sefariaLogo img {
  width: 110px;
}
.readerNavTop .sefariaLogo img {
  vertical-align: middle;
}
.readerNavTop .searchBox {
  display: flex;
  align-items: center;
  justify-content: flex-start;
}
.interface-hebrew .sidebarSearch .searchBox,
.interface-hebrew .sidebarSearch .version,
.interface-hebrew .sidebarSearch .result-title {
  direction: rtl;
}
.sidebarSearch .searchBox {
  display: flex;
  align-items: center;
  padding: 0;
  text-align: inherit;
  background: var(--lighter-grey);
  border-radius: 250px;
  width: 100%;
  height: 30px;
  margin-bottom: 0;
}

.sidebarSearch .searchBox input {
  background: transparent;
  outline: none;
  border: none;
  box-shadow: none;
  font-size: var(--serif-body-font-size);
  width: 100%;
}

.ai-info-messages-box {
  background-color: rgb(251, 251, 250);
  border-radius: 6px;
  box-shadow: rgba(0, 0, 0, 0.25) 0px 1px 3px 0px;
  color: rgb(102, 102, 102);
  cursor: default;
  display: block;
  font-family: "Cardo", "Meltho", "HebrewInEnglish Serif Font", "adobe-garamond-pro", "Crimson Text", Georgia, "Times New Roman", serif, "Noto Sans Samaritan";
  font-size: 16px;
  margin-inline-start: 10px;
  min-width: 150px;
  overflow-x: hidden;
  overflow-y: hidden;
  width: 198px;
  z-index: 1;
}

.ai-info-first-message {
  border-bottom-color: rgb(204, 204, 204);
  border-bottom-style: solid;
  border-bottom-width: 0.833333px;
  color: #666666;
  cursor: default;
  font-size: 14px;
  font-style: normal;
  font-weight: 400;
  line-height: 18px;
  padding-bottom: 6px;
  padding-left: 12px;
  padding-right: 12px;
  padding-top: 12px;
}
.ai-info-first-message* {
  font-family: "Roboto", "Helvetica Neue", Helvetica, sans-serif;
}
.ai-info-messages-box a{
  color: #4B71B7;
}
.ai-info-messages-box .ai-info-messages-hr {
  margin-top: 0px;
  margin-bottom: 0px;
}
.ai-info-messages-box *{
  font-family: "Roboto", "Helvetica Neue", Helvetica, sans-serif;
}
.guideHeader .ai-info-tooltip {
  display: inline;
  float: inline-end;
}

.guideHeader .ai-message {
  left: -180px;
}
.guideHeader .ai-info-tooltip .ai-info-icon {
    margin-top: 5px;
}
.ai-info-last-message {
  align-items: center;
  display: flex;
  line-height: 18px;
  color: #666666;
  font-family: "Roboto", "Heebo", "Helvetica Neue", Ariel, sans-serif;
  padding: 2px 12px 2px 12px;
  font-size: 14px;
  height: 23px;
}
.ai-message {
  z-index: 1;
  position: absolute;
  left: -180px;
  opacity: 0;
  visibility: hidden;
  transition: opacity 2s ease, visibility 0s 2s;
}

.ai-message.visible {
  opacity: 1;
  visibility: visible;
  transition: opacity 0.5s ease;
}

.ai-info-tooltip .ai-info-icon{
  margin-top: 12px;
}
.ai-info-tooltip{
  position: relative;
}

.sidebarSearch .searchTopMatter,
.sidebarSearch .searchTopic {
  display: none;
}
.sidebarSearch .result-title {
  padding: 14px 0 14px 0;
  font-size: var(--serif-body-font-size);
  border-top: 1px solid var(--lighter-grey);
  margin-top: 14px;
  color: var(--dark-grey);
}

.sidebarSearch .similar-results {
  margin-inline-start: 30px;
}

.sidebarSearch .snippet.he,
.sidebarSearch .snippet.en {
  font-size: var(--serif-body-font-size);
  display: block;
}

.sidebarSearch .colorBarBox {
  border-inline-start: none;
  padding-inline-start: 0;
}

.readerNavTop .searchBox .readerNavMenuSearchButton {
  margin: 0 5px 0 10px;
}
.interface-hebrew .readerNavTop .searchBox .readerNavMenuSearchButton {
  margin: 0 10px 0 5px;
}
.readerNavTop .searchBox .readerSearch {
  flex: 1;
}
.readerNavMenu h1,
.readerNavMenu h2.styledH1 {
  text-align: start;
  color: #666;
  position: relative;
  font-size: 22px;
  font-weight: 500;
  margin: 0 0px 30px 0;
  height: auto;
  text-transform: none;
}
.singlePanel .readerNavMenu h1,
.singlePanel .readerNavMenu h2.styledH1 {
  margin-bottom: 10px;
}
.readerNavMenu h1 img {
  margin-inline-end: 9px;
}
.readerNavMenu h1 :not(.languageToggle) .en {
  font-family: "Roboto", "Helvetica Neue", "Helvetica", sans-serif;
}
.readerNavMenu h1 .button {
  position: absolute;
  right: 0;
  top: 0;
  padding: 0;
  margin: 0;
  line-height: 26px;
}
.singlePanel .readerNavCategoryMenu .readerTocTopics.content {
  padding-top: 30px;
}
.topicPanel .readings {
  margin-bottom: 40px;
}
.topicPanel .readings .parasha-date {
  font-style: italic;
}
.topicPanel .readings .parasha-date > span:first-child::after {
  content: '•';
  color: #999;
  font-size: 15px;
  margin: 0 5px;
}
.topicPanel .readings .sectionTitleText {
  margin-top: 15px;
}
.topicPanel .readings .sectionTitleText .int-en,
.topicPanel .readings .sectionTitleText .int-he {
  font-size: 16px;
  line-height: 18.75px;
  text-transform: initial;
}
.topicPanel .readings .parasha .navSidebarLink {
  margin-bottom: 0;
}
.topicPanel .readings .parasha .aliyot {
  margin-inline-start: 25px;
}
.topicPanel .readings .haftarot {
  display: flex;
  flex-direction: column;
}
.topicPanel .mainColumn {
  padding: 0 40px;
}
@media (max-width: 450px) {
  .topicPanel .mainColumn,
  .interface-hebrew .topicPanel .mainColumn {
    padding: 0 25px !important;
    margin: 0;
  }
  .topicPanel .filterable-list .filter-sort-wrapper, .collectionPage .filterable-list .filter-sort-wrapper {
    margin-top: 20px;
  }
}
.topicPanel .sideColumn {
  width: 420px;
  background-color: #FBFBFA;
  /* HACK: add grey background beyond bounding box of sidebar by utilizing negative margins! */
  border-top: 80px solid #FBFBFA;
  margin-top: -80px;
}
.topicPanel h1 {
  text-align: unset;
  margin-bottom: 10px;
  height: unset;
}
.topicPanel h1 span {
  font-size: 40px;
}
.topicPanel .sideColumn h2 {
  text-align: unset;
  border-bottom: 1px solid #CCC;
  padding-bottom: 10px;
  margin-top: 30px;
  margin-bottom: 10px;
}
.topicPanel .sideColumn .link-section{
  padding: 0 44px;
}
.topicPanel .sideColumn .link-section:first-child h2 {
  margin-top: 0;
}
.topicPanel h2 span {
  font-size: 22px;
  font-weight: normal;
  color: #666;
  text-align: unset;
  text-transform: none;
  margin-bottom: 20px;
  height: unset;
  line-height: unset;
}
.topicPanel h2 {
  --english-font: var(--english-sans-serif-font-family);
  --hebrew-font: var(--hebrew-sans-serif-font-family);
}
.topicPanel .mainColumn .story {
    padding: 0 0 20px 0;
}
.topicPanel .mainColumn .storySheetListItem {
  padding: 0 0 30px 0;
}
.topicPanel .sideColumn .sideList {
  font-size: 18px;
  line-height: 26px;
}
.topicPanel .sideColumn .sideList a.relatedTopic {
  display: block;
  color: #000;
}
.topicPanel .sideColumn .sideList .topicMetaData .int-en,
.topicPanel .sideColumn .sideList .topicMetaData .int-he {
  color: #666;
}
.topicPanel .sideColumn .sideList a.relatedTopic .int-en {
  font-family: "adobe-garamond-pro", "Crimson Text", Georgia, serif;
}
.topicPanel .sideColumn .sideList a.relatedTopic .int-he {
  font-family: "Taamey Frank", "adobe-garamond-pro", "Crimson Text", Georgia, "Times New Roman", serif;
}
.topicPanel .sideColumn .topicCategory {
  margin-bottom: 30px;
}
.topicPanel .authorOrganizationsystemText {
  font-size: 16px;
  color: #666;
}
.story .storyTitle {
  --english-font: var(--english-serif-font-family);
  --hebrew-font: var(--hebrew-serif-font-family);
}
.story .storyTitle .int-he {
  font-size: 29px;
}
.topicPanel .story .storyTitle {
  font-size: 24px;
}
.topicPanel h1 {
  --english-font: var(--english-serif-font-family);
  --hebrew-font: var(--hebrew-serif-font-family);
}
.topicPanel h1 .int.en {
  font-size: 30px;
}
.topicPanel h1 .int-he {
  font-size: 36px;
}
.pageTitle .topicTitleInHe .heInEn {
  color: #888;
  font-size: 20px;
  font-family: "Taamey Frank", "adobe-garamond-pro", "Crimson Text", Georgia, "Times New Roman", serif;
}
.topicPanel .topicCategory {
  margin: 0 0 15px 0;
}
.readerTocTopics .topicDescription {
  margin: 10px 0 40px 0;
  text-align: center;
}
.readerTocTopics .topicTitle .int-he {
  font-family: "Taamey Frank", "adobe-garamond-pro", "Crimson Text", Georgia, "Times New Roman", serif;
}
.readerTocTopics .topicDescription.systemText .int-en,
.readerTocTopics .topicDescription.systemText .int-he {
  color: #666;
}
.topicPanel .topicDescription {
  margin: 0 0 15px 0;
}
.topicPanel .topicDescription a {
  color: var(--commentary-blue);
}
.topicPanel .resourcesLink.blue {
  padding: 8px 16px;
  font-size: 20px;
  border: 0;
  display: inline-flex;
  align-items: center;
  width: unset;
  margin-bottom: 40px;
  margin-top: 5px;
}
.topicPanel .resourcesLink.blue img {
  opacity: 1;
  width: 20px;
  height: 20px;
  margin: 0 8px 5px 0;
  filter: invert(1);
}
.interface-hebrew .topicPanel .resourcesLink.blue img {
  margin: 0 0 5px 8px;
}
.topicPanel .resourcesLink.blue .int-en {
  font-family: "adobe-garamond-pro", "Crimson Text", Georgia, serif;
}
.topicPanel .resourcesLink.blue .int-he {
  font-family: "Taamey Frank", "adobe-garamond-pro", "Crimson Text", Georgia, "Times New Roman", serif;
  margin-bottom: -3px;
}
.imageWithCaptionPhoto{
  border: 1px solid #EDEDEC;
  max-width: 100%;
  height: auto;
  padding: 0 44;
  top: 121px;
  left: 835px;
}
.imageCaption .int-en {
  font-family: Roboto;
}
.imageCaption .int-he {
    font-family: Roboto;
  }
.imageCaption {
  font-size: 12px;
  font-weight: 400;
  line-height: 15px;
  letter-spacing: 0em;
  color: var(--dark-grey);
  width: 100%;
}
.topicImage{
  padding-left: 44px;
  padding-right: 44px;
}
.navSidebarModule .portalMobile .button {
  margin-top: 0;
}
.portalTopicImageWrapper {
    padding-top: 5px;
    margin-bottom: 25px;
}
.portalTopicImageWrapper .topicImage {
    padding-left: 0;
    padding-right: 0;
}
@media (max-width: 600px) {
  .imageWithCaptionPhoto{
    height: auto;
    max-width: calc(66.67vw);
    max-height: calc(66.67vw);
    margin-bottom: 10px;
  }
  .topicImage{
    padding-left: 0;
    padding-right: 0;
    margin-top: 30px;
    display: flex;
    flex-direction: column;
    justify-content: center;
    align-items: center;
  }
  .imageCaption {
    font-size: 12px;
    font-weight: 400;
    line-height: 15px;
    letter-spacing: 0em;
    color: var(--dark-grey);
    width: 80vw;
    margin-bottom: 30px;
    text-align: center;
  }

}
.readerPanel .translationsPage h2 {
  margin: 40px 0 0 0;
  font-size: 24px;
  text-transform: none;
  color: #000;
}
.translationsPage details > ul,
.translationsPage > ul {
  padding: 0;
  margin: 20px 0;
  display: flex;
  flex-wrap: wrap;
}
.translationsPage details > ul > li:after,
.translationsPage > ul > li:after {
  content: "\2022";
  white-space:pre;
  margin: 0 5px;
}
.translationsPage details > ul > li:last-child:after,
.translationsPage > ul > li:last-child:after{
  content: none;
}
.readerPanel .translationsPage details > summary::-webkit-details-marker {
  display: none;
}

.readerPanel .translationsPage  details > summary {
  list-style: none;
  cursor: pointer;
  font-size: 18px;
}

h1 .languageToggle {
  text-align: center;
  position: absolute;
  right: 0;
  color: #ccc;
  display: block;
  width: 32px;
  height: 32px;
  border: 1px solid #ccc;
  border-radius: 6px;
  line-height: 34px;
  cursor: pointer;
}
h1 div.languageToggle .en {
  font-family: "Taamey Frank", "adobe-garamond-pro", "Crimson Text", Georgia, "Times New Roman", serif;
  font-weight: normal;
}
h1 .languageToggle .he {
  font-family: "adobe-garamond-pro", "Crimson Text", Georgia, serif;
  font-size: 22px;
}
.authorIndexTitle {
  margin-top: 30px;
}
.sectionTitleText.authorIndexTitle .int-en {
  text-transform: none;
  letter-spacing: 0;
}
.authorIndexList {
  display: flex;
  flex-direction: row;
  flex-wrap: wrap;
  margin-bottom: 20px;
}
.authorIndex {
  width: 50%;
  font-size: var(--serif-h3-font-size);
  margin-bottom: 10px;
  padding-right: 20px;
  box-sizing: border-box;
}
.interface-hebrew .authorIndex {
  padding-right: 0;
  padding-left: 20px;
}
@media (max-width: 450px) {
  .readerNavMenu.home .tagline {
    margin-top: 29px;
    height: 60px;
  }
  .readerNavMenu .tagline .en {
    font-size: 19px;
  }
  .readerNavMenu .tagline .he {
    font-size: 20px;
  }
  .authorIndex {
    width: 100%;
    padding: 0;
  }
}
.readerNavMenu .libraryMessage {
  font-size: 18px;
  margin-bottom: 40px;
}
.readerPanel.hebrew .navToggles {
    direction: rtl;
}
.readerNavMenu .navToggles {
    flex-direction: row;
    flex: 1;
    margin-inline-start: 16px;
    margin-top: 4px;
    margin-bottom: 30px;
}
.readerNavMenu .navToggles .navTogglesDivider {
  color: #ccc;
}
.readerNavMenu .navToggle {
  margin-inline-end: 12px;
  display: inline-block;
  text-transform: uppercase;
  color: #666;
  font-size: 13px;
  font-weight: lighter;
  cursor: pointer;
}
.readerNavMenu .navToggle.active {
  color: black;
  border-bottom: 2px solid #999;
  padding-bottom: 4px;
}
.readerPanel h2, .readerPanel h3,
.translationsPage details > summary {
  text-transform: uppercase;
  text-align: start;
  font-size: 15px;
  color: #666;
  margin: 30px 0 0 0;
  font-weight: normal;
}
.readerNavSection h2, .topicsPanel h2 {
  font-size: 16px;
  font-weight: normal;
  letter-spacing: 1px;
  margin-bottom: 40px;
}
.readerNavSection {
  margin-bottom: 44px;
}
a.resourcesLink,
input.resourcesLink {
  white-space: nowrap;
  overflow: hidden;
  text-overflow: ellipsis;
  width: 100%;
  min-height: 60px;
}
.savedHistoryList .story {
  border-top:  1px solid var(--lighter-grey);
  padding:  20px 0;
}
.savedHistoryList .story .storyTitle {
  font-size:  18px;
}
.savedHistoryList .story .storyBody {
  color: var(--dark-grey);
}
.savedHistoryList .saveButton {
  visibility: hidden;
}
.savedHistoryList .story:hover .saveButton {
  visibility: visible;
}
.savedHistoryList .timeStamp {
  color:  var(--medium-grey);
  font-size: 14px;
  margin-inline-start: 10px;
}
.savedHistoryMessage {
  color: var(--dark-grey);
}
.readerNavCategories {
  width: 100%;
  margin-bottom: 30px;
}
.readerNavCategories a {
  color: #000;
}
.readerNavCategories .gridBox .gridBoxItem,
.readerNavCategoryMenu .category .gridBoxItem {
  margin: 0 5px;
  padding: 0;
}
.navBlock {
  padding-bottom: 12px;
  border-top: 1px solid #EDEDEC;
}
.navBlock.withColorLine {
  border-top: 4px solid transparent;
}
.navBlockTitle {
  text-align: start;
  font-size: 24px;
  padding: 15px 0 8px;
  margin: 0;
  cursor: pointer;
  display: flex;
  align-items: center;
  line-height: 1.3;
  flex: 1;
  font-weight: 400;
}
a.navBlockTitle {
  color: #000;
  margin-inline-end: 20px;
}
a.navBlockTitle:hover {
  text-decoration: none;
  color: var(--dark-grey);
}
.navBlockTitle .subtitle {
  color: var(--dark-grey);
  margin-inline-start: 5px;
}
.interface-english .calendarListing .subtitle::before {
    content: "(";
}
.interface-english .calendarListing .subtitle::after {
    content: ")";
}
.navBlockDescription {
  font-size: 14px;
  line-height: 18px;
  color: #666;
  margin-inline-end: 20px;
  --english-font: var(--english-sans-serif-font-family);
  --hebrew-font: var(--hebrew-sans-serif-font-family);
}
.hebrew .navBlockDescription{
  line-height: 24px;
}
.categoryFilter:not(.withBooks) .sidebarDescription{
display: none;
}
.sidebarDescription{
  color: var(--dark-grey);
  --english-font: var(--english-sans-serif-font-family);
  --hebrew-font: var(--hebrew-sans-serif-font-family);
  font-size: var(--sans-serif-small-font-size);
  padding-top: 10px;
}

.sidebarDescription.lowlight{
  color: var(--light-grey);
}

div.sheetsWrapper :nth-child(1 of .card) {
  border-top: 1px solid #EDEDEC;
}
.card {
  flex: 1 1 45%;
  position: relative;
  padding-bottom: 12px;
}
.cardTitle {
  text-align: start;
  font-size: 24px;
  padding: 15px 0 8px;
  margin: 0;
  cursor: pointer;
  display: flex;
  align-items: center;
  line-height: 1.3;
  flex: 1;
  font-weight: 400;
}
a.cardTitle:hover {
  text-decoration: none;
  color: var(--dark-grey);
}
.cardDescription {
  font-size: 14px;
  line-height: 18px;
  color: #666;
  margin-inline-end: 20px;
  --english-font: var(--english-sans-serif-font-family);
  --hebrew-font: var(--hebrew-sans-serif-font-family);
}
.hebrew .cardDescription {
  line-height: 24px;
}
.navBlockTitle .int-he, .navBlockDescription .int-he, .cardTitle .int-he, .cardDescription .int-he{
  font-size: 122%;
}
.interface-english .navBlockDescription.clamped .int-en,
.interface-hebrew .navBlockDescription.clamped .int-he {
  display: -webkit-box;
  -webkit-line-clamp: 3;
  -webkit-box-orient: vertical;
  overflow: hidden;
}
.interface-english .navBlockDescription.clamped5 .int-en,
.interface-hebrew .navBlockDescription.clamped5 .int-he {
  -webkit-line-clamp: 5;
}
.bilingual .navBlock .he {
  display: none;
}
.navSidebarModule.wide {
  background-color: #FAFAFB;
  padding: 24px;
  border-radius: 6px;
}
.navSidebarModule.wide h3 {
  border-bottom: none;
  margin-bottom: 0px;
}
.sidebarPromo {
  color: var(--dark-grey);
  padding-right: 44px;
  padding-left: 44px;
}
.sidebarPromo:not(:first-child) {
  margin-top: 34px;
}

.navSidebarModule .sidebarPromo {
  margin-right: -44px;
  margin-left: -44px;
}
.sidebarPromo h3 {
  margin: 0 0 20px;
  font-size: 22px;
  text-transform: none;
  letter-spacing: 0;
  border-bottom: 1px solid var(--light-grey);
  padding-bottom: 14px;
  font-weight: 500;
  height: auto;
}
.sidebarPromo.blue {
  padding-top: 33px;
  padding-bottom: 33px;
  background-color: var(--sefaria-blue);
  color: #FFF;
}
.sidebarPromo.blue h3 {
  color: #fff
}
.sidebarPromo.blue a.button {
  padding: 10px 14px;
  width: fit-content;
  text-align: center;
  display: inline-block;
  color: var(--sefaria-blue);
  background-color: white;
}
.sidebarPromo a.button img {
  height: 18px;
  width: 18px;
  filter: invert(1);
  margin-inline-end: 10px;
  vertical-align: middle;
  margin-top: -2px;
}

.sidebarPromo.blue a.button img {
  filter: invert(0);
}
.sidebarPromo a {
  margin-inline-start: 0px;
}
.sidebarPromo.blue.button a:hover {
  color: var(--sefaria-blue);
}
.sidebarPromo img {
    height: 18px;
    width: 18px;
    margin-inline-end: 10px;
    vertical-align: middle;
    margin-top: -4px;
}
.readerPanel .communityPage h2 {
  text-transform: none;
  font-size: 22px;
  color: #666;
  margin-top: 0;
  margin-bottom: 0;
}
.communityPage .gridBoxRow:first-child,
.communityPage .recentlyPublished {
  border-top: 1px solid var(--lighter-grey);
}
.communityPage .gridBox {
  margin-bottom: 30px;
}
.communityPage .gridBox .gridBoxItem {
  padding: 0
}
.communityPage .gridBox {
  margin-bottom: 25px;
}
.communityPage .navBlock {
  padding: 25px 0 0 0;
  border: none;
}
.communityPage .navBlockTitle {
  padding-top: 0;
  --english-font: var(--english-serif-font-family);
  --hebrew-font: var(--hebrew-serif-font-family);
}
.communityPage .readingLinks {
  margin-top: 20px;
}
.communityPage .readingLinksHeader {
  color: #666;
  font-size: 14px;
  margin-bottom: 4px;
}
.communityPage .readingLinks a {
  font-size: 18px;
}
.communityPage .calendarDate {
  font-size: 14px;
  color: #999;
  margin-bottom: 15px;
}
.featuredSheetHeading {
  color: #666;
  font-size: 16px;
  margin-bottom: 10px;
}
.featuredSheet .navBlockDescription {
  margin-bottom: 12px;
}
.featuredSheetBottom {
  display: flex;
  justify-content: flex-start;
  align-items: center;
}
.featuredSheetDate {
  color: var(--medium-grey);
  font-size: 14px;
}
.communityPage .recentlyPublished {
  padding-top: 30px;
}
.communityPage .recentlyPublished .gridBoxRow {
  border: none;
}
.communityPage .recentlyPublished .loadingMessage {
  margin-top: 30px;
}
.recentlyPublished .loadMore {
  margin-top: 30px;
}
.bilingual .readerNavMenu .he {
  display: none;
}
.readerNavCalendar {
  margin-bottom: 30px;
  margin-top: -8px;
}
.userDataButtons {
  margin-bottom: 44px;
}
.blockLink,
.readerNavMenu .resourcesLink {
  display: inline-block;
  background-color: white;
  text-align: center;
  color: #000;
  font-size: 16px;
  border-top: 4px solid transparent;
  box-shadow: 0 1px 3px rgba(0,0,0,0.2);
  width: 100%;
  cursor: pointer;
  min-height: 56px;
  vertical-align: middle;
  margin: 0;
  box-sizing: border-box;
  padding: 14px 8px;
}
.blockLink:hover {
  color: #333;
}
.blockLink + .blockLink {
  margin: 5px 0;
}
.blockLink img {
  margin: 0 8px;
  height: 16px;
  width: 16px;
  opacity: 0.4;
  vertical-align: -1px;
}
.resourcesLink {
  border-radius: 7px;
}
.resourcesLink.faded {
  color: #999;
}
.readerNavMenu .blockLink.calendarLink .blockLinkSubtitle{
  display: block;
  font-size: 13px;
  color: #999;
  overflow: hidden;
  text-overflow: ellipsis;
  white-space: nowrap;
}
.readerNavMenu .resourcesLink .en {
  font-family: "Roboto", "Helvetica Neue", "Helvetica", sans-serif;
}
.readerNavMenu .resourcesLink .he {
  font-family: "Heebo", sans-serif;
}
.readerNavMenu .resourcesLink .fa {
  margin: 0 6px;
  color: #999;
}
.readerNavMenu .resourcesLink img {
  width: 16px;
  height: 16px;
  margin: 0 5px;
  position: relative;
  top: 2px;
}
.uppercase {
  text-transform: uppercase;
}
.readerNavMenu .divider {
  color: #ccc;
}
.readerNavCategoryMenu {
  height: 100%;
}
.readerNavMenu.readerNavCategoryMenu .navTitle {
  margin-bottom: 40px;
}
.readerNavMenu.readerNavCategoryMenu .navTitle h1 {
  color: #000;
  text-transform: uppercase;
  font-size: 30px;
  --english-font: var(--english-serif-font-family);
  --hebrew-font: var(--hebrew-serif-font-family);
}
.readerNavCategoryMenu h2 {
  font-size: 18px;
  color: #666;
  margin: 0 0 20px;
}
.readerNavCategoryMenu .categoryDescription.top {
  margin-top: -26px;
  margin-bottom: 40px;
}
.readerNavCategoryMenu h2 .categoryDescription {
  text-transform: none;
  font-size: 18px;
  margin-inline-start: 5px;
}
.readerNavCategoryMenu .categoryDescription {
  margin-bottom: 16px;
  font-size: 14px;
  color: #666;
}
.readerNavCategoryMenu .categoryDescription.long {
  margin: -8px 0 20px 0;
}
.readerNavCategoryMenu .content .category,
.readerNavCategoryMenu .content .gridBox {
  margin-bottom: 40px;
}
.readerNavCategoryMenu .categoryAttribution {
  color: #666;
  text-align: start;
  font-size: 24px;
  font-style: italic;
  margin: 16px 0 30px;
}
.readerNavCategoryMenu .categoryAttribution .he {
  font-style: normal;
}
.readerNavMenu .blockLink,
.readerNavMenu .catLink,
.readerNavMenu .navButton,
.bookPage .refLink {
  display: block;
  margin: 0;
  padding: 14px 8px;
  box-sizing: border-box;
  box-shadow: 0 1px 3px rgba(0,0,0,0.2);
  border-top: 4px solid transparent;
  color: #000;
  font-size: 18px;
  font-weight: 400;
  line-height: 23px;
  background-color: white;
  cursor: pointer;
  text-align: center;
  unicode-bidi: plaintext;
  flex: 1;
  display: flex;
  justify-content: center;
  align-items: inherit;
  flex-direction: column;
}
.readerNavCategoryMenu .blockLink,
.gridBox .navButton {
  display: flex;
  align-items: center;
  justify-content: center;
}
.readerNavMenu .blockLink .he,
.readerNavMenu .catLink .he,
.readerNavMenu .navButton .he,
.bookPage .refLink .he {
  text-align: center;
}
.blockLink:active,
.navButton:active,
.readerNavCategory:active,
.resourcesLink:active {
  background-color: #EDEDED;
}
@media (max-width: 450px) {
  .readerNavMenu .refLink,
  .readerNavMenu .catLink,
  .readerNavMenu .navButton,
  .readerNavMenu .sheetLink,
  .bookPage .refLink {
    font-size: 18px;
  }
}
.readerNavMenu .readerNavCategoryMenu .blockLink,
.gridBox .navButton {
  width: 100%;
  height: 100%;
  padding: 13px 8px 19px;
  display: inline-block;
}
.readerNavMenu .readerNavCategoryMenu .blockLink.incomplete {
  opacity: 0.65;
}
.categoryColorLine {
  position: absolute;
  top: 0;
  left: 0;
  width: 100%;
  height: 4px;
  z-index: 101;
}
.readerApp.interface-hebrew .readerNavMenu.noLangToggleInHebrew .en {
  display: none;
}
.readerApp.interface-hebrew .readerNavMenu.noLangToggleInHebrew .he {
  display: inline;
}
.bookPage .readerTextToc {
  letter-spacing: 1px;
  text-transform: uppercase;
  font-size: 14px;
}
.bookPage .readerTextToc .en {
  font-family: "Roboto", "Helvetica Neue", "Helvetica", sans-serif;
}
.bookPage .readerTextToc .he {
  font-family: "Heebo", sans-serif;
}
.readerNavMenu .dedication {
  text-align: start;
  color: #666;
  background-color: #FBFBFA;
  padding: 26px 19px;
  font-size: 18px;
  margin-bottom: 27px;
}
.singlePanel .readerNavMenu .dedication{
  margin: 27px 0;
}
.readerNavMenu .dedication a {
  text-decoration: underline;
}
.bookPage .categoryAttribution,
.bookPage .dedication {
  margin: 25px 0 10px;
  text-align: center;
  font-size: 18px;
  font-style: italic;
}
.bookPage .categoryAttribution,
.bookPage .dedication {
  text-align: start;
}
.bookPage .categoryAttribution .he,
.bookPage .dedication .int-he,
.readerNavMenu .dedication .int-he {
  font-style: normal;
}
.readerNavMenu .dedication .int-he {
  font-family: "Heebo", sans-serif;
  font-size: 18px;
}
.readerNavMenu .dedication .int-en {
  font-family: "adobe-garamond-pro", "Crimson Text", Georgia, serif;
  font-style: italic;
}
.bookPage .tocTop {
  padding-bottom: 15px;
}
.bookPage .tocCategory{
  color:#999;
  font-size: 14px;
  text-transform: uppercase;
  letter-spacing: 1px;
}
.bookPage.sheetPage .tocCategory{
  margin-top: 15px;
  margin-bottom: 15px;
  display: block;
}
.bookPage .tocCategory .en {
  --english-font: var(--english-sans-serif-font-family);
}
.bookPage .tocTitle,
.sheetContent .title,
.bookMetaDataBox .title {
  text-align: center;
  font-size: 30px;
  line-height: 1.3;
  unicode-bidi: plaintext;
}
.bookPage.fullBookPage .tocTitle {
  text-align: start;
  margin-bottom: 8px;
  display: flex;
  flex-direction: row;
  justify-content: space-between;
}
.bookPage .currentSection,
.bookPage .authorStatement,
.sheetContent .sheetMetaDataBox .authorStatement,
.sheetContent .sheetMetaDataBox .collectionStatement {
  font-size: 17px;
  color: #999;
  margin-top: 6px;
  letter-spacing: 1px;
}
.sheetContent .sheetMetaDataBox .authorStatement,
.sheetContent .sheetMetaDataBox .collectionStatement {
  margin-top: 16px;
}
.sheetContent .sheetMetaDataBox .collectionStatement a,
.sheetContent .sheetMetaDataBox .authorStatement a {
  color: #999;
  margin-inline-start: 5px;
}
.bookPage .currentSection .he,
.bookPage .authorStatement .he,
.bookPage .sheetMeta .he {
  font-family: "Heebo", sans-serif;
}
.bookPage .authorStatement a {
 color: #333;
}
.authorStatement .imageBox,
.collectionStatement .imageBox {
  width: 30px;
  height: 30px;
  display: inline-block;
  vertical-align: middle;
  margin-inline-end: 10px;
  float:none;
}
.authorStatement .profile-pic {
  margin-inline-end: 10px;
}
.authorStatement span p {
  display: inline-block;
}
.fullBookPage .readButton {
  margin: 6px 0px 12px;
}
.fullBookPage .about {
  margin-top: 10px;
}
.fullBookPage .categoryAttribution {
  color: var(--dark-grey);
  font-size: 24px;
}
.bookPage .sheetMeta {
  font-size: 14px;
  color: #999;
  font-family: "Roboto", "Helvetica Neue", "Helvetica", sans-serif;
  margin-top: 10px;
  margin-bottom: 20px;
  letter-spacing: 1px;
}
.bookPage.sheetPage .sheetMetaButtons{
  display: flex;
  justify-content: center;
  align-items: center;
  margin-bottom: 40px;
}
.bookPage.sheetPage .sheetMetaButtons .button{
  height: 40px;
  display: flex;
  justify-content: center;
  align-items: center;
}
.bookPage.sheetPage .sheetMetaButtons .button img{
  margin-inline-end: 5px;
  max-height: 18px;
}
.bookPage .tocDetails{
  margin-top:40px;
  font-size: 16px;
  line-height: 19px;
  color: var(--dark-grey);
  text-align: start;
}
.bookPage .tocDetails h3{
  margin-bottom: 25px;
}
.bookPage .tocDetails .sheetSummary {
  margin: 6px 0 16px;
  font-style: normal;
  font-size: 22px;
  line-height: 1.4;
  text-align: center;
}
.bookPage .moderatorSection {
  margin-inline-start: 20px;
  margin-inline-end: 20px;
}
.bookPage .moderatorSectionExpand, .bookPage .moderatorSectionCollapse {
  cursor: pointer;
  color: #666;
  font-size: 14px;
}
.bookPage.fullBookPage .moderatorSectionExpand, .bookPage.fullBookPage .moderatorSectionCollapse {
  margin: 13px 6px 0;
}
.bookPage.fullBookPage .tocTitleControls{
  display: flex;
}
.bookPage .moderatorSectionExpand:hover {
  text-decoration: underline;
}
.interface-english .bookPage .moderatorSection .button {
  padding: 12px 16px;
  font-size: 16px;
  margin: 0 0 0 10px;
}
.interface-hebrew .bookPage .moderatorSection .button {
  padding: 12px 16px;
  font-size: 16px;
  margin: 0 10px 0 0;
}
.bookPage .moderatorSection .moderatorSectionMessage {
  margin-top: 20px;
  font-size: 18px;
}
.bookPage .moderatorSection .button .fa {
  color: #999;
  margin-right: 4px;
}
.bookPage .versionEditForm {
  text-align: left;
  background-color: #ddd;
  padding: 10px;
  width: 100%;
}
.bookPage .versionEditForm label {
  display: inline-block;
  padding: 10px 10px 0 0;
}
.bookPage .versionEditForm label#versionNotes_label {
  display: block;
}
.bookPage .versionEditForm #versionTitle,
.bookPage .versionEditForm #versionSource,
.bookPage .versionEditForm #versionNotes,
.bookPage .versionEditForm #versionTitleInHebrew,
.bookPage .versionEditForm #versionNotesInHebrew,
.bookPage .versionEditForm #purchase_name,
.bookPage .versionEditForm #purchase_url,
.bookPage .versionEditForm #purchase_image
 {
  width: 98%;
}
.bookPage .versionEditForm #priority {
  width: 25px;
}
.bookPage .versionEditForm #digitzedBySefaria {
  margin-right: 10px;
}
.bookPage .versionEditForm #save_button,
.bookPage .versionEditForm #delete_button {
  text-align: center;
  cursor: pointer;
  color: white;
  background: #212E50;
  padding: 4px 10px;
  border-radius: 3px;
  margin: 10px auto 0;
  width: 60px;
}
.bookPage .versionEditForm #delete_button {
  float: right;
  background: white;
  color: #999;
  border: 1px solid #999;
  width: 100px;
  margin: 0;
}
.bookPage .versionTitle .fa,
.bookPage .versionEditForm .fa {
  font-size: 10px;
  color: #666;
  vertical-align: super;
  margin-left: 3px;
  cursor: pointer;
}
.interface-hebrew .bookPage .versionTitle .fa,
.interface-hebrew .bookPage .versionEditForm .fa {
  margin: 0 3px 0 0 ;
}
.bookPage .versionTitle .error {
  color: red;
}
.bookPage .content {
  box-sizing: border-box;
  text-align: center;
  height: 100%;
}
.bookPage.fullBookPage .content {
  text-align: start;
}
.bookPage .content .sheetTags {
  display: flex;
  flex-direction: row;
  flex-wrap: wrap;
}
.textTableOfContents .structToggles{
  margin-top: 20px;
  margin-bottom: 20px;
}
.connectionsPanel .textTableOfContents .structToggles {
  margin-top: 0;
}

.textTableOfContents .structToggles .structTogglesInner {
  display: flex;
  flex-direction: row;
  align-items: start;
}
.interface-hebrew .textTableOfContents .structToggles{
  direction: rtl;
}
.interface-english .textTableOfContents .structToggles{
  direction: ltr;
}
.altStructToggleBox a, .altStructToggleBox a:hover, .altStructToggleBox a:visited, .altStructToggleBox a:link, .altStructToggleBox a:active {
  text-decoration: none;
}
.textTableOfContents .structToggles .altStructToggle {
  color: var(--dark-grey);
  cursor: pointer;
  text-align: start;
  font-style: normal;
  font-weight: normal;
  font-size: 16px;
  line-height: 19px;
  text-align: justify;
}
.textTableOfContents .structToggles .altStructToggleBox:not(:last-child):after{
  content: "•";
  color: var(--dark-grey);
  margin-inline-start: 5px;
  margin-inline-end: 5px;
}
.bookPage.compare .structToggles .altStructToggle {
  font-size: 16px;
}
.textTableOfContents .structToggles .altStructToggle.active {
  color: #000000;
}
.textTableOfContents .structToggles .toggleDivider {
  color: #ccc;
  margin: 0 8px;
}
.textTableOfContents .sectionLink {
  display: inline-block;
  height: 50px;
  min-width: 50px;
  line-height: 50px;
  vertical-align: middle;
  font-size: 18px;
  font-weight: lighter;
  margin: 3px;
  text-align: center;
  background-color: #FBFBFA;
  color: #666;
  cursor: pointer;
  padding: 0 6px;
  box-sizing: border-box;
}
.textTableOfContents .torahNavParshiot .sectionLink,
.connectionsPanel .textTableOfContents .torahNavParshiot .sectionLink,
.topicPanel .readings .sectionLink{
  display: initial;
  background-color: initial;
  font-size: 14px;
  margin: 0;
  padding: 0 4px;
  line-height: 30px;
  color: var(--medium-grey);
  --english-font: var(--english-sans-serif-font-family);
  --hebrew-font: var(--hebrew-sans-serif-font-family);
}
.connectionsPanel .textTableOfContents .sectionLink {
  background-color: #ffffff;
  color: #000000;
}
.textTableOfContents .sectionLink.current{
  background-color: var(--sefaria-blue);
  color: #FFFFFF;
}
.textTableOfContents .torahNavParshiot .sectionLink.current{
  color: var(--sefaria-blue);
  font-weight: bold;
}
.textTableOfContents .sectionName {
  display: none;
}
.textTableOfContents .tocSection > .sectionName {
  font-size: 24px;
  margin: 0 3px 4px;
  color: #666;
  display: block;
}
.bookPage .content .tab-view.largeTabs {
  padding: 20px 0 40px;
  text-align: start;
}
.bookPage.compare .content .textTableOfContents {
  padding: 10px 0;
}
.bookPage.narrowPanel .textTableOfContents {
  padding: 0 0 40px;
}
.textTableOfContents .tocSection {
  margin-bottom: 22px;
  display: block;
  text-align: left;
}
.textTableOfContents .tocSection.noSubLevels{
  display: none;
}
.textTableOfContents > .tocLevel {
  margin-bottom: 30px;
}
.textTableOfContents > .tocContent > .tocLevel > .schema-node-toc > .schema-node-title {
  font-size: 24px;
  line-height: 29px;
}
.textTableOfContents .schema-node-title {
  color: black;
  font-size: 18px;
  display: inline-block;
  margin-bottom: 10px;
  cursor: pointer;
}
.textTableOfContents .torahNavParshiot .schema-node-title {
  font-size: 24px;
  margin-bottom: 0;
}
.textTableOfContents .schema-node-toc {
  display: block;
}
.textTableOfContents .schema-node-toc.linked.current,
.textTableOfContents .schema-node-toc.linked.current .schema-node-title {
  color: var(--sefaria-blue);
  font-weight: bold;
}
.textTableOfContents .schema-node-toc:not(.linked)>.schema-node-title:not(.fixed):after {
  content: "\f105";
  display: inline-block;
  font-size: inherit;
  text-rendering: auto;
  -webkit-font-smoothing: antialiased;
  -moz-osx-font-smoothing: grayscale;
  font-family: FontAwesome;
  margin-inline-start: 8px;
  font-size: 14px;
  position: relative;
  top: -2px;
  color: var(--medium-grey);
}
.textTableOfContents .schema-node-toc:not(.linked) > .schema-node-title.open:not(.fixed):after {
  content: "\f107";
}
.readerPanel.hebrew .textTableOfContents .schema-node-toc:not(.linked) > .schema-node-title:not(.fixed):after,
.readerApp.interface-hebrew .noLangToggleInHebrew .textTableOfContents .schema-node-toc:not(.linked) > .schema-node-title:not(.fixed):after {
  content: "\f104";
  font-size: 122%;
  margin-inline-start: 9px;
}
.readerPanel.hebrew .textTableOfContents .schema-node-toc:not(.linked) > .schema-node-title.open:not(.fixed):after,
.readerApp.interface-hebrew .noLangToggleInHebrew .textTableOfContents .schema-node-toc:not(.linked) > .schema-node-title.open:not(.fixed):after {
  content: "\f107";
}
.textTableOfContents .schema-node-contents {
  margin: 0 auto 22px;
  display: block;
  width: 100%;
}
.textTableOfContents .torahNavParshiot .schema-node-contents {
  margin-bottom: 0;
}
.textTableOfContents .schema-node-contents > .tocLevel > .schema-node-toc:not(.janode){
  margin-inline-start: 15px;
}
.textTableOfContents .schema-node-contents.closed {
  display: none;
}
.textTableOfContents .schema-node-toc .schema-node-contents.closed {
  display: block;
}
.textTableOfContents .tocLevel {
  display: block;
}
.textTableOfContents .torahNavParshiot .tocLevel {
    display: flex;
    flex-flow: row wrap;
    justify-content: space-between;
}
.textTableOfContents .torahNavParshiot .tocLevel .schema-node-toc {
  flex: 1 1 50%;
  text-decoration: none;
}
.textTableOfContents > .tocLevel > .schema-node-toc {
  margin: 10px 0;
}
.textTableOfContents.schema-node-toc {
  margin: 6px 20px;
}
.textTableOfContents .schema-node-toc.linked:hover .schema-node-title {
  text-decoration: underline;
}
.textTableOfContents .specialNavSectionHeader {
  font-size: 16px;
  line-height: 18.75px;
  --english-font: var(--english-sans-serif-font-family);
  --hebrew-font: var(--hebrew-sans-serif-font-family);
  margin-bottom: 10px;
  color: var(--dark-grey);
}
.textTableOfContents .torahNavParshiot{
  margin-top: 30px;
}
.textTableOfContents .altStruct .refLink {
  width: 49%;
  margin: 3px;
  box-sizing: border-box;
  display: inline-block;
}
@media (max-width: 450px) {
  .textTableOfContents .altStruct .refLink {
    margin: 0.5%;
  }
}
.hebrew .textTableOfContents .tocSection,
.hebrew .textTableOfContents,
.english .noLangToggleInHebrew .textTableOfContents,
.bilingual .noLangToggleInHebrew .textTableOfContents{
  text-align: right;
}
.english .noLangToggleInHebrew .textTableOfContents,
.bilingual .noLangToggleInHebrew .textTableOfContents{
  direction: rtl;
}
.bookPage .button.allVersionsButton {
  color: #999;
  text-transform: uppercase;
  font-size: 15px;
  padding: 12px 50px;
  margin: 20px 0;
}
.bookPage .allVersionsButton.inactive {
  background-color: transparent;
}
.versionBlock{
  display: flex;
  flex-flow: column;
}
.versionBlock .versionBlockHeading{
  display: flex;
  justify-content: start;
  align-items: flex-start;
  margin-bottom: 10px;
}
.versionBlock .versionTitle {
  font-size: 18px;
  color: #000;
  /*unicode-bidi: plaintext;*/
}
.versionBlock.with-preview .versionPreviewWithOptionalEllipsis {
  --english-font: "adobe-garamond-pro", var(--english-serif-font-family);
  --hebrew-font: var(--hebrew-serif-font-family);
  font-size: 18px;
  display: block;
}
.versionBlock .versionPreview {
  --line-height: 22px;
  line-height: var(--line-height);
  text-decoration: none;
}
.versionBlock .versionPreview big {
  font-size: inherit;
}
.versionBlock .versionPreview i.footnote {
  display: none;
}
.versionBlock.with-preview {
  --english-font: var(--english-sans-serif-font-family);
  --hebrew-font: var(--hebrew-sans-serif-font-family);
}
.versionBlock .versionPreview.shouldAttemptTruncation  {
  display: block;
  overflow: hidden;
  --max-lines: 5;
  max-height: calc(var(--line-height) * var(--max-lines));
}
.version-with-preview-title-line {
  display: inline;
  flex-wrap: wrap;
  font-size: 14px;
  line-height: 22px;
  color: var(--medium-grey);
  margin-inline-start: 5px;
}
.version-with-preview-title-line .open-details {
  display: inline;
  margin-inline-end: 5px;
  font-style: italic;
}
.versionBlock.with-preview summary {
  margin-top: 10px;
}
[open] .versionBlock.with-preview summary {
  margin-bottom: 10px;
}
.versionBlock.with-preview details summary::before {
  content: url('/static/icons/little-chevron-down.svg');
}
.versionBlock.with-preview details[open] summary::before {
  content: url('/static/icons/little-chevron-up.svg');
}
.versionBlock.with-preview summary::-webkit-details-marker {
  /*hide marker for safari*/
  display: none;
}
.versionBlock.with-preview summary {
  /*hide marker for chrome*/
  list-style: none;
  cursor: pointer;
}
details .open-details::before {
  margin-inline-end: 5px;
}
.version-with-preview-title-line .selectButton {
  text-decoration: none;
}
.version-with-preview-title-line .selectButton.currSelectButton {
  cursor: default;
}
.version-with-preview-title-line .selectButton:not(.currSelectButton) {
  color: var(--select-blue);
}
.version-with-preview-title-line .selectButton::before {
  content: "•";
  margin-inline-end: 5px;
  color: var(--medium-grey);
}
.version-block-with-preview-details {
  background-color: var(--lighter-grey);
  border-radius: 6px;
  padding: 10px;
}
.versionDetails-version-title {
  color: black;
}
.bookPage .versionBlock .versionTitle{
  font-style: normal;
  font-weight: normal;
  font-size: 24px;
  line-height: 29px;
  max-inline-size: max-content;
}
.versionsBox .versionBlock:not(.with-preview) {
  border-top: solid 1px #CCC;
  padding: 20px 0;
}
.versionsBox .versionBlock.with-preview {
  padding: 15px 0;
}
.language-block .versionLanguage {
  border-bottom: solid 1px #CCC;
}
.bookPage .versionsBox .versionBlock{
  padding-top: 20px;
  padding-bottom: 34px;
}
.bookPage .versionsBox .versionBlock:first-child{
  padding-top: 0;
  border-top: none;
}
.singlePanel .versionsBox .versionBlock .versionTitle .he {
    display: inline;
}
.versionBlock .versionTitle a {
  color: black;
}
.versionBlock .versionBlockHeading .versionLanguage {
  display: none;
}
.bookPage .versionBlock .versionBlockHeading .versionLanguage{
  display: initial;
  margin-inline-start: auto;
  font-style: normal;
  font-weight: normal;
  font-size: 14px;
  line-height: 18px;
  color: #666666;
  background: #EDEDEC;
  border-radius: 25px;
  padding: 5px 10px;
}
.aboutBox .versionBlock .versionTitle:hover {
  text-decoration: none;
}
.versionBlock .versionTitle a{
}
.versionBlock .versionBlockHeading .versionEditIcon{
  display: none;
}
.versionBlock .versionBlockHeading .versionEditIcon.enabled{
  display: inline-block;
  align-self: self-start;
  font-size: 14px;
  padding: 5px;
}
.versionBlock .versionBlockHeading .versionEditIcon.enabled:hover{
  color: #666666;
  cursor: pointer;
}
.versionBlock .versionSelect{
  margin: 10px 0;
}
.bookPage .versionBlock .versionSelect, .aboutBox .currVersionSection .versionSelect{
  display: none;
}
.versionBlock .versionNotes a {
  font-style: normal;
  font-weight: normal;
  color: #666666;
  text-decoration: underline;
}
.versionBlock .versionDetails {
  display: flex;
  flex-flow: row;
  justify-content: space-between;
  font-style: normal;
  font-weight: normal;
  font-size: 14px;
  line-height: 20px;
  color: #666666;
}
.bookPage .versionBlock .versionDetails{
  line-height: 20px;
}
.versionBlock .versionDetails .versionDetailsInformation{
  display: flex;
  flex-flow: column;
}
.versionBlock .versionDetails .versionDetailsImage{
  margin-top: 5px;
}
.versionBlock .versionDetails .versionDetailsInformation .versionDetailsElement.versionBuyLink a{
  color: #18345D;
}
.versionBlock .versionDetails .versionDetailsLabel, .versionBlock .versionDetails .versionDetailsLabel:hover{
  text-decoration: none;
}
.versionBlock .versionDetails .versionBuyImage .versionDetailsImageLink img{
  height: 120px;
}
.versionBlock .versionDetails .n-a, .versionBlock .n-a{
  display: none;
}
.versionBlock .versionTitle:hover {
  text-decoration: underline;
  cursor: pointer;
}
.versionBlock .versionNotes {
  font-style: normal;
  font-weight: normal;
  font-size: 18px;
  line-height: 22px;
  color: #666666;
  margin: 10px 0;
  text-align: start;
}
.bookPage .versionBlock .versionNotes{
  font-size: 16px;
  line-height: 19px;
  padding-bottom: 15px;
}
.versionBlock .versionEditIcon {
  margin: 0 7px;
  vertical-align: 1px;
}
.versionBlock .versionExtendedNotesLinks{
  font-style: italic;
  display: block;
}
.versionBlock .versionExtendedNotesLinks.no-notes{
  display: none;
}
.versionBlock .versionExtendedNotesLinks{/*temporary because broken*/
  display: none;
}
.modTools {
  width: 50%;
  margin: 0 auto;
  overflow-y: scroll;
  height: 100%;
}
.modTools .modToolsSection {
  padding: 50px;
  border-top: 1px solid #ccc;
}
.bookPage .content .dlSection {
}
.modTools .dlSectionTitle {
    width: 60%;
    margin: 0 auto;
}
.modTools .dlSectionTitle,
.bookPage .content h2 {
    text-transform: uppercase;
    color: #999;
    padding: 10px 0;
    margin-bottom: 14px;
}
.bookPage .content h2[role=button] {
  cursor: pointer;
}
.bookPage .content h2 img {
  opacity: 0.43;
  padding: 0 5px;
  height: 10px;
  width: 10px;
}
.bookPage .versionSectionHeader {
  display: flex;
  flex-direction: row;
  justify-content: space-between;
}
.bookPage .versionSectionSummary {
  text-transform: none;
  color: #ccc;
  font-size: 14px;
}
.bookPage .versionSectionSummaryHidden {
  visibility: hidden;
}
.modTools .dlVersionSelect {
  display: block;
}

select {
  width: 100%;
  margin: 10px auto;
  background-color: white;
  font-size: 14px;
  height: 50px;
  border-color: #ccc;
  border-radius: 3px;
  color: #333;
  font-family: "Roboto", "Helvetica Neue", "Helvetica", sans-serif;
}
.modTools .dlVersionSelect option,
.bookPage .content .dlVersionSelect option{
  unicode-bidi: plaintext;
}
.modTools .modtoolsButton,
.bookPage .content .versionDownloadButton {
  width: 60%;
  margin: 10px auto;
  background-color: white;
  font-size: 14px;
  height: 3em;
  border: 1px solid #ccc;
  border-radius: 3px;
  color: #ccc;
  font-family: "Roboto", "Helvetica Neue", "Helvetica", sans-serif;
}
.modTools .modtoolsButton .modtoolsButtonInner,
.bookPage .content .versionDownloadButton .downloadButtonInner {
    font-size: 16px;
    padding: 10px;
}
.modTools .modtoolsButton .he,
.bookPage .content .versionDownloadButton .he {
    font-family: "Heebo", sans-serif;
    direction: rtl;
    text-align: right;
}
.modTools a .modtoolsButton,
.bookPage .content a .versionDownloadButton {
    border-color: #212E50;
    background-color: #212E50;
}
.modTools .workflowy-tool{
  width: 60%;
  margin: auto;
}
.modTools .workflowy-tool .dlSectionTitle{
  width: unset;
}
.modTools .workflowy-tool .modtoolsButton{
  color: black;
}
.modTools .workflowy-tool .modtoolsButton:hover{
  background-color: #999;
}
.modTools .workflowy-tool textarea {
  width: 100%;
  min-height: 30rem;
  font-family: "Lucida Console", Monaco, monospace;
  font-size: 0.8rem;
  line-height: 1.2;
}
.modTools .workflowy-tool .workflowy-tool-form{
  display: flex;
  flex-flow: column;
}
.dictionarySearchBox {
  display: flex;
  justify-content: space-between;
  align-items: center;
  padding-bottom: 5px;
  color: var(--medium-grey);
  font-size: 16px;
  line-height: 19px;
  width: 300px;
  height: 30px;
  background: var(--lighter-grey);
  border-radius: 6px;
  margin-bottom: 25px;
  position: relative;
}
.dictionarySearchBox .dictionarySearchButton{
  width: 16px;
  height: 16px;
  margin-inline-start: 8px;
  margin-inline-end: 5px;
}
.searchBox.dictionarySearchBox .keyboardInputInitiator {
  margin-bottom: 2px;
  border: none;
}
.interface-hebrew .searchBox.dictionarySearchBox .keyboardInputInitiator {
  display: none;
}
.dictionarySearchBox input {
  font-size: 17px;
  background-color: transparent;
  border: none;
  height: 18px;
  margin-inline-end: auto;
  --english-font: var(--english-sans-serif-font-family);
  --hebrew-font: var(--hebrew-sans-serif-font-family);
}
.dictionarySearchBox input::placeholder{
  font-size: 16px;
  line-height: 19px;
  color: var(--dark-grey);
}
body .ui-autocomplete.dictionary-toc-autocomplete {
  margin-top: 40px;
  padding: 6px 0 0;
  width: 300px;
  min-height: 85px;
  max-height: 185px;
  background: #FFFFFF;
  box-shadow: 0px 1px 3px rgba(0, 0, 0, 0.25);
  border-radius: 6px;
  overflow-y: auto;
}
body .ui-autocomplete.dictionary-toc-autocomplete .ui-menu-item {
  padding: 4px 25px;
  font-size: 22px;
  line-height: 29px;
  color: black;
  cursor: pointer;
  display: block;
}
body .ui-autocomplete.dictionary-toc-autocomplete .ui-menu-item:hover{
  background: var(--lighter-grey);
}
body .ui-autocomplete.dictionary-toc-autocomplete .ui-menu-item a.ui-state-focus {
  text-decoration: underline;
}
.searchContent h1 {
  height: 40px;
  font-size: 30px;
  color: #000;
  margin-bottom: 5px;
  --english-font: var(--english-serif-font-family);
  --hebrew-font:  var(--hebrew-serif-font-family);
}
.searchContent h1.englishQuery {
  font-size: 30px;
}
.searchContent h1.hebrewQuery {
  font-family: var(--hebrew-serif-font-family);
}
.searchContent .searchTopLine {
  margin-bottom: 40px;
}
.searchContent .searchResultCount {
  color: var(--dark-grey);
}
.searchContent .searchTopMatter {
  position: relative;
  display: flex;
  border-bottom: 1px solid var(--light-grey);
  flex-direction: row;
  justify-content: space-between;
  align-items: center;
}
.searchTopMatter .type-buttons {
  display: flex;
  flex-direction: row;
  align-self: flex-start;
}
.searchTopMatter .search-dropdown-button {
  font-size: 22px;
  color: #999;
  cursor: pointer;
  padding: 10px 0;
  -webkit-touch-callout: none; /* iOS Safari */
  user-select: none;
  margin-inline-end: 20px;
}
@media (max-width: 540px) {
  .searchTopMatter .search-dropdown-button {
    margin-inline-end:  15px;
  }
  .searchTopMatter .search-dropdown-button,
  .searchTopMatter .dropdown-button {
  font-size: 16px;
  }
}
.compare .searchTopMatter .search-dropdown-button {
  margin-inline-end:  15px;
}
.compare .searchTopMatter .search-dropdown-button,
.compare .searchTopMatter .dropdown-button {
  font-size: 16px;
}
.searchTopMatter .search-dropdown-button.active {
  color: #000;
  border-bottom: 4px solid var(--medium-grey);
}

.searchContent .searchResultList {
  padding-top: 25px;
  max-width: 665px;
  padding-top: 25px;
  max-width: 665px;
}

.searchResultList .topicTitle .int-en, .searchResultList .topicTitle .int-he {
  font-size: 24px;
}

.searchContent .searchResultList #searchTopics {
  border-top: 1px solid #EDEDEC;
  border-bottom: 1px solid #EDEDEC;
  padding-top: 30px;
  padding-bottom: 5px;
  margin-bottom: 25px;
}
.searchResultList .searchTopic {
  margin-bottom: 30px;
}
.searchResultList .searchTopic .topicDescSearchResult {
  margin-top: 10px;
}
.searchResultList .searchTopic .topicSourcesSheets {
  margin-top: 10px;
}
.searchResultList .searchTopic .topicSourcesSheets.systemText .int-en,
.searchResultList .searchTopic .topicSourcesSheets.systemText .int-he {
  color: #666666;
}

@media (min-width: 701px) {
  /* prevent width of left-pane from changing due to content size when filters applied */
  .searchContent .searchResultList {
    width: 60vw;
  }
}

.searchContent .searchFilters h2 {
  --english-font: var(--english-sans-serif-font-family);
  --hebrew-font: var(--hebrew-sans-serif-font-family);
  font-size: 22px;
  text-transform: none;
  color: var(--dark-grey);
  border-bottom: 1px solid var(--light-grey);
  padding-bottom: 10px;
  margin: 0 0 10px 0;
}
.searchContent .searchStatusLine {
  text-align: center;
  font-size: 13px;
  height: 10px;
}
.searchFilterBoxes .type-button {
  padding: 6px 14px;
  margin: 5px;
  border-radius: 12px;
  border: 1px solid #DADADA;
  font-size: 13px;
  color: #666;
  font-family: "Roboto", "Helvetica Neue", "Helvetica", sans-serif;
  letter-spacing: 1px;
  cursor: pointer;
}
.searchFilterBoxes .type-button .he {
  font-family: "Heebo", sans-serif;
}
.searchFilterBoxes .type-button.active {
  color: #000;
  background-color: white;
}
.searchContent .type-button-title,
.searchContent .type-button-total {
  display: inline-block;
  padding: 2px;
}
.searchContent .results-count,
.searchContent .searchStatusLine > .loadingMessage {
  color: #999;
  font-family: "Roboto", "Helvetica Neue", "Helvetica", sans-serif;
  letter-spacing: 1px;
  padding-top: 5px;
}
.dropdown-modal {
  position: relative;
}
.dropdown-modal.position-unset {
  position: unset;
}
.dropdown-button {
  color: #666;
  margin-left: 5px;
  margin-right: 5px;
  font-size: 18px;
  letter-spacing: 1px;
  cursor: pointer;
  font-weight: lighter;
  user-select: none;
}
.dropdown-button:hover {
  text-decoration: underline;
}
.dropdown-button .active {
  color: #000;
}
.dropdown-button .en {
  font-family: "Roboto", "Helvetica Neue", "Helvetica", sans-serif;
}
.dropdown-button .he {
  font-family: "Heebo", sans-serif;
}
.dropdown-button img {
  opacity: 0.43;
  padding: 0 5px;
  height: 10px;
  width: 10px;
}
.dropdown-button.buttonStyle {
  letter-spacing: 0;
  background-color: var(--lighter-grey);
  font-size: 16px;
  padding: 5px 10px;
  border-radius: 6px;
  margin: 0;
}
.dropdown-button.buttonStyle:hover {
  text-decoration: none;
}
.message-modal {
  position: fixed;
  text-align: center;
  padding: 10px;
  background-color: #eee;
  width: auto;
  height: auto;
  margin: 0;
  z-index: 100;
  overflow: hidden;
  line-height: 1.2;
  border-radius: 0;
  max-width: 100%;
  border-radius: 6px;
}
.message-overlay {
  display: none;
  position: fixed;
  z-index: 20;
  background: black;
  opacity: 0.4;
  height: 100%;
  width: 100%;
  top: 0px;
  left: 0px;
}
.messageHeader {
  font-weight: bold;
  font-size: 14px;
  margin-bottom: 4px;
}
.message-modal textarea {
  display: block;
  max-width: 100%;
  height: 140px;
  width: 480px;
  box-sizing: border-box;
  margin-bottom: 20px;
}
.searchContent .searchFilterGroup {
  margin-bottom:  30px;
}
.searchContent .searchFilterBoxes li {
  display: flex;
  justify-content: space-between;
  flex: 1 0 45%;  /* see https://stackoverflow.com/questions/29546550/flexbox-4-items-per-row */
  padding: 6px 0;
  font-size: 18px;
  cursor: pointer;
  line-height: 125%;
  color: #000;
}
.searchContent .searchFilterBoxes li img {
  height: 10px;
  width: 10px;
  opacity: 0.43;
  padding: 0 10px;
}
.searchContent .searchFilterBoxes .searchFilterExactBox li {
  justify-content: flex-start;
}
.searchContent .searchFilterBoxes li .checkboxAndText {
  display: flex;
}
.searchContent .searchFilterBoxes li .checkboxAndText label {
  opacity: 0.4;
}
.searchContent .searchFilterBoxes li .checkboxAndText label:hover {
  opacity: 0.6;
}
.searchContent .searchFilterBoxes li input[type="checkbox"] {
  display: none;
}
.searchContent .searchFilterBoxes li input[type="checkbox"] + label span {
  display:inline-block;
  width: 15px;
  height: 15px;
  cursor:pointer;
  background-image: url(/static/img/checkbox-unchecked.svg);
  background-size: contain;
  margin-inline-end: 10px;
}
.searchContent .searchFilterBoxes li input[type="checkbox"]:checked + label span {
  background-image: url(/static/img/checkbox-checked.svg);
}
.searchContent .searchFilterBoxes li input[type="checkbox"]:indeterminate + label span {
  background-image: url(/static/img/checkbox-partially.svg);
}
.searchContent .searchFilterTitle:hover {
  text-decoration: underline;
}
.searchContent .searchFilterBoxes li .filter-count {
  color: var(--dark-grey);
}
.searchContent .searchFilterBoxes li .fa {
  color:  var(--medium-grey);
  font-size: 20px;
}
.searchContent .searchFilterBooks {
  padding-inline-start: 27px;
  margin-top: -6px;
}
.searchContent .searchFilters .showMore {
  display: block;
  margin-inline-start: 27px;
  cursor: pointer;
  font-size: 14px;
  margin-top: 4px;
  background: none!important;
  border: none;
  padding: 0!important;
  color: inherit;

}
.searchContent .searchFilters .showMore:hover {
  text-decoration: underline;
}
.searchFilters .searchBox {
  overflow: hidden;
  display: flex;
  align-items: center;
  padding-left: 10px;
  padding-right: 10px;
  text-align: inherit;
  background: #EDEDEC;
  border-radius: 250px;
  border: none;
  width: calc(100% - 10px);
  height: 30px;
  --english-font: var(--english-sans-serif-font-family);
  --hebrew-font: var(--hebrew-sans-serif-font-family);
  font-size: var(--sans-serif-body-font-size);
  margin-bottom: 10px;
}
.searchFilters .searchFilterIcon {
  float: right;
  margin: 0px -5px 1px 0px;
}
.searchBox input.searchFiltersInput {
  width: calc(100% - 10px);
  background-color: transparent;
  border: 0;
  font-size: var(--sans-serif-body-font-size);
}
.searchBox button {
  border:0;
}
.dropdown-option-list {
  margin-top: 10px;
  background: white;
  width: auto;
  position: absolute;
  z-index: 1;
  -webkit-border-radius: 7px;
  -moz-border-radius: 7px;
  border-radius: 7px;
  border: 1px solid #ccc;
}
.dropdown-option-list-label span {
  white-space: nowrap;
}
.interface-english .dropdown-option-list {
  right: 0;
}
.interface-hebrew .dropdown-option-list {
  left: 0;
}
.dropdown-option-list.hidden{
  display: none;
}
.dropdown-option-list table {
  border-collapse: collapse;
}
.dropdown-option-list tr {
  font-family: "Roboto", "Helvetica Neue", "Helvetica", sans-serif;
  padding: 15px;
  font-size: 16px;
  cursor: pointer;
}
.interface-hebrew .dropdown-option-list tr {
  font-family: "Heebo", sans-serif;
}
.dropdown-option-list tr:hover {
  background-color: var(--lighter-grey);
}
.dropdown-option-list tr:not(:last-child) {
  border-bottom: 1px solid #eee;
}
.dropdown-option-list td:not(:first-child) {
  padding: 15px 15px 15px 0;
}
.dropdown-option-list td:first-child {
  padding: 0 0 0 15px;
}
.interface-hebrew .dropdown-option-list td:not(:first-child) {
  padding: 15px 0 15px 15px;
}
.interface-hebrew .dropdown-option-list td:first-child {
  padding: 0 15px 0 0;
}
.dropdown-option-list tr.unselected {
  color: #aaa;
}
.dropdown-option-list tr .dropdown-option-check {
  width: 10px;
  height: 10px;
  padding-left: 0;
  padding-right: 10px;
}
.interface-hebrew .dropdown-option-list tr .dropdown-option-check {
  padding-left: 10px;
  padding-right: 0;
}
.dropdown-option-list tr.unselected .dropdown-option-check {
  display: none;
}
.searchContent .mobileSearchFilters {
  position: absolute;
  width: 100%;
  height: 100%;
  top: 0;
  left: 0;
  display: flex;
  flex-direction: column;
  z-index: 1002;
  background-color: var(--lightest-grey);
}
.mobileSearchFiltersHeader {
  background-color: var(--lighter-grey);
  padding: 20px 15px;
  display: flex;
  justify-content: center;
  color:  var(--dark-grey);
}
.mobileSearchFiltersHeader .readerNavMenuCloseButton {
  font-size: 45px;
  color: var(--medium-grey);
  height: 20px;
  display: block;
  line-height: 20px;
  position: absolute;
  margin-right: 100%;
  margin-left: 45px;
}
.mobileSearchFilters .searchFilters {
  flex-grow:  1;
  overflow-y: scroll;
  padding:  20px 15px;
}
.mobileSearchFilters .toggleSet {
  width: 100%;
  margin: 10px 0 0 0;
}
.mobileSearchFiltersFooter {
  padding: 15px;
  border-top: 1px solid var(--light-grey);
}
.searchContent .result {
  padding-bottom: 20px;
}
.searchContent .result a:hover,
.sidebarSearch .result a:hover {
  text-decoration: none;
}
.searchContent .similar-results {
  padding: 0 25px;
}
.searchContent .similar-results .result-title {
  display: none;
}
.searchContent .result-title {
  font-size: 24px;
  margin-bottom: 15px;
}
.sheetResult .result-title {
  --english-font: var(--english-sans-serif-font-family);
  font-size: 16px;
  font-weight: 600;
  line-height: 18.75px;
  color: #000000;
}
.sheetResult .snippet.en {
  color: #666666;
  --english-font: var(--english-sans-serif-font-family);
  font-size: 14px;
  font-weight: 400;
  line-height: 18px;
}
.searchContent .result-title .int-he {
  font-family: "Taamey Frank", "adobe-garamond-pro", "Crimson Text", Georgia, "Times New Roman", serif;
  font-size: 22px;
}
.searchContent .sheetResult .sheetData{
  display: flex;
  justify-content:flex-start;
  align-items: center;
  color: #999;
  font-size: 13px;
  margin: 15px 0 5px;
}
.searchContent .sheetResult .ownerData{
  display: flex;
  justify-content:flex-start;
  align-items: center;
  font-size: 13px;
}
.searchContent .sheetResult .ownerName {
  color: var(--midrash-green);
  margin-inline-start: 10px;
  --english-font: var(--english-sans-serif-font-family);
  font-size: 14px;
}
.searchContent .sheetResult .date {
  color: #999999;
  --english-font: var(--english-sans-serif-font-family);
  font-size: 14px;
  font-weight: 400;
  line-height: 18px;
  margin-inline-start: 5px;
}
.searchContent .sheetResult .bullet {
  margin-inline-start: 5px;
}
.searchContent .sheetResult .sheetData .tagsViews a:not(:last-of-type):after{
  content: ",";
  margin-inline-end: 4px;
}
.searchContent .sheetResult .sheetData .tagsViews a:first-of-type:before{
  content: '•';
  margin-inline-start: 4px;
  margin-inline-end: 4px;
}
.searchContent .result .result-title:hover {
  text-decoration: underline;
}
.readerPanel.english .searchContent .snippet.he,
.readerPanel.hebrew .searchContent .snippet.en,
.bilingual .searchContent .snippet.he {
  display: block;
}
.searchContent .snippet {
  font-size: 18px;
  color: #000;
}
.searchContent .sheet_result .snippet:hover {
  text-decoration: none;
}
.searchContent .similar-results .result .result-title {
  padding: 0 0 5px;
}
.searchContent .result .version,
.sidebarSearch .result .version {
  color: #999;
  font-family: "Roboto", "Helvetica Neue", "Helvetica", sans-serif;
  font-size: 13px;
  margin: 15px 0 5px;
  display: flex;
  align-items: center;
}
.searchContent .result .version .ownerMetadata {
  margin-inline-start: 10px;
}
.searchContent .result .similar-trigger-box,
.sidebarSearch .result .similar-trigger-box {
  color: #999;
  font-weight: lighter;
  --english-font: var(--english-sans-serif-font-family);
  --hebrew-font: var(--hebrew-sans-serif-font-family);
  text-transform: uppercase;
  letter-spacing: 1px;
  font-size: 11px;
  padding: 0;
  cursor: pointer;
  margin: 8px 0;
}
.searchContent .result .similar-trigger-box i {
  padding: 0 5px;
}
.searchContent .result + .loadingMessage {
  margin-top: 30px;
}
.readerNavMenu .yourSheetsLink.navButton {
  width: 98%;
  margin-bottom: 20px;
  text-transform: uppercase;
  font-family: "Roboto", "Helvetica Neue", "Helvetica", sans-serif;
}
.search-container{
  position: relative;
}
.autocomplete-dropdown{
  background: #FFFFFF;
  position: absolute;
  top: 45px;
  width: auto;
  max-width: 130%;
  box-shadow: 0px 1px 3px rgba(0, 0, 0, 0.25);
  border-radius: 0px 0px 6px 4px;
  z-index: 2;
}
.singlePanel .autocomplete-dropdown {
  width: 0;
  position: fixed;
  top: 120px;
  inset-inline-start: 0;
  padding-bottom: 10px;
}
.singlePanel .autocomplete-dropdown:has(*){
  width: 100vw;
}
.search-group-suggestions{
  border-bottom: 0.766667px solid rgb(204, 204, 204);
  display: flex;
  align-items: start;
  padding-top: 5px;
  padding-bottom: 5px;
}
.singlePanel .search-group-suggestions{
  border-bottom-width: 0;
  padding-top: 0;
  padding-bottom: 0;
}
.search-group-suggestions-items{
  display: flex;
  flex-direction: column;
  flex-grow: 1;
  width: 0%;
}
.search-suggestion-link-wrapper{
  display: flex;
  align-items: center;
}
.search-suggestion-link-wrapper:hover{
  text-decoration: none;
}
.singlePanel .search-suggestion-link-wrapper{
  border-bottom: 0;
  padding: 0;
}
.singlePanel .search-suggestion-link-wrapper.search-override-wrapper {
  padding-top: 12px;
  padding-bottom: 12px;
  margin-bottom: 16px;
  border-top: 0.766667px solid #EDEDEC;
  border-bottom: 0.766667px solid #EDEDEC;
}

.search-suggestion {
    display: flex;
    list-style-type: none;
    padding: 6px 12px;
    font-family: 'EB Garamond';
    font-style: normal;
    font-weight: 400;
    font-size: 18px;
    line-height: 23px;
    cursor: pointer;
    width: max-content;
    flex-grow: 1;
    max-width: 100%;
    min-height: 10px;
}
.singlePanel .search-suggestion{
  width: auto;
}

.search-suggestion-text{
  font-family: 'EB Garamond';
}
.singlePanel .search-suggestion-text{
  color: #000000;
}
.search-suggestion-text.hebrew-result{
  font-family: "Taamey Frank";
}
.search-suggestion.highlighted{
  background-color: #EDEDEC;
}

.autocomplete-dropdown .search-override-text{
  font-family: 'Roboto';
  font-style: normal;
  font-weight: 400;
  font-size: 16px;
  line-height: 19px;
  margin-top: 3px;

  /* Dark Grey */
  color: #666666;
}
.autocomplete-dropdown .type-icon{
  display: inline-block;
  opacity: .4;
  height: 18px;
  width: 18px;
  margin-top: 2px;
}
.singlePanel .autocomplete-dropdown .type-icon{
  padding-inline-start: 2px;
}

.singlePanel .autocomplete-dropdown .type-icon.english-result{
  margin-top: 2px;
}

.autocomplete-dropdown .type-icon.ac-img-User{
  opacity: 1;
  border-radius: 50%;
}

.interface-english .autocomplete-dropdown .type-icon {
  margin-right: 10px;
}
.interface-hebrew .autocomplete-dropdown .type-icon {
  margin-left: 10px;
}
.interface-hebrew .autocomplete-dropdown .type-icon {
  margin-left: 10px;
}
.autocomplete-dropdown .type-icon.search-icon {
  padding-inline-start: 3px;
}
.autocomplete-dropdown .type-title{
  font-family: 'Roboto';
  font-style: normal;
  font-weight: 400;
  font-size: 14px;
  line-height: 18px;
  color: #999999;
  margin-top: 6px;
  width: 20%;
  padding-inline-end: 10px;
}
.autocomplete-dropdown .type-title .int-en{
  margin-left: 15px;
  margin-right: 114px;
}
.autocomplete-dropdown .type-title .int-he{
  margin-right: 15px;
  margin-left: 114px;
}
.singlePanel .autocomplete-dropdown .type-title {
  width: 0;
  visibility: hidden;
  padding-inline-end: 0;
}

.readerNavMenu .sheet {
  display: flex;
  justify-content: space-between;
  padding: 20px 0;
  border-bottom: 1px solid #eee;
  color: black;
}
.readerNavMenu .sheet:hover{
  text-decoration: none;
}
.readerNavMenu .sheet .sheetImg {
  height: 40px;
  width: 40px;
  margin: 1px 0 0 0;
  border-radius: 2px;
}
.readerNavMenu .sheet .sheetTextInfo {
  display: flex;
  justify-content: flex-start;
}
.readerNavMenu .sheet:hover .sheetTextInfo {
  text-decoration: underline;
}
.readerNavMenu .sheet .sheetAuthTitle{
  display: flex;
  flex-flow: column;
  margin: auto 14px;
}
.readerNavMenu .sheet .sheetAuthor {
  font-family: "Roboto", "Helvetica Neue", "Helvetica", sans-serif;
  color: #999;
  font-size: 14px;
  margin-bottom: 6px;
  letter-spacing: 1px;
}
.readerNavMenu .sheet .sheetTitle {
  overflow: hidden;
  font-size: 16px;
  unicode-bidi: plaintext;
}
.readerNavMenu .sheet .sheetViews {
  color: #999;
  font-size: 13px;
  font-family: "Roboto", "Helvetica Neue", "Helvetica", sans-serif;
}
.readerNavMenu .sheet:hover .sheetViews {
  display: inline-block ;
  text-decoration: none;
}
.interface-english .readerPanel .readerNavMenu .tagsList .gridBox {
  direction: ltr;
}
.interface-hebrew .readerPanel .readerNavMenu .tagsList .gridBox {
  direction: rtl;
}
.tagsList .heOnly {
  direction: rtl;
}
.tagsList .enOnly {
  direction: ltr;
}
.readerControls {
  position: relative;
  top: 0;
  left: 0;
  width: 100%;
  box-sizing: border-box;
  text-align: center;
  z-index: 100;
  height: 60px;
  line-height: 60px;
  box-shadow: 0 1px 3px rgba(0,0,0,0.2);
  background-color: #FBFBFA;
}
.sepia .readerControls {
  background-color: #F3F3F1;
}
.dark .readerControls {
  background-color: #2D2D2B;
  color: white;
  border-color: #444;
}
.dark .readerControls .readerTextToc .readerTextTocBox {
  color: white;
}
.readerNavMenuCloseButton {
  font-family: var(--english-serif-font-family);
}
.readerControls.connectionsHeader {
  background-color: #F3F3F2;
  white-space: nowrap;
  box-shadow: none;
}
.readerControls.connectionsHeader.fullPanel  {
  background-color: #EDEDED;
}
.readerControls .connectionsPanelHeader .connectionsHeaderTitle {
  text-transform: uppercase;
  letter-spacing: 1px;
  font-size: 16px;
  font-weight: lighter;
}
.connectionsPanelHeader .connectionsHeaderTitle.active {
  text-transform: none;
  cursor: pointer;
}
.connectionsHeaderTitle .fa-chevron-left {
  margin-right: 10px;
}
.connectionsHeaderTitle .fa-chevron-right {
  margin-left: 10px;
}
.connectionsHeaderTitle .fa-chevron-left, .connectionsHeaderTitle .fa-chevron-right{
  color: #999;
}
.readerControls .readerControlsInner {
  position: relative;
  width: 760px;
  margin: 0 auto;
  padding: 0 30px;
  display: flex;
  justify-content: space-between;
  max-width:  100%;
  box-sizing: border-box;
}
.compare .readerControls .readerControlsInner {
  padding: 0 25px;
}
.readerControls.connectionsHeader .readerControlsInner {
  padding: 0 34px;
}
.readerControls.transLangPrefSuggBann {
  background-color: #EDEDEC;
  z-index: 99;
}
.readerControls .readerControlsInner.transLangPrefSuggBannInner {
  justify-content: center;
  align-items: center;
  line-height: initial;
  height: 100%;
  color: #666;
}
.readerControls.transLangPrefSuggBann .transLangPrefCentered {
  display: flex;
  align-items: center;
  margin-inline-start: auto;
}
.readerControls .readerControlsInner.transLangPrefSuggBannInner .yesNoGroup {
  margin: 0 10px;
  display: flex;
}
.readerControls .readerControlsInner.transLangPrefSuggBannInner .yesNoButton {
  border-radius: 6px;
  background-color: white;
  padding: 5px 11px;
  margin: 0 7px 0 0;
  user-select: none;
  cursor: pointer;
  text-decoration: none;
  color: inherit;
}
.interface-hebrew .readerControls .readerControlsInner.transLangPrefSuggBannInner .yesNoButton {
  margin: 0 0 0 7px;
}
.readerControls .readerControlsInner.transLangPrefSuggBannInner .readerNavMenuCloseButton {
  font-size: 35px;
  margin-inline-start: auto;
  margin-top: -6px;
  color: #bbb;
}
.trans-pref-header-container {
  display: flex;
  flex-direction: row;
  justify-content: space-between;
  padding-inline: 12px;
  padding-block: 10px;
  align-items: center;
}
.trans-pref-header-container .trans-pref-reset {
  display: flex;
  align-items: center;
  text-decoration: none;
}
.interface-hebrew .trans-pref-header-container .trans-pref-reset {
  direction: rtl;
}
.interface-hebrew .trans-pref-header-container .trans-pref-reset .smallText {
  padding-bottom: 2px;
}
.trans-pref-header-container img.reset-btn {
  width: 10px;
  height: 10px;
  opacity: 0.4;
}
.singlePanel .readerControls .readerControlsInner {
  padding: 0px 15px;
}
.readerControls .readerTextToc a {
  color: inherit;
}
.readerControls .readerTextToc a:hover {
  text-decoration: none;
}
.readerControls .readerTextToc .readerTextTocBox h1 {
  display: unset;
  font-size: unset;
  font-weight: unset;
  margin-block-start: unset;
  margin-block-end: unset;
}
.readerControls .readerTextToc .readerTextTocBox a {
  display: flex;
  flex-direction: column;
  align-items: center;
  justify-content: center;
}
.readerControls .readerTextToc .readerTextTocBox a .readerControlsTitle {
  display: flex;
  align-items: center;
  justify-content: center;
}
.readerControls.connectionsHeader .readerTextToc {
  font-family: "Roboto", "Helvetica Neue", "Helvetica", sans-serif;
  text-transform: uppercase;
  color: #666;
  width: 100%;
}
.readerControls .readerTextToc.attributed .readerTextTocBox {
  line-height: 1.2;
}
.readerControls .readerTextToc .categoryAttribution {
  font-style: italic;
  font-size: 15px;
  color: #999;
  margin: 0 2px;
  white-space: nowrap;
  text-overflow: ellipsis;
  overflow: hidden;
  padding: 0 2px;
  display: inline;
}
.readerControls .readerTextToc .categoryAttribution .he {
  font-style: normal;
}
.interface-english .leftButtons,
.interface-hebrew .rightButtons {
  display: flex;
  flex-direction: row;
  text-align: left;
}
.interface-english .rightButtons,
.interface-hebrew .leftButtons {
  display: flex;
  flex-direction: row;
  text-align: right;
}
/* icons need a little nudge in flipped hebrew mode */
.interface-hebrew .rightButtons {
  margin-left: -3px;
}
.interface-hebrew .leftButtons {
  margin-right: 2px;
}
.leftButtons .saveButton,
.rightButtons .saveButton {
  display: flex;
  align-items: center;
  justify-content: flex-end;
  width: 30px;
  height: 56px;
  cursor: pointer;
}
.saveButton img {
  height: 18px;
  width: 18px;
  margin-top: 3px;
}
.rightButtons .saveButton.tooltip-toggle::before {
  top: 47px;
  left: -50px;
}
.interface-hebrew .rightButtons .saveButton.tooltip-toggle::before {
  left: auto;
  right: -50px;
}
.saveButton.tooltip-toggle.three-dots-button {
  background-color: #ededec;
  padding: 0 6px;  /* HACK: setting width and height to equal values doesn't make this circular, but this does! */
  height: 22px;
  display: flex;
  align-items: center;
  justify-content: center;
  border-radius: 50%;
}
.three-dots-button img {
  width: 10px;
  height: 10px;
  margin-top: 0;
}
.topicPanel .mainColumn .saveLine .saveButton.three-dots-button {
  margin-left: 10px;
  margin-right: 0;
  padding-bottom: 0;
}
.interface-hebrew .topicPanel .mainColumn .saveLine .saveButton.three-dots-button {
  margin-left: 0;
  margin-right: 10px;
}
.interface-hebrew .topicPanel .three-dots-button {
  margin-left: 0px;
  margin-right: 10px;
}
.leftButtons .readerNavMenuSearchButton,
.leftButtons .readerNavMenuMenuButton,
.leftButtons .readerNavMenuCloseButton,
.rightButtons .readerOptions,
.rightButtons .readerNavMenuCloseButton {
  width: 40px;
  height: 56px;
  line-height: 56px;
  color: #666666;
  font-size: 20px;
  display: inline-block;
  cursor: pointer;
}
.readerOptions .int-en {
  margin-right: 4px;
}
.readerOptions .int-he {
  margin-left: 8px;
}
.readerOptions .int-he img {
    height: 18px;
}
.rightButtons .readerOptionsTooltip.tooltip-toggle::before {
    top: 47px;
    left: -50px;
}
.rightButtons .readerOptions {
  vertical-align: middle;
}
.rightButtons .readerOptions:hover {
  text-decoration: none;
}
.leftButtons .readerNavMenuMenuButton {
  font-size: 24px;
  margin-top: 6px;
}
.compare .leftButtons .readerNavMenuMenuButton {
  font-size: 20px;
}
.leftButtons .readerNavMenuCloseButton {
  font-size: 44px;
}
.leftButtons .readerNavMenuSearchButton span,
.rightButtons .readerOptions img,
.leftButtons .readerNavMenuCloseButton span {
  vertical-align: middle;
}
.readerControls .readerTextToc {
  font-size: 18px;
  box-sizing: border-box;
  height: 50px;
  text-align: center;
  display: inline-block;
  cursor: pointer;
  vertical-align: middle;
  min-width: 0; /* see https://css-tricks.com/flexbox-truncated-text/ */
}
.readerControls .readerTextToc.connected, .readerControls .readerTextToc.connected a{
  cursor: initial;
}

.readerTextTocHeader.readerTextToc {
  font-size: 16px;
}
.hebrew .readerControls .readerTextToc {
  direction: rtl;
}
.english .readerControls .readerTextToc {
  direction: ltr;
}
.interface-english .bilingual .readerControls .readerTextToc {
  direction: ltr;
}
.interface-hebrew .bilingual .readerControls .readerTextToc {
  direction: rtl;
}
.interface-hebrew .bilingual .readerControls .readerTextToc .readerTextTocBox.sheetBox,
.interface-hebrew .english .readerControls .readerTextToc .readerTextTocBox.sheetBox {
  padding-left: 23px;
  padding-right: 0;
}
.english .readerControls .readerTextToc .readerTextTocBox.sheetBox,
.bilingual .readerControls .readerTextToc .readerTextTocBox.sheetBox {
  padding-right: 23px;
  padding-left: 0;
}
.readerControls .readerTextToc .readerTextTocBox {
  display: inline-block;
  vertical-align: middle;
  max-width: 100%;
  white-space: nowrap;
  text-overflow: ellipsis;
  overflow: hidden;
}
.readerControls .readerTextToc .readerTextTocBox a h1,
.readerControls .readerTextToc .readerTextTocBox a span,
.readerControls .readerTextToc .readerTextTocBox a div {
  white-space: nowrap;
  text-overflow: ellipsis;
  overflow: hidden;
  max-width: 100%;
}
.readerControls .readerTextToc .readerTextVersion {
  font-size: 15px;
  color: #999;
}
.readerControls .readerTextToc .fa {
  color: #999;
  font-weight: bold;
  margin: 0 7px;
  vertical-align: 0;
}
.readerControls .readerTextToc .fa.invisible {
  visibility: hidden;
}
/*.bilingual .readerTextToc .he {
  display: none;
}*/
.readerOptions img {
  height: 16px;
}
.readerOptions .textIcon {
  font-size: 22px;
  line-height: 60px;
}
.dark .readerOptions img {

}
.readerOptionsPanel {
  position: absolute;
  width: 100%;
  top: 58px;
  right: 0;
  padding: 20px;
  box-sizing: border-box;
  direction: ltr;
  background: #FBFBFA;
  border-bottom: 1px solid #ccc;
  z-index: 103;
}
.readerOptionsPanelInner {
  max-width: 530px;
  margin: 0 auto;
  display: flex;
  flex-flow: row wrap;
  justify-content: space-between;
  color: #999;
}
.toggleSet {
  display: inline-block;
  width: 47%;
  margin: 2px auto 0 auto;
}
#accountSettingsPage .toggleSet {
  display: flex;
}
#accountSettingsPage .additional-info {
  color: var(--dark-grey);
}
/* #accountSettingsPage .saveCancel {
  display: flex;
  justify-content: space-between;
  margin-top: 30px;
} */
.toggleSet.aliyotTorah, .toggleSet.punctuationTalmud, .toggleSet .toggle-set-label {
  --english-font: var(--english-sans-serif-font-family);
  --hebrew-font: var(--english-sans-serif-font-family);
  text-transform: uppercase;
}
.toggleSet .toggle-set-label{
  font-size: 13px;
  display: block;
  text-align: center;
  margin: 10px;
  letter-spacing: 1.5px;
}
.toggleSetToggleBox {
  display:  flex;
}
.toggleOption {
  font-size: 26px;
  box-sizing: border-box;
  text-align: center;
  border: 1px solid #ccc;
  margin-left: -1px;
  padding: 4px;
  height: 42px;
  line-height: 34px;
  flex: 1;
  background-color: #FBFBFA;
  vertical-align: middle;
}

.toggleSet.aliyotTorah .toggleOption,
.toggleSet.punctuationTalmud .toggleOption {
  font-size: 14px;
}
.toggleSet.vowels .toggleOption.all span span,
.toggleSet.vowels .toggleOption.partial span span {
  position: relative;
  top: -3px;
}
.toggleSet.fontSize .toggleOption {
  color: black;
}
.toggleSet.biLayout .toggleOption img,
.toggleSet.layout .toggleOption img {
  opacity: 0.5;
}
.toggleOption:first-child {
  border-top-left-radius: 4px;
  border-bottom-left-radius: 4px;
}
.toggleOption:last-child {
  border-top-right-radius: 4px;
  border-bottom-right-radius: 4px;
  border-right: 1px solid #999;
}
.toggleOption.on,
.toggleOption:hover {
  background-color: white;
  color: black;
}
.toggleSet.biLayout .toggleOption.on img,
.toggleSet.layout .toggleOption:hover img {
  opacity: 1;
}
.toggleSet.separated .toggleOption {
  margin-right: 3%;
  border-right: 1px solid #999;
}
.toggleSet.separated .toggleOption:last-child {
  margin-right: 0;
}
.color .toggleOption {
  border-radius: 5px;
  height: 38px;
}
.color .toggleOption.on {
  border-color: black;
}
.color .light, .color .light.on {
  background-color: white;
}
.color .sepia, .color .sepia.on {
  background-color: #f7f7f7;
}
.color .dark, .color .dark.on {
  background-color: #333331;
}

.toggleSet .toggleOption .he,
.toggleSet .toggleOption .en {
  display: inline;
}
.toggleOption.bilingual {
  font-size: 18px;
}
.toggleOption.segmented, .toggleOption.continuous {
  font-size: 18px;
}
.toggleOption.smaller, .toggleOption.larger {
  font-family: "Roboto", "Helvetica Neue", "Helvetica", sans-serif;
}
.interface-hebrew .toggleOption.smaller, .interface-hebrew .toggleOption.larger {
  font-family: "Heebo", sans-serif;
}
.toggleOption.smaller {
  font-size: 12px;
}
.toggleOption.larger {
  font-size: 22px;
}
.toggleSet.blueStyle {
  box-shadow: 0px 1px 3px rgba(0, 0, 0, 0.25);
  --english-font: var(--english-sans-serif-font-family);
  --hebrew-font: var(--hebrew-sans-serif-font-family);
  border-radius: 6px;
}

.toggleSet.blueStyle.primary {
  width: 100%;
}
.toggleSet.blueStyle.primary .toggleOption {
  background-color: revert;
}
.toggleSet.blueStyle .toggleOption {
  border: none;
  font-size: 16px;
  height: 50px;
  display: flex;
  align-items: center;
  justify-content: center;
}
.toggleSet.blueStyle .toggleOption.on {
  background-color:  var(--sefaria-blue);
  color: white;
  border-radius: 6px;
}
.readerOptionsPanel .line {
  margin: 20px 0;
  border-top: 1px solid #ddd;
}
.mask {
  position: fixed;
  top: 0;
  left: 0;
  width: 100%;
  height: 100%;
  z-index: 102;
  cursor: pointer;
}
.textRange.basetext {
  width: 100%;
  box-sizing: border-box;
  font-size: 2.2em;
  line-height: 1.6;
  text-align: justify;
  background-color: inherit;
  margin: 0 auto;
  max-width: 760px;
  position: relative;
  padding: 0 30px;
}
.singlePanel .textRange.basetext,
.singlePanel .sheetContent {
  padding: 0;
}
.narrowColumn .textRange.basetext {
}
.narrowColumn .content .contentInner {
  padding: 0 15px;
}
.textRange.basetext .title, .sheetContent .customSourceTitle {
  padding: 0 28px;
  margin: 30px 0 24px 0;
  color: #000;
  text-align: center;
  justify-content: center;
  font-weight: lighter;
  letter-spacing: 1px;
  font-size: 1.1em;
}
.sheetContent .customSourceTitle {
  padding-top: 14px;
}
.dark .textRange.basetext .title, .dark .sheetContent .title {
  color: #ccc;
}
.textRange.basetext .title .titleBox, .sheetContent .customSourceTitle .titleBox {
  display: inline-block;
  border-bottom: 4px solid #E6E5E6;
  padding: 0 6px 3px;
}
.dark .textRange.basetext .title .titleBox, .dark .sheetContent .title .titleBox {
  border-bottom: 4px solid #666;
}
.bilingual .sheetContent .title .he {
  display: none;
}
.interface-hebrew .readerPanel.english .textRange,
.interface-hebrew .readerPanel.english .categoryFilterGroup,
.interface-hebrew .readerPanel.bilingual .categoryFilterGroup,
.interface-hebrew .readerPanel.english .essayGroup,
.interface-hebrew .readerPanel.bilingual .essayGroup,
.interface-hebrew .readerPanel.english .textTableOfContents,
.interface-hebrew .readerPanel.bilingual .textTableOfContents {
  direction: ltr;
}
.interface-english .readerPanel.hebrew .textRange,
.interface-english .readerPanel.hebrew .categoryFilterGroup,
.interface-english .readerPanel.hebrew .essayGroup,
.interface-english .readerPanel.hebrew .structToggles,
.interface-english .readerPanel.hebrew .textTableOfContents,
.interface-english .readerPanel.hebrew .connectionsPanel .toolsButton.more,
.interface-english .readerPanel.hebrew .connectionsPanel .toolsButton.seeLess {
  direction: rtl;
}
.basetext .text, .sheetContent .text {
  padding: 0 44px;
  margin: 30px 0;
  background-color: inherit;
}
.sheetContent .text.editorContent {
  padding: 30px 44px;
  margin: 0;
}
.narrowColumn .basetext .text, .narrowColumn .sheetContent .text {
  padding: 0 26px;
}
.singlePanel .basetext .text, .singlePanel .sheetContent .text  {
  padding: 0 34px;
}
.parashahHeader {
  text-align: center;
  color: #000;
  margin: 32px 0;
  font-size: 24px;
  letter-spacing: 1px;
}
.parashahHeader.aliyah span {
  text-transform: uppercase;
  font-size: 18px;
}
.title + .text span:first-child .parashahHeader {
  margin-top: -5px;
}
.title + .text {
  margin-top: 0;
}
.segment {
  cursor: pointer;
  display: block;
  background-color: inherit;
  margin-bottom: 14px;
}
.continuous .segment {
  display: inline;
  margin: 0;
  padding: .3333em 0;
}
.readerPanel.english.continuous .segment {
  padding: .15em 0;  /* underline of named entities is cut off if padding is higher */
}
.continuous .clearFix {
  display: none;
}
.segment .segmentText{
  display: inline;
}
.segment > .he,
.segment > .en,
.segment > p > .he,
.segment > p > .en {
  margin-top: 0;
  margin-bottom: 0;
}
.basetext .segment {
  margin-bottom: 26px;
}

.segment .segmentText .poetry.indentWhenWrap {
  text-indent: -30px;
  padding-inline-start: 30px;
  display: inline-block;
}

.segment .segmentText .poetry.indentAll {
  padding-inline-start: 30px;
  display: inline-block;
}

.segment .segmentText .poetry.indentAllDouble {
  padding-inline-start: 60px;
  display: inline-block;
}

.continuous .segment .segmentText .poetry {
  text-indent: initial;
  padding-inline-start: initial;
  display: inline;
  margin-inline-end: .5em;
}

.continuous .segment .segmentText br {
  display: none;
}

/*.hebrew.segmented .segment > .he,
.hebrew.segmented .segment > p > .he{
  display: block;
}
.hebrew.continuous .segment > .he,
.hebrew.continuous .segment > p > .he{
  display: inline;
}*/
.bilingual .segment > .he,
.bilingual .segment > p > .he{
  display: block;
}
.bilingual .segment > .en,
.bilingual .segment > p > .en {
  display: block;
}
.bilingual .segment > .en ,
.bilingual .segment > p > .en {
  text-align: left;
}
.bilingual .segment > .he,
.bilingual .segment > p > .he {
  text-align: right;
}
.stacked.bilingual .basetext .segment {
  margin-bottom: 14px;
  display: block;
}
.stacked.bilingual .segment > .en,
.stacked.bilingual .segment > p > .en {
  margin-top: 6px;
  text-align: left;
}
.stacked.bilingual .sheetContent .segment > .en,
.stacked.bilingual .sheetContent .segment > p > .en {
  margin-top: 0;
}
.stacked.bilingual .basetext .segment > .en ,
.stacked.bilingual .basetext .segment > p > .en {
  margin: 10px 0 20px;
  color: #666;
}
.stacked.bilingual .segment.heOnly > .he,
.stacked.bilingual .segment.enOnly > .en,
.stacked.bilingual .segment.heOnly > p > .he,
.stacked.bilingual .segment.enOnly > p > .en {
  display: block;
}
.heLeft.bilingual .basetext .text,
.heRight.bilingual .basetext .text,
.heLeft.bilingual .sheetContent .text,
.heRight.bilingual .sheetContent .text {
  padding: 0;
}

.heLeft.bilingual .segment > .en,
.heLeft.bilingual .segment > .he,
.heRight.bilingual .segment > .en,
.heRight.bilingual .segment > .he,
.heLeft.bilingual .segment > p > .en,
.heLeft.bilingual .segment > p > .he,
.heRight.bilingual .segment > p > .en,
.heRight.bilingual .segment > p > .he {
  width: 50%;
  box-sizing: border-box;
  display: block;
}
.heLeft.bilingual .sheetItem.enOnly > .en,
.heLeft.bilingual .sheetItem.heOnly > .he,
.heRight.bilingual .sheetItem.enOnly > .en,
.heRight.bilingual .sheetItem.heOnly > .he,
.heLeft.bilingual .sheetItem.enOnly > p > .en,
.heLeft.bilingual .sheetItem.heOnly > p > .he,
.heRight.bilingual .sheetItem.enOnly > p > .en,
.heRight.bilingual .sheetItem.heOnly > p > .he {
  width: 100%;
}
.readerPanel .sheetItem.heOnly > .en,
.readerPanel .sheetItem.heOnly > p > .en {
  display: none;
}
.readerPanel .sheetItem.heOnly > .he,
.readerPanel .sheetItem.heOnly > p > .he {
  display: block;
}
.readerPanel .sheetItem.enOnly > .he,
.readerPanel .sheetItem.enOnly > p > .he {
  display: none;
}
.readerPanel .sheetItem.enOnly > .en,
.readerPanel .sheetItem.enOnly > p > .en {
  display: block;
}
.readerPanel.english .SheetSource .sheetItem.segment .en {
  background-color: white;
}
.heLeft.bilingual .segment > .en,
.heRight.bilingual .segment > .he ,
.heLeft.bilingual .segment > p > .en,
.heRight.bilingual .segment > p > .he {
  float: right;
  padding-left: 20px;
}
.heRight.bilingual .segment > .en,
.heLeft.bilingual .segment > .he,
.heRight.bilingual .segment > p > .en,
.heLeft.bilingual .segment > p > .he {
  float: left;
  padding-right: 20px;
}
.basetext .segment:active,
.basetext .segment:focus {
  background-color: #f5faff;
}
.sheetContent .segment:active .segmentNumber,
.sheetContent .segment:focus .segmentNumber,
.sheetContent .segment:active .linkCount,
.sheetContent .segment:focus .linkCount,
.basetext .segment:active .segmentNumber,
.basetext .segment:focus .segmentNumber,
.basetext .segment:active .linkCount,
.basetext .segment:focus .linkCount {
  background-color: transparent;
}
.dark .basetext .segment:active,
.dark .basetext .segment:focus {
  background-color: #444;
}
.basetext .segment.highlight,
.sheetContent .segment.highlight .en,
.sheetContent .segment.highlight .he,
.sheetContent .textPreviewSegment.highlight,
.editTextInfo .textPreviewSegment.highlight,
.readerPanel.bilingual.heLeft .sheetContent .segment.highlight,
.readerPanel.bilingual.heRight .sheetContent .segment.highlight,
.editorContent .sheetItem.highlight,
.editorContent .sheetItem.highlight .SheetSource .en,
.editorContent .sheetItem.highlight .SheetSource::after
{
  background-color: #F0F7FF;
}
.sheetContent .segment.highlight .linkCount .en,
.sheetContent .segment.highlight .linkCount .he,
.sheetContent .segment.highlight .segmentNumber .en,
.sheetContent .segment.highlight .segmentNumber .he {
  background-color: transparent;
}
.sheetContent .segment.highlight .en div,
.sheetContent .segment.highlight .he div {
  background-color: inherit;
}
.sheetContent .segment a {
  color: #4B71B7;
  cursor: pointer;
}
.sheetContent .segment .sourceContentText a {
  text-decoration: underline;
}
.readerPanel.bilingual.stacked .sheetContent .segment.highlight .he {
  padding-bottom: 1px;
}
.basetext .segment.highlight .segmentNumber,
.basetext .segment.highlight .linkCount,
.sheetContent .segment.highlight .linkCount,
.sheetContent .segment.highlight .segmentNumber {
  background-color: transparent;
}
.sepia .basetext .segment.highlight,
.sepia .sheetContent .segment.highlight {
  background-color: #E3E3E1;
}
.dark .basetext .segment.highlight,
.dark .sheetContent .segment.highlight {
  background-color: #444;
}
.textRange {
  line-height: 1.4;
  font-size: 1.6em;
}
.textRange .textInner, .sheetContent .textInner  {
  position: relative;
}
.textRange.lowlight .text {
  color: #999;
}
.segment {
}
.segment.heOnly{
  text-align: right;
  direction: rtl;
}
.segment.enOnly{
  text-align: left;
  direction: ltr;
}
.segment.heOnly .en{
  display: none;
}
.segment.enOnly .he{
  display: none;
}
.segment.heOnly .he{
  display: initial;
}
.segment.enOnly .en{
  display: initial;
}
/*
This is an attempt to fix dictionary entries in this layout (hebrew continuous) from having the headwords flip to the right instead of left.
But not to use a display block directive that might break continuous mode for other English only texts
 */
.readerPanel.hebrew.continuous .segment.enOnly .en{
  unicode-bidi: embed;
}
.readerPanel.hebrew .segment.enOnly .sheetSegmentNumber .en{
  display: none;
}
.readerPanel.english .segment.enOnly .sheetSegmentNumber .he{
  display: none;
}
.segment .segmentNumber,
.segment .linkCount,
.textRange .numberLabel {
  position: absolute;
  background-color: inherit;
  font-weight: lighter;
  color: #ccc;
  display: block;
  width: 30px;
  text-align: center;
  -webkit-text-size-adjust: 100%;
  user-select: none;
  -webkit-user-select: none;
}
.segmentNumber .segmentNumberInner,
.linkCount .linkCountDot {
  display: inline-block;
  user-select: none;
  -webkit-user-select: none;
}
.bilingual .segmentNumber .segmentNumberInner,
.bilingual .linkCount .linkCountDot,
.bilingual .numberLabel .numberLabelInner {
  margin-top: 0;
}
.segment .segmentNumber,
.segment .linkCount {
  display: none;
  line-height: 1.4;
}
.hebrew .segment .segmentNumber,
.hebrew .segment .linkCount {
  display: none;
  line-height: 1.6;
}
.sheetContent .segment .linkCount {
  display: inline-block;
}
.segment .segmentNumber .segmentNumberInner,
.segment .segmentNumber .segmentNumberInner .he,
.textRange .numberLabel .numberLabelInner {
  font-size: 12px;
  vertical-align: middle;
}
.segment .segmentNumber,
.textRagnge .numberLabel {
  color: #000;
  top: 0;
}
.dark .segment .segmentNumber,
.dark .textRagnge .numberLabel {
  color: white;
}
.segment .linkCount {

}
.segment .linkCountDot {
  display: inline-block;
  width: 6px;
  height: 6px;
  border-radius: 12px;
  background-color: black;
  vertical-align: middle;
}
.dark .segment .linkCount {
  filter: invert(100%);
  -webkit-filter: invert(100%);
}
.readerPanel .segment .segmentNumber .en,
.readerPanel .segment .segmentNumber .he {
  text-align: center;
}
.readerPanel.english .segment .segmentNumber {
  left: -48px;
}
.readerPanel.hebrew .segment .segmentNumber,
.readerPanel.bilingual .segment .segmentNumber {
  right: -46px;
}
.readerPanel.hebrew .segment .linkCount,
.readerPanel.bilingual .segment .linkCount {
  left: -48px;
}
.readerPanel.english .segment .linkCount {
  right: -46px;
  left: auto;
}
.readerPanel.heLeft.bilingual .segment .segmentNumber,
.readerPanel.heRight.bilingual .segment .segmentNumber {
  left: 50%;
  margin-left: -15px;
  right: auto;
}
.readerPanel.heLeft.bilingual .segment .linkCount,
.readerPanel.heRight.bilingual .segment .linkCount {
  visibility: hidden;
}
.singlePanel .readerPanel.english .segment .segmentNumber {
  left: -30px;
}
.singlePanel .readerPanel.hebrew .segment .segmentNumber,
.singlePanel .readerPanel.bilingual .segment .segmentNumber {
  right: -30px;
}
.singlePanel .readerPanel.english .segment .linkCount {
  right: -30px;
}
.singlePanel .readerPanel.hebrew .segment .linkCount,
.singlePanel .readerPanel.bilingual .segment .linkCount {
  left: -30px;
}
.singlePanel .readerPanel.english .sheetItem.segment .linkCount {
  left: auto;
  right: -30px;
}
.readerPanel.english .segment.heOnly .segmentNumber .he,
.readerPanel.bilingual .segment.heOnly .segmentNumber .he,
.readerPanel.hebrew .segment.enOnly .segmentNumber .en {
  display: none;
}
.readerPanel.english .segment.heOnly .segmentNumber .en,
.readerPanel.bilingual .segment.heOnly .segmentNumber .en,
.readerPanel.hebrew .segment.enOnly .segmentNumber .he {
  display: block;
}
.segment .refLink, .scrollLink {
  font-size: .8em;
  font-weight: bold;
  letter-spacing: 1px;
  cursor: pointer;
  color: #333;
}
.scrollLink:hover, .refLink:hover {
  text-decoration: underline;
}
.segment .namedEntityLink {
  color: inherit;
}
.segment .namedEntityLink:hover {
  cursor: text;
  text-decoration: none;
}
.segment.showNamedEntityLinks .namedEntityLink:hover {
  /* only show named entity underline when class showNamedEntityLinks exists */
  cursor: pointer;
  border-bottom: 2px dotted #666;
}
.stacked.bilingual .segment .en .namedEntityLink:hover {
  border-bottom-color: #666;
}
.textRange .actionLinks {
  text-align: right;
}
.textRange .actionLinks > span {
  font-size: 13px;
  text-transform: uppercase;
  display: inline-block;
  margin: 0 7px;
  cursor: pointer;
  color: #aaa;
}
.textRange .actionLinks > span > img {
  height: 13px;
  width: 13px;
  margin: 0 5px;
  opacity: 0.3;
  vertical-align: baseline;
}
.textRange .actionLinks > span > i {
  margin: 0 5px;
  font-size: 16px;
  vertical-align: top;
}
.textRange .actionLinks .en {
  font-family: "Roboto", "Helvetica Neue", "Helvetica", arial, sans-serif;
}
.textRange .actionLinks .he {
  font-family: "Heebo", sans-serif;
}
/* Footnotes */
.segment sup,
.versionPreview sup {
  margin-left: .2em;
  margin-right: .2em;
  text-decoration: none;
  font-family: var(--hebrew-sans-serif-font-family);
  font-size: 0.6em;
  line-height: 1;
}
.segment sup.footnote-marker,
.segment sup.endFootnote{
  color: var(--inline-link-blue);
}
.segment .he sup {
  font-size: 0.6em;
}
.segment sup.footnote-marker:hover {
  text-decoration: underline;
}
.sheetContent .segment sup:hover {
  text-decoration: none;
}
.segment sup::before {
  padding: 12px 12px;
  content: "";
  margin-inline-start: -7px;
  position: absolute;
}
.segment sup.itag {
  text-decoration: none;
  font-family: var(--hebrew-sans-serif-font-family);
  font-size: 0.5em;
  line-height: 1;
  color: var(--inline-link-blue);
}
.segment i.footnote {
  display: none;
  font-size: .8em;
  margin-left: .5em;
  margin-right: .5em;
  color: #666;
  font-style: normal;
}
.segment img {
  max-width: 100%;
}
.segment i[data-overlay="Vilna Pages"] {
  display: inline-block;
}
.segment i[data-overlay="Vilna Pages"]:after {
    color: grey;
	content: attr(data-value);
    font-size: .4em;
    font-style: normal;
    font-family: var(--english-sans-serif-font-family);
}
.segment i[data-overlay="Venice Columns"] {
  display: inline-block;
}
.segment i[data-overlay="Venice Columns"]:after {
    color: grey;
	content: attr(data-value);
    font-size: .4em;
    font-style: normal;
    font-family: var(--english-sans-serif-font-family);
}
.connectionsPanelHeader {
  display: flex;
  justify-content: space-between;
  align-items: center;
}
.singlePanel .connectionsPanelHeader {
  justify-content: flex-start;
  align-items: stretch;
  height: 100%;
}
.interface-hebrew .connectionsPanelHeader {
  direction: rtl;
}
.interface-english .connectionsPanelHeader {
  direction: ltr;
}
.connectionsPanelHeader .rightButtons {
  margin-top: -4px;
}
.connectionsPanelHeader .languageToggle,
.connectionsHeader .readerNavMenuCloseButton.circledX{
  height: 32px;
  width: 30px;
  text-align: center;
  line-height: 32px;
}
.readerNavMenu.compare {
  background-color: var(--lightest-grey);
}
.readerNavMenu.compare .readerNavTop .readerNavMenuCloseButton.circledX {
  height: 32px;
  width: 30px;
  display: flex;
  align-items: center;
  margin: 0 15px;
}
.connectionsPanelHeader .languageToggle {
  margin: 0 15px;
}
.connectionsHeader .readerNavMenuCloseButton.circledX,
.readerNavMenu.compare .readerNavTop .readerNavMenuCloseButton.circledX {
  width: 20px;
}
.connectionsHeader .readerNavMenuCloseButton.circledX img,
.readerNavMenu.compare .readerNavTop .readerNavMenuCloseButton.circledX img {
  height: 20px;
  width: 20px;
  vertical-align: middle;
}
.readerNavMenu.compare .navBlockDescription,
.readerNavMenu.compare .categoryDescription {
  display: none;
}
.readerNavMenu.compare .navToggles {
  margin-inline-start: 0;
}
.connectionsPanelHeader .languageToggle img {
  vertical-align: middle;
  margin-top: -2px;
}
.connectionsPanel .flashMessage {
  font-size: 18px;
  color: #999;
  margin-bottom: 30px;
  text-align: left;
}
.interface-hebrew .connectionsPanel .flashMessage {
  text-align: right;
}
.textList {
  width: 100%;
  height: 54%;
  bottom: 0;
  left: 0;
  position: absolute;
  margin: 0 auto;
  background-color: #FBFBFA;
}
.textList.marginless .texts,
.textList.fullPanel.marginless .texts {
  padding: 0 0 80px 0;
}
.dark .textlist {
  background-color: #333331;
}
.textList.fullPanel {
  padding-top: 60px;
  height: 100%;
  box-sizing: border-box;
}
.textList .texts {
  height: 100%;
  width: 100%;
  box-sizing: border-box;
  overflow: hidden;
  overflow-y: scroll;
  -webkit-overflow-scrolling: touch;
}
.textList .texts .contentInner {
  max-width: 660px;
  margin: 0 auto;
}
.textList .texts {
  padding: 30px 30px 80px 30px;
}
.textList.fullPanel .texts {
  padding: 40px 40px 80px 40px;
}
.textList .segment.heOnly,
.textList .segment.enOnly {
  text-align: justify;
}
.textListTop {
  position: absolute;
  top: 0;
  left: 0;
  width: 100%;
  background-color: inherit;
  z-index: 1;
}
.textList.fullPanel .textListTop {
  text-align: center;
  height: 55px;
}
.dark .textList {
  background-color: #333331;
}
.dark .textList .anchorText {
  background-color: #333331;
}
.textList .heOnly {
  display: block;
}
.textList.fullPanel .textListTop .leftButtons {
  margin: 9px 0 0 10px;
}
.textList.fullPanel .textListTop .rightButtons {
  margin: 9px 10px 0 0;
}
.gridBox {
  width: 100%;
  background-color: transparent;
}
.gridBox .gridBoxRow {
  display: flex;
  justify-content: space-between;
  margin-bottom: 6px;
}
.gridBox .gridBoxItem {
  flex: 1;

   /* HACK: overflow hidden will hide any box shadow beneath (b/c overflow cuts off at padding-box) can get around this by increasing padding-box and decreasing margin-box. see here https://stackoverflow.com/questions/33949013/css-overflow-hidden-cuts-shadow*/
  display: flex;
  flex-direction: column;
  padding: 5px;
}
.gridBox .gridBoxItem.placeholder {
  visibility: hidden;
}
.gridBox .gridBoxItem:first-child {
  padding-inline-start: 0;
  margin-inline-start: 0;
}
.gridBox .gridBoxItem:last-child {
  padding-inline-end: 0;
  margin-inline-end: 0;
}
.dark .filterSet td {
  border-color: #555;
}
.filterSet td.empty {
  border-left: 1px solid transparent;
  border-right: 1px solid transparent;
}
.topFilters {
  text-transform: none;
}
.dark .topFilters {
  background-color: #2D2D2B;
  border-bottom: 1px solid #444;
}
.textList.fullPanel .topFilters {
  margin: 0;
  border-top: 8px solid transparent;
  padding: 6px 22px 5px;
  background-color: #EDEDED;
}
.topFilters .textFilter {
  color: #999;
  display: inline-block;
  padding: 16px 8px;
}
.topFilters .textFilter.on {
  color: black;
}
.dark .topFilters .textFilter {
  color: #bbb;
}
.topFilters .textFilter > div {
  display: table-cell;
  vertical-align: middle;
}
.textList.fullPanel .recentFilterSet {
  margin: 0 0 12px 0;
}
.textList .recentFilterSet .textFilter,
.connectionsPanelHeader .recentFilterSet.topFilters .textFilter {
  display: inline-block;
  padding: 0;
  margin: 6px 14px;
  background-color: transparent;
  color: #999999;
  border-bottom: 4px solid #cccccc;
  margin-inline-start: 0;
}
.connectionsPanelHeader .recentFilterSet.topFilters .textFilter {
  margin: 18px;
  margin-inline-end: 14px;
  margin-inline-start: 0;
}
.textList .recentFilterSet .textFilter.on, .connectionsPanelHeader .recentFilterSet.topFilters .textFilter.on {
  color: #000000;
  border-bottom-color: var(--category-color);
}
.recentFilterSet.filterSet .textFilter, .recentFilterSet.filterSet .textFilter span{
  font-family: "HebrewInEnglish Serif Font", "adobe-garamond-pro", "Crimson Text", Georgia, serif;
}
.hebrew .textList .recentFilterSet.filterSet {
  direction: rtl;
}
.textList.singlePanel .connectionsHeader .topFilters{
  overflow-x: scroll;
  overflow-y: hidden;
}
.topFiltersInner {
  display: inline-block;
  white-space: nowrap;
  overflow: hidden;
  text-overflow: ellipsis;
  vertical-align: middle;
}
.textList.fullPanel .topFiltersInner {
  white-space: normal;
}
.textList.singlePanel .versionsTextList .topFiltersInner .textFilter {
  padding: 5px;
  margin-bottom: 5px;
  color: #999;
}
.textList.singlePanel .versionsTextList .topFiltersInner {
  white-space: pre-wrap;
}
.showMoreFilters {
  vertical-align: middle;
  float: right;
}
.categoryFilter {
  margin: 19px 34px;
  font-size: 18px;
  cursor: pointer;
  line-height: 21.6px;
  color: #000;
  -webkit-tap-hightlight-color: rgba(0,0,0,0); /* pulled from common.css; should apply more broadly? */
}
.categoryFilter:not(.withBooks) .filterInner:before{
  min-width: 18px;
  width: 18px;
  height: 16px;
  content: '';
  -webkit-mask: url("/static/img/connection-book.svg") no-repeat;
  mask: url("/static/img/connection-book.svg") no-repeat;
  -webkit-mask-size: cover;
  mask-size: cover;
  line-height: 25px;
  /**transform: scale(0.95);*/
  display: inline-block;
  background-color: var(--category-color);
}
.connectionsPanel .toolsButton.more{
  color: #666666;
}
.connectionsPanel .toolsButton.seeLess{
  margin-inline-start: 33px;
  font-style: normal;
  font-weight: normal;
  font-size: 13px;
  line-height: 18px;
  color: #999999;
  align-items: center;
}
.connectionsPanel .toolsButton.seeLess img.toolsButtonIcon{
  height: 10px;
  width: 10px;
}
.connectionsPanel .toolsButton.seeLess .toolsButtonText{
  margin-inline-start: 5px;
}

.connectionsPanel .topToolsButtons {
  margin-top: 30px;
}
.categoryFilter:not(.withBooks) .filterText{
  margin-inline-start: 15px;
  margin-inline-end: auto;
}
.textFilter {
  padding: 19px 0px;
  font-size: 18px;
  line-height: 1.2;
  display: block;
  cursor: pointer;
  color: #333;
  margin-inline-start: 34px;
  margin-inline-end: 34px;
}
.connectionsCount {
  color: #666;
  font-size: 16px;
  font-weight: lighter;
  letter-spacing: 1px;
  font-family: "Roboto", "Helvetica Neue", "Helvetica", sans-serif;
  unicode-bidi: isolate;
}
.englishAvailableTag {
  font-family: "Roboto", "Helvetica Neue", "Helvetica", sans-serif;
  text-transform: uppercase;
  align-self: flex-start;
  color: #999;
  border: 1px solid #CCC;
  border-radius: 3px;
  font-size: 12px;
  line-height: 18px;
  padding: 0px 3px;
  margin-left: 4px;
}
.filterInner {
  display: flex;
  justify-content: space-between;
  align-items: center;
}
.essayGroup a:hover {
  text-decoration: none;
}
.essayGroup .filterText {
  margin-inline-start: 15px;
  margin-inline-end: auto;
  text-align: left
}
.essayGroup .filterInner:before{
  min-width: 18px;
  width: 18px;
  height: 16px;
  content: '';
  -webkit-mask: url("/static/img/connection-book.svg") no-repeat;
  mask: url("/static/img/connection-book.svg") no-repeat;
  -webkit-mask-size: cover;
  mask-size: cover;
  line-height: 25px;
  /**transform: scale(0.95);*/
  display: inline-block;
  background-color: #3B5849;
}
.essayGroup .textFilter {
  padding: 0 0 0 0;
  margin: 19px 34px;
}
.categoryFilterGroup.withBooks {
  /*border-bottom: 1px solid #E5E5E5;*/
  border-top: 4px solid;
  border-top-color: var(--category-color);
}
.categoryFilterGroup.withBooks .categoryFilter{
  margin: initial;
  margin-inline-end: 34px;
  margin-inline-start: 34px;
  padding: 19px 0px;
  border-bottom: 1px solid #E5E5E5;

}
.categoryFilterGroup a:hover {
  text-decoration: none;
}
.categoryFilterGroup.withBooks + .categoryFilterGroup {
  /*margin-top: 30px;*/
}
.categoryFilterGroup .textFilter {
  border-bottom: 1px solid #E5E5E5;
}
.categoryFilterGroup :first-child .textFilter {
  border-top: 1px solid #E5E5E5;
}
.categoryFilter.on, .textFilter.on {
  color: black;
}
.dark .categoryFilter.on, .dark .textFilter.on {
  color: white;
}
.textFilter.lowlight {
  color: #999;
}
.topFilters .textFilter.showMoreFilters {
  color: #999;
}
.bilingual .textFilter .he,
.bilingual .categoryFilter .he {
  display: none;
}
.textList .textListTop > .loadingMessage,
.textList .texts .contentInner > .loadingMessage {
  padding: 22px 10px 0;
  color: #999;
  font-size: 14px;
  text-align: center;
}
.textList .textListTop > .loadingMessage {
  position: relative;
  top: 70px;
}
.textList .texts {
  position: relative;
  background-color: #FBFBFA;
}
.sepia .textList .texts {
  background-color: #FBFBFA;
}
.dark .textList .texts {
  background-color: #333331;
}
.textList .texts .textRange {
  font-size: 1.8em;
  padding-top: 16px;
  margin-top: 12px;
  position: relative;
  cursor: text;
}
.textList .texts .textRange .segment{
  cursor: text;
}
.textListTextRangeBox {
  border-bottom: 1px solid #eee;
}
.textList .texts .textRange .title {
  color: #999;
}
.textList .texts .segment .queryTextHighlight {
  padding: 0;
  background-color: inherit;
  font-weight: bold;
}
.dark .textList .texts .textRange .title {
  color: #ddd;
}
.textList.singlePanel .textListTextRangeBox:first-child {
  margin-top: -30px;
}
.textRange .title {
  display: flex;
  justify-content: space-between;
}
.textRange .title .buttons {
}
.bilingual .textList .title .he {
  display: none;
}
.textList .sheetList .sheet,
.textList .note {
  padding: 0 0 24px 0;
  display: flex;
  flex-flow: column;
}
.textList .sheet + .sheet {
  padding: 24px 0;
  border-top: 1px solid #E6E5E6;
}
.textList .sheetList .sheet a.sheetTitle {
  margin-bottom: 0;
  align-items: flex-start;
}
.textList .sheet .sheetInfo {
  display: flex;
  justify-content: space-between;
}
.sheet .sheetInfo .sheetUser {
  display: flex;
  align-items: center;
}
.textList .sheet .sheetAuthorImg,
.textList .note .noteAuthorImg {
  height: 26px;
  width: 26px;
  vertical-align: -8px;
}
.textList .sheet .sheetViews {
  color: #999;
  font-size: 12px;
}
.textList .sheet .sheetAuthor,
.textList .note .noteAuthor {
  color: #666;
  font-size: 16px;
  margin: auto 14px;
}
.textList .sheet .sheetTitle {
  display: flex;
  justify-content: flex-start;
  margin-top: 14px;
  font-size: 18px;
  text-align: left;
  color: #000;
}
.textList .sheet .sheetLeft .sheetTitle img.sheetIcon {
  width: 14px;
  height: 14px;
  margin: 3px 0 0 0;
}
.textList .sheet .sheetTitle .sheetTitleText{
  margin: auto 6px;
}
.textList .sheet .sheetTags {
  display: flex;
  flex-flow: row wrap;
  margin-top: 6px;
  font-size: 13px;
  color: #999;
  text-align: left;
}
.textList .sheet .sheetTag {
  color: inherit;
  display: inline-block;
  white-space: nowrap;
}
.sheet .sheetRight {
  display: flex;
  flex-direction: row;
  align-items: flex-start;
  justify-content: space-between;
  padding-top: 5px;
  margin: 0 -4px;
}
.sheet .sheetRight img {
  display: none;
  padding: 0 5px;
  width: 22px;
  height: 22px;
  margin: 0;
}
.sheet .sheetRight img.pinned,
.sheet:hover .sheetRight img {
  display: block;
}
.sheet:hover .sheetRight img:hover {
  opacity: 0.6;
  cursor: pointer;
}
.sheet .sheetTag .separator {
  display: inline-block;
  margin-right: 8px;
}
.sheet .sheetTags .unlisted img,
.collectionListing .collectionListingDetails .unlisted img,
.tocTop .unlisted img {
  width: 13px;
  height: 13px;
  opacity: 0.4;
  margin-inline-end: 3px;
  position: relative;
  top: 2px;
}
.sheetTag.button,
.sheetTag.button:hover,
.sheetTag.button:active {
  background-color: #EDEDED;
  border-color: #ccc;
  color: #999;
  font-size: 14px;
  margin: 4px;
}
.bookPage .sheetTag.button {
  padding: 5px 16px;
  height: 30px;
}
.textList .sheetList {
  padding-top: 40px;
}
.textList .sheetList:first-of-type {
  padding-top: 0px;
}
.textList .sheetList + .sheetList {
  border-top: 1px solid #E6E5E6;
}
.textList .note .noteAuthorInfo {
  margin-bottom: 14px;
}
.textList .note .noteTitle {
  font-weight: bold;
}
.textList .note .noteTitle,
.textList .note .noteText {
  font-size: 16px;
}
.textList .textListTextRangeBox + .sheet {
  margin-top: 24px;
}
.mediaList .media {
  border-top: solid 1px #CCC;
  padding: 20px 0;
}
.mediaList .mediaTitle {
  font-family: "Roboto", "Helvetica Neue", "Helvetica", sans-serif;
  font-style: normal;
  font-weight: 400;
  font-size: 16px;
  line-height: 19px;
  color: #666;
	padding-bottom: 15px;
}
.mediaList .mediaTitle .he {
  font-size: 16px;
}
.mediaList .media .title {
	font-size: 22px;
  color: #000;
}
.mediaList .media a {
	color: #999;
}
.mediaList .media .description {
	margin: 10px 0;
  font-size: 13px;
  font-family: "Roboto", "Helvetica Neue", "Helvetica", sans-serif;
  flex-flow: row;
  justify-content: space-between;
  color: #666;
}
.mediaList .media .panel{
	background: #e6e6e6;
	border-radius: 50px;
	text-align: center;
	margin: 15px 0;
	padding: 15px;
  font-size: 13px;
  line-height: 15px;
  flex-direction: row;
  display: flex;
  flex-wrap: nowrap;
  justify-content: space-between;
  text-align: left;
  direction: ltr;
}
.mediaList .media .panel .playTimeContainer {
  display: inline-flex;
  align-self: center;
  font-size: 13px;
  font-family: "Roboto", "Helvetica Neue", "Helvetica", sans-serif;
}
.mediaList .media .panel .playTimeContainer span {
  margin: 0 15px;
}
.mediaList .media .panel .sliderContainer {
  display: inline-flex;
  flex: 2;
  align-self: center;
}
.mediaList .media .panel input[type='image'] {
	  width: 10px;
    height: 10px;
    padding: 2.5px;
}
.slider {
  -webkit-appearance: none;
  height: 2px;
  background: #4d4d4d;
  outline: none;
  opacity: 0.7;
  width: 100%;
}
.slider:hover {
  opacity: 5;
}
.slider::-webkit-slider-thumb {
  -webkit-appearance: none;
  appearance: none;
  width: 10px;
  height: 10px;
  border-radius: 50%;
  background: #4871bf;
  cursor: pointer;
}
.slider::-moz-range-thumb {
  width: 10px;
  height: 10px;
  border-radius: 50%;
  background: #4871bf;
  cursor: pointer;
}
/* All the same stuff for IE */
.slider::-ms-thumb {
  width: 10px;
  height: 10px;
  border-radius: 50%;
  background: #4871bf;
  cursor: pointer;
}
.webpageList .website {
  text-align: start;
  display: flex;
  justify-content: flex-start;
  color: #000;
  cursor: pointer;
  font-size: 16px;
  letter-spacing: 1px;
  margin: 20px 34px;
  align-items: center;
}
.webpageList .website .icon {
  height: 16px;
  width: 16px;
  margin-top: 2px;
}
.webpageList .webpage {
  margin-bottom: 30px;
  text-align: left;
  direction: ltr;
}
.webpageList .webpage.hebrew{
  text-align: right;
  direction: rtl;
}
.webpageList .webpage .icon {
  margin-right: 10px;
}
.webpage.hebrew .icon {
  margin: 0 0 0 10px;
}
.webpageList .webpage .title {
  font-size: 22px;
  color: black;
  text-decoration: none;
  margin-bottom: 10px;
}
.webpageList .webpage .title:hover {
  text-decoration: none;
}
.webpageList .webpage .domain {
  font-family: "Roboto", "Helvetica Neue", "Helvetica", sans-serif;
  font-size: 14px;
  color: #666;
  margin-bottom: 10px;
}
.webpageList .webpage .description {
  font-size: 18px;
  color: #999;
}
.webpageList .webpage .webpageMetadata,
.mediaList .media .meta,
.manuscript .meta {
  font-size: 13px;
  color: #999;
  margin-top: 5px;
}
.interface-hebrew .webpageList .webpage .webpageMetadata {
  text-align: right;
  direction: rtl;
}
.interface-english .webpageList .webpage .webpageMetadata {
  text-align: left;
  direction: ltr;
}

.webpageList .website .siteName {
  margin-inline-start: 15px;
}

.manuscript .meta span,
.manuscript .meta a {
  font-family: "Roboto", "sans-serif";
  margin-top: 2px;
}
.manuscript .meta .int-he {
  font-family: "Heebo", "sans-serif";
}
.webpageList.empty .loadingMessage {
  margin-top: 0px;
}
.webpageList .webpagesLinkerMessage {
  padding: 20px 0px;
  color: #999;
  border-top: 1px solid #E5E5E5;
  font-size: 13px;
}
.marginless .webpageList .webpagesLinkerMessage {
  padding: 20px 34px;
}
.webpageList .webpagesLinkerMessage a {
  color: #999;
  text-decoration: underline;
}
.manuscriptImage {
  width: auto;
  max-height: 180px;
  border-radius: 3px;
}
.manuscriptCaption {
  font-family: "Adobe Garamond Pro", "sans-serif";
  font-size: 18px;
  line-height: 22px;
  margin-top: 13px;
  margin-bottom: 2px;
  border-bottom: 0px;
  text-align: left;
}
.manuscriptCaptionHe {
  font-family: "Taamey Frank", "Heebo", "sans-serif";
  font-size: 22px;
  line-height: 22px;
  margin-top: 13px;
  margin-bottom: 2px;
  border-bottom: 0px;
  text-align: right;
}
.fullSizeImageLink {
  width: 292px;
  height: 23px;
  left: 830px;
  top: 367px;
  font-family: "Roboto", "sans-serif";
  font-style: normal;
  font-weight: normal;
  font-size: 13px;
  line-height: 15px;
  color: #999999
}
.manuscript {
  border-bottom: 1px solid #DDDDDD;
  margin: 29px 34px;
  padding-bottom: 19px;
  overflow-x: hidden;
}

.manuscript a {
  color: inherit;
}
/*.manuscriptBorder {*/
/*  border: 1px solid #dddddd;*/
/*  position: absolute;*/
/*  width: 292px;*/
/*  height: 0px;*/
/*  left: 830px;*/
/*  top: 409px;*/
/*}*/
.manuscriptList :last-child {
  border-bottom: 0px solid red;
}
.textList.marginless .webpageList.empty .loadingMessage {
  margin: 50px 40px;
}
.textRange .numberLabel {
  position: absolute;
  top: 14px;
}
.english .textRange .numberLabel {
  left: -24px;
}
.english .textRange .numberLabel.itag {
  right: -30px;
  left: initial;
}
.hebrew .textRange .numberLabel,
.bilingual .textRange .numberLabel  {
  right: -30px;
}
.multiPanel .textRange .numberLabel{
  display: none;
}
.multiPanel .textRange .numberLabel.itag{
  display: block;
  color: #4871bf;
}
.textRange.lowlight .numberLabel {
  color: #999;
}
.readerPanel.bilingual .connectionsPanel .he {
  display: none;
}
.connectionsSummaryLoading {
  padding: 20px 34px;
  color: #999;
}
.connectionsPanel .connectionPanelSectionHeader{
  margin-inline-start: 34px;
  margin-inline-end: 34px;
  margin-top: 30px;
  margin-bottom: 15px;
  border-bottom: 1px solid #CCCCCC;
  padding-bottom: 13px;
}
.connectionsPanel .connectionPanelSectionHeader .connectionPanelSectionHeaderInner{
  font-size: 14px;
  font-style: normal;
  font-weight: 400;
  line-height: 18px;
  letter-spacing: 0em;
  text-align: justified;
  color: #666666;
  text-transform: uppercase;

}
.connectionsPanel .connectionsSummaryLoading .loadingMessage {
  margin-top: 0;
}
.textListTextRangeBox {
  position: relative;
}

.textListTextRangeBox .textRange{
  margin-bottom: 0;
  padding-bottom: 0;
}
.textListTextRangeBox .connection-buttons, .versionsTextList .connection-buttons{
  margin-bottom: 28px;
  display: flex;
  align-items: flex-start;
  align-content: flex-start;
}
.connection-buttons.access-user .connection-button.delete-link{
  display:none;
}
.connection-buttons .connection-button,
.version-block-with-preview-details .connection-button{
  font-style: normal;
  font-weight: normal;
  font-size: 13px;
  line-height: 15px;
  color: #999999;
  margin-inline-end: 15px;
  text-decoration: none;
  cursor: pointer;
  display: flex;
  flex-flow: row wrap;
  align-items: center;
}
.version-block-with-preview-details .connection-button {
  font-size: 14px;
  color: var(--dark-grey);
  margin-top: 15px;
}
.version-block-with-preview-details img {
  padding-inline-start: 15px;
}
.singlePanel .connection-buttons .connection-button{
  text-align: start;
  margin-inline-end: 5px;
}
.connection-buttons .connection-button span{
  text-align: initial;
}
.connection-buttons .connection-button .int-en{
  font-family: "Roboto", "Helvetica Neue", "Helvetica", sans-serif;
}
.connection-buttons .connection-button .int-he{
  font-family: "Heebo", "Roboto", "Helvetica Neue", "Helvetica", sans-serif;
}
.toolsMessage {
  margin: 130px 0;
  text-align: center;
  font-size: 18px;
}
.connection-buttons .connection-button::before,
.version-block-with-preview-details .connection-button::before{
  display: block;
  content: ' ';
  background-size: 15px 15px;
  background-repeat: no-repeat;
  height: 15px;
  width: 15px;
  margin-inline-end: 5px;
}
.version-block-with-preview-details .connection-button::before {
  height: 18px;
}
.connection-buttons .panel-open-link::before,
.version-block-with-preview-details .connection-button::before{
  background-image: url("/static/icons/open-panel.svg");
}
.connection-buttons .delete-link::before{
  background-image: url("/static/icons/remove-connection.svg");
}
.connection-buttons .add-to-sheet-link::before{
  background-image: url("/static/icons/add-to-sheet.svg");
}

.toolsButtonContainer {
  display: flex;
  justify-content: flex-start;
  color: #000;
  /*border-top: 1px solid #E5E5E5;*/
  cursor: pointer;
  font-size: 16px;
  letter-spacing: 1px;
  margin: 20px 34px;
  align-items: center;
  flex-wrap: wrap;
}

.toolsButtonContainer.blue {
  background-color: var(--sefaria-blue);
  color: white;
  margin: -29px 34px 20px;
  margin-inline-start: -34px;
  margin-inline-end: -34px;
  padding-inline-start: 68px;
  padding-inline-end: 34px;
  padding-top: 18px;
  padding-bottom: 18px;
}

.toolsButtonContainer .toolsButtonText,
.toolsButtonContainer .toolsSecondaryButton {
  position: relative;
  top: 1.5px;
}

.toolsButton {
  background: none;
  padding: 0;
  border: 0px;
  flex: 1 1 auto;
}

.toolsSecondaryButton {
  color: var(--dark-grey);
  --english-font: var(--english-sans-serif-font-family);
  --hebrew-font: var(--hebrew-sans-serif-font-family);
  height: var(--sans-serif-small-font-size);
  margin-inline-start: 30px;
  align-self: flex-start;
}

.toolsButtonContainer.blue .experimentLabel {
  --english-font: var(--english-sans-serif-font-family);
  color: var(--light-grey);
  font-size: 14px;
  border: 1px solid var(--light-grey);
  border-radius: 6px;
  float: inline-end;
  padding: 2px;
  line-height: 14px;
}

.linkArrow {
  height: var(--sans-serif-small-font-size);
  position: relative;
  top: 1px;
}

.toolsButtonContainer .toolsButton.greyColor {
  color: var(--dark-grey);
}
.toolsButton .toolsButtonText .connectionsCount::before{
  content: " ";
}
.topicList.topicsHe {
  direction: rtl;
}
.topicList.topicsEn {
  direction: ltr;
}
.interface-hebrew .topicList.topicsEn {
  direction: rtl;
}

.topicButton {
  display: flex;
  justify-content: flex-start;
  color: #000;
  cursor: pointer;
  font-size: 16px;
  flex-direction: column;
  letter-spacing: unset;
  align-items: initial;
  border-top: 1px solid #E5E5E5;
  padding: 20px 34px;
  margin: initial;
}
.topicList #topicItem-0 {
  border-top: none;
}
.topicButton:hover {
  text-decoration: none;
}

.topicButton .topicButtonTitle {
  display: flex;
  flex-direction: row;
  justify-content: space-between;
  text-align: left;
}
.topicButton .topicButtonTitle .he {
  text-align: right;
}
.topicButton .contentText .en {
  font-family: "adobe-garamond-pro", "Crimson Text", Georgia, serif;
}
.topicButtonTitle .he {
  font-size: 122%;
}
.topicButton .three-dots-button.tooltip-toggle::before,
.named-entity-title-bar .three-dots-button.tooltip-toggle::before {
  transform: none;
  left: unset;
  right: 30px;
  width: 180px;
}
.readerPanel.hebrew .topicButton .three-dots-button.tooltip-toggle::before,
.readerPanel.hebrew .named-entity-title-bar .three-dots-button.tooltip-toggle::before {
  right: unset;
  left: 30px;
  text-align: right;
}
.topicButton .smallText {
  margin-top: 10px;
  line-height: 18px;
  font-size: 18px;
  text-align: start;
}
.topicButton .smallText .en {
  font-family: "Roboto", "Helvetica Neue", "Helvetica", sans-serif;
  font-size: 13px;
  font-weight: normal;
  color: #999;
}
.topicButton .smallText .he {
  font-family: "Heebo", sans-serif;
  font-size: 13px;
  font-weight: normal;
  color: #999;
}
.toolsButton:hover {
  text-decoration: none;
  color: inherit;
}
.toolsButton.systemTypeface .toolsButtonText span.int-en,
.toolsButton.systemTypeface .toolsButtonText span.en{
  font-family: "Roboto", "Helvetica Neue", "Helvetica", sans-serif;
}
.toolsButton.textTypeface .toolsButtonText span.int-en,
.toolsButton.textTypeface .toolsButtonText span.en{
  font-family: "adobe-garamond-pro", "Crimson Text", Georgia, serif;
}
.toolsButton.systemTypeface .toolsButtonText span.int-he,
.toolsButton.systemTypeface .toolsButtonText span.he{
  font-family: "Heebo", "Roboto", "Helvetica Neue", "Helvetica", sans-serif;
}
.toolsButton.textTypeface .toolsButtonText span.int-he,
.toolsButton.textTypeface .toolsButtonText span.he{
  font-family: "Taamey Frank", "adobe-garamond-pro", "Crimson Text", Georgia, "Times New Roman", serif;
  font-size: 122%;
}
.blue .toolsButton .toolsButtonIcon {
  filter: invert(1);
}
.toolsButton .toolsButtonIcon {
  color: #999;
  font-size: 20px;
  width: 20px;
  margin-top: -1px;
}
.interface-hebrew .toolsButton .toolsButtonIcon {
  margin-top: 1px;
}
.toolsButton img.toolsButtonIcon {
  width: 18px;
  height: 18px;
  vertical-align: middle;
}
.toolsButton .toolsButtonText{
  margin-inline-start: 15px;
}

.shareSettingsBox .shareDropdown {
  display: inline-block;
  height: 20px;
  width: 52px;
  margin: 0 3px;
  border: 0;
  color: var(--sefaria-blue);
  font-weight: 600;
  --english-font: var(--english-sans-serif-font-family);
  --hebrew-font: var(--hebrew-sans-serif-font-family);
  font-size: var(--sans-serif-body-font-size);
  align-self: flex-end;
  appearance: none;
  -webkit-appearance: none;
  -moz-appearance: none;
  bottom: 1px;
  position: relative;
  background-color: Transparent;
  background-image: url(/static/icons/arrow-down-bold.svg);
  background-repeat: no-repeat;
  background-position: right;
  background-size: 12px;
}

.shareInputBox .copyLinkIcon {
  float: right;
  margin: 0px -5px 1px 0px;
}

.shareInputBox span {
  --english-font: var(--english-sans-serif-font-family);
  --hebrew-font: var(--hebrew-sans-serif-font-family);
  font-size: var(--sans-serif-body-font-size);
}

.shareInputBox {
  position: relative;
  display: flex;
  box-sizing: border-box;
  border-radius: 7px;
  border: none;
  box-shadow: 0 1px 3px rgb(0 0 0 / 20%);
  font-size: var(--sans-serif-body-font-size);
  font-family: "Roboto", "Helvetica Neue", "Helvetica", sans-serif;
  color: #666;
  padding: 20px 20px;
  margin: 19px 33px;
}
.shareInput {
  width: calc(100% - 40px);
  box-sizing: border-box;
  border-radius: 7px;
  border: none;
  font-size: var(--sans-serif-body-font-size);
  font-family: "Roboto", "Helvetica Neue", "Helvetica", sans-serif;
  color: #666;
  text-overflow: ellipsis;
}

.shareInputBox .shareInputButton {
  background-color: #fff;
  position: absolute;
  border: 0;
  margin-inline-start: calc(100% - 60px);
}

.shareInputBox .shareInputButton:active {
  background-color: var(--light-grey);
}

.shareSettingsBox {
  display: flex;
  box-sizing: border-box;
  border-radius: 7px;
  border: none;
  font-size: var(--sans-serif-body-font-size);
  --english-font: var(--english-sans-serif-font-family);
  --hebrew-font: var(--hebrew-sans-serif-font-family);
  color: var(--dark-grey);
  margin: 20px 34px;
}
.addToSourceSheetBox {
  position: relative;
}
.addToSourceSheetBox input {
  padding: 13px 12px;
  margin: 0;
  cursor: pointer;
  font-size: 18px;
  border-radius: 4px;
  box-shadow: none;
  border: 1px solid #E9E9E9;
  width: 60%;
  height: 50px;
  box-sizing: border-box;
}
.addToSourceSheetBox .button {
  width: 100%;
  text-align: center;
  margin: 0;
}
.addToSourceSheetBox .button.small {
  width: 37%;
  box-sizing: border-box;
  height: 50px;
  padding: 17px;
  margin: 0;
  float: right;
}
.interface-hebrew .addToSourceSheetBox input {
  width: 47%;
}
.interface-hebrew .addToSourceSheetBox .button.small {
  width: 50%;
  float: left;
}
.addToSourceSheetBox .newSheet {
  border-top: 1px solid #E9E9E9;
  padding: 14px 22px;
}
.addToSourceSheetBox .newSheet input::placeholder { /* eventual spec? */
  font-family: "Roboto", "Helvetica Neue", "Helvetica", sans-serif;
}
.addToSourceSheetBox .newSheet input::-webkit-input-placeholder { /* Chrome/Opera/Safari */
  font-family: "Roboto", "Helvetica Neue", "Helvetica", sans-serif;
}
.addToSourceSheetBox .newSheet input::-moz-placeholder { /* Firefox 19+ */
  font-family: "Roboto", "Helvetica Neue", "Helvetica", sans-serif;
}
.addToSourceSheetBox .newSheet input:-ms-input-placeholder { /* IE 10+ */
  font-family: "Roboto", "Helvetica Neue", "Helvetica", sans-serif;
}
.addToSourceSheetBox .newSheet input:-moz-placeholder { /* Firefox 18- */
  font-family: "Roboto", "Helvetica Neue", "Helvetica", sans-serif;
}
.confirmAddToSheet {
  text-align: center;
  background-color: #FBFBFA;
  margin-bottom: 10px;
}
.confirmAddToSheet .message{
  text-align: start;
}
.confirmAddToSheet.addToSourceSheetBox .message span{
  font-family: 'HebrewInEnglish Serif Font', "adobe-garamond-pro", "Crimson Text", Georgia, "Times New Roman", serif;
  font-style: normal;
  font-weight: normal;
  font-size: 18px;
  line-height: 25px;
  text-decoration-line: none;
  color: #666666;
}
.confirmAddToSheet.addToSourceSheetBox .message span a{
  text-decoration: underline;
  color: #666666;
}
.confirmAddToSheet .button {
  width: 100%;
}
.connectionsPanel .allSheetsLink,
.connectionsPanel .allNotesLink {
  display: block;
  margin-top: 10px;
}
.interface-hebrew .allNotesLinks {
  text-align: left;
}
.noteList + .noteList {
  border-top: 1px solid #ccc;
}
.connectionsPanel .loadingMessage {
  margin-top: 40px;
}
.connectionsPanel textarea.noteText,
.connectionsPanel textarea.feedbackText,
.sideColumn textarea.feedbackText {
  width: 100%;
  min-height: 100px;
  border: none;
  border-radius: 7px;
  padding: 20px 25px;
  box-sizing: border-box;
  box-shadow: 0 1px 3px rgba(0,0,0,0.2);
  font-size: 18px;
  font-family: "adobe-garamond-pro", "Crimson Text", Georgia, serif;
  margin-bottom: 10px
}


.connectionsPanel .noteSharingToggle {
  border: 1px solid #ccc;
  border-radius: 4px;
  margin-bottom: 12px;
}
.connectionsPanel .notePrivateButton,
.connectionsPanel .notePublicButton {
  width: 50%;
  display: inline-block;
  text-align: center;
  color: #CCC;
  padding: 16px 24px;
  border-radius: 4px;
  cursor: pointer;
  font-size: 15px;
  letter-spacing: 1px;
  font-family: "Roboto", "Helvetica Neue", "Helvetica", sans-serif;
  box-sizing: border-box;
}
.connectionsPanel .notePrivateButton.active,
.connectionsPanel .notePublicButton.active {
  background-color: white;
  color: #666;
}
.connectionsPanel .notePrivateButton {
  border-right: 1px solid #ccc;
  border-top-right-radius: 0;
  border-bottom-right-radius: 0;
}
.hebrew .connectionsPanel .notePrivateButton {
  border-left: 1px solid #ccc;
  border-top-left-radius: 0;
  border-bottom-left-radius: 0;
  border-right: none;
  border-top-right-radius: 4px;
  border-bottom-right-radius: 4px;
}
.connectionsPanel .line {
  width: 100%;
  border-bottom: 1px solid #ccc;
  margin: 40px 0;
}
.connectionsPanel .deleteNote {
  text-align: center;
  padding: 18px 0;
  color: #999;
  font-size: 15px;
  cursor: pointer;
  font-family: "Roboto", "Helvetica Neue", "Helvetica", sans-serif;
}
.connectionsPanel.textList .note {
  padding: 30px 0;
  position: relative;
}
.connectionsPanel.textList .note {
  border-top: 1px solid #E6E5E6;
}
.connectionsPanel.textList .note:first-child {
  border-top: none;
}
.connectionsPanel .noteButtons {
  position: absolute;
  top: 30px;
  left: -32px;
}
.interface-hebrew .connectionsPanel .noteButtons {
  left: auto;
  right: -32px;
}
.connectionsPanel .editNoteButton {
  visibility: hidden;
}
.connectionsPanel .note:hover .editNoteButton {
  visibility: visible;
}
.connectionsPanel .noteButtons .fa {
  cursor: pointer;
  color: #C6C6C6;
  font-size: 20px;
  margin: 0 8px;
}

.feedbackOverlay .buttonContainer {
  width: 100%;
  margin-top: 15px;
  text-align: center;
}

.connectionsPanel .divineNameReplacer p {
  font-size: 16px;
  font-family: "Roboto", "Helvetica Neue", "Helvetica", sans-serif;
  line-height: 19px;
  color: #666666;
}

.addConnectionBox {
  font-size: 18px;
  text-align: center;
}
.addConnectionBox .dropdown .dropdownMain{
  justify-content: center;
}
.addConnectionBox .dropdown .dropdownMain span, .addConnectionBox .dropdown .dropdownMain img{
  margin-inline-start: auto;
}
.addConnectionSummary {
  margin-bottom: 20px;
}
.loginPrompt {
  text-align: center;
}
.loginPrompt .loginPromptMessage {
  font-size: 18px;
  margin-bottom: 20px;
}
.loginPrompt .button {
  width: auto;
  margin: 0 6px;
}
.profile-pic {
  display: flex;
  justify-content: center;
  align-items: center;
  flex-direction: column;
  margin-bottom: 4px;
}
.profile-page {
  background-color: var(--lightest-grey);
}
.profile-page .profile-pic .profile-pic-hover-button {
  display: none;
}
.profile-pic-cropper-error {
  line-height: 1;
  max-width: 50vw;
  overflow: hidden;
}
.profile-page .profile-pic:hover .profile-pic-hover-button.profile-pic-button-visible {
  display: flex;
}
.profile-page .profile-pic .profile-pic-button-row {
  display: flex;
}
.profile-page .profile-pic .profile-pic-button {
  position: relative;
  top: calc(-1 * ((175px/2) + (46px/2)));  /* height of .profile-img + height of .profile-pic-button */
}
.profile-pic-cropper-modal {
  max-width: unset !important;
  max-height: unset !important;
  padding: 15px 15px 17px 15px !important;
  box-shadow: 0px 1px 4px rgba(0, 0, 0, 0.4);
  background-color: #FFF !important;
  border-radius: 6px;
}
.profile-pic-cropper-modal-inner {
  overflow: auto;
  display: block;
  line-height: 0;
  border-radius: 6px;
}
.profile-pic-loading {
  display: flex;
  align-items: center;
  justify-content: center;
  margin-top: 17px;
}
.profile-pic-cropper-modal .ReactCrop__crop-selection {
  border-radius: 50%;
  box-shadow: 0 0 0 9999em rgba(255, 255, 255, 0.6);
}
.profile-pic-cropper-modal .ReactCrop__image {
  max-width: 50vw;
  max-height: 50vh;
}
.profile-pic-close {
  right: 25px !important;
}
.profile-pic-cropper {
}
.profile-page .profile-pic .profile-pic-cropper-modal .profile-pic-cropper-button {
  display: inline-flex;
}
.profile-page .profile-pic .profile-pic-cropper-desc {
  margin-top: 9px;
  margin-bottom: 18px;
}
.profile-pic .profile-pic-input-file {
  /* make it essentially invisible so it stays in DOM and is accessible */
  width: 0.1px;
  height: 0.1px;
  opacity: 0;
  overflow: hidden;
  position: absolute;
  z-index: -1;
}
.readerNavMenu.profile-page .resourcesLink img {
  top: 0;
}
.profile-page .logoutLink {
  box-shadow: none;
  font-size: 16px;
}
.profile-page .logoutLink .int-en {
  font-family: "Roboto", "Helvetica Neue", "Helvetica", sans-serif;
}
.profile-page .logoutLink .int-he {
  font-family: "Heebo", sans-serif;
}
.notificationsTopContainer {
  display: flex;
  flex-direction: row;
  margin-bottom: 30px;
}
.notificationsHeaderBox {
  flex-grow: 1;
  margin-bottom: 12px
}
.readerNavMenu .notificationsHeaderBox h1 {
  margin: 4px 0 0 0;
}
.notificationsTitleIcon {
  position: relative;top: 2px;
}
.notification {
  border-bottom: 1px solid var(--light-grey);
  border-top: none;
  padding: 25px 0;
  line-height: 1.4;
}
.notification {
  display: flex;
}
.notification .imageSection {
  margin-inline-end: 15px;
}
.notification .imageSection img {
  height: 30px;
  width: 30px;
  border-radius: 15px;
}
.notification .mainSection {
  flex: 1;
}
.notification a {
  unicode-bidi: plaintext;
}
.notification a:hover {
  color: inherit;
}
.notification .topLine {
  display: flex;
  justify-content: space-between;
  flex-direction: row;
  margin-top: 2px;
  align-content: space-between;
}
.notification .topLine a {
  font-weight: bold;
}
.notification .topLineText {
  flex: 1;
}
.notification .date {
  color: var(--medium-grey);
  font-size: 14px;
  margin-inline-start: 15px;
}
.notification .notificationBody {
  margin-top: 20px;
}
.notification .sheetTitle,
.notification .collectionName {
  --english-font: var(--english-serif-font-family);
  --hebrew-font: var(--hebrew-serif-font-family);
  font-size: 24px;
  display: block;
}
.notification .sheetSummary {
  --english-font: var(--english-serif-font-family);
  --hebrew-font: var(--hebrew-serif-font-family);
  color: var(--dark-grey);
  font-size: 18px;
  margin-top: 10px;
}
.notification .replyButton {
  margin-top: 15px;
}
.notification .replyButton img {
  width: 15px;
  height: 10px;
  margin-inline-end: 10px;
}
.notification-message-link {
  display: inline-block;
  padding: 0 5px;
}
.globalUpdateForm {
  padding: 20px;
  background-color: #ddd;
  border-radius: 15px;
  font-size: 18px;
}
.globalUpdateForm .storyTypeSelector {
  padding-bottom: 15px;
}
.globalUpdateForm  select {
  margin: 0 0 0 15px;
}
.globalUpdateForm .error {
  color: red;
  font-size: 90%;
}
.globalUpdateForm input[type="text"] {
  padding: 5px;
  margin: 5px 0;
  width: 260px;
}
.globalUpdateForm input[type="radio"] {
  padding: 5px;
  margin: 8px;
}
.globalUpdateForm label {
  padding-top: 10px;
  display: block;
}
.globalUpdateForm .previewButton {
  margin-left: 85%;
  font-size: 20px;
}
.update {
  position: relative;
}
.update .imageSection {
  display: none;
}
.update .delete-update-button {
  position: absolute;
  top:  8px;
  right:  0px;
  color:  var(--dark-grey);
}
.story-action-button {
  display: inline-block;
  background: #CB6158;
  padding: 0 15px;
  margin: 0 8px;
  width: 60px;
  text-align: center;
  height: 19px;
  color: #fff;
  cursor: pointer;
  border-radius: 8px;
  box-shadow: 1px 1px 1px #ccc;
  border: 1px solid #ccc;
}

.lds-ring {
  display: inline-block;
  position: relative;
  width: 34px;
  height: 34px;
}
.lds-ring div {
  box-sizing: border-box;
  display: block;
  position: absolute;
  width: 21px;
  height: 21px;
  margin: 6px;
  border: 6px solid #999;
  border-radius: 50%;
  animation: lds-ring 1.2s cubic-bezier(0.5, 0, 0.5, 1) infinite;
  border-color: #999 transparent transparent transparent;
}
.lds-ring div:nth-child(1) {
  animation-delay: -0.45s;
}
.lds-ring div:nth-child(2) {
  animation-delay: -0.3s;
}
.lds-ring div:nth-child(3) {
  animation-delay: -0.15s;
}
@keyframes lds-ring {
  0% {
    transform: rotate(0deg);
  }
  100% {
    transform: rotate(360deg);
  }
}
.sefariaLogo {
  text-align: center;
  text-transform: uppercase;
  font-family: "Roboto", "Helvetica Neue", "Helvetica", sans-serif;
}
#appLoading {
  position: fixed;
  text-align: center;
  background-color: #FBFBFA;
  height: 100%;
  width: 100%;
  direction: initial;
}
#appLoading .loadingMessage {
  position: absolute;
  top: 45%;
  left: 50%;
  transform: translate(-50%, -50%);
}
#appLoading img.int-en {
  width: 150px;
  height: 42px;
  margin-bottom: 6px;
}
#appLoading img.int-he {
  width: 150px;
  height: 49px;
  margin-bottom: 6px;
}
.emptyDesktop {
  margin-top: 200px;
  text-align: center;
  color: #999;
}
.button {
  display: inline-block;
  color: white;
  background-color: var(--sefaria-blue);
  box-shadow: 0 1px 3px rgba(0,0,0,0.25);
  border-radius: 6px;
  padding: 16px 30px;
  margin: 0 2px 6px 2px;
  cursor: pointer;
  font-size: 16px;
  box-sizing: border-box;
  line-height: 19px;
  text-align: center;
  --english-font: var(--english-sans-serif-font-family);
  --hebrew-font: var(--hebrew-sans-serif-font-family);
  border: none;
}

.button.disabled{
  border: 1px solid var(--light-grey);
  background-color: var(--lightest-grey);
  font-size: 16px;
  line-height: 19px;
  text-align: center;
  color: var(--medium-grey);
  box-shadow: none;
}
.button.disabled:hover{
  color: var(--medium-grey);
  cursor: initial;
}
a.button {
  color: white;
}
.button:hover,
a.button:hover {
  color: white;
  text-decoration: none;
}
.button.white {
  background-color: white;
  color: #333;
}
a.button.white {
  color: var(--dark-grey);
}
.button.grey {
  background-color:  var(--lighter-grey);
  color: var(--dark-grey);
  box-shadow: none;
  border: none;
}
a.button.mini {
  padding: 5px;
  font-size: .8em;
}
.interface-english .userSheetTitle a.button.mini {
  float: right;
}
.interface-hebrew .userSheetTitle a.button.mini {
  float: left;
}
.button.transparent {
  color: #666;
  background-color: transparent;
  border: 1px solid transparent;
}
.profile-page .button.transparent {
  border: 0;
}
.button.transparent.bordered {
  border: 1px solid #CCC;
}
.button.fillWidth {
  width: 100%;
  text-align: center;
  display: block;
  margin: 10px 0;
}
.button.squareBorder {
  border-radius: 0;
}
a .button:hover {
  text-decoration: none;
}
.reactMarkdown a {
  color: var(--commentary-blue);
}
.button.small {
  padding: 10px 14px;
  width: -moz-fit-content;
  width: fit-content;
}

.headerWithAdminButtonsContainer{
  display: flex;
  justify-content: space-between;
  flex-direction: row;
  align-items: center;
  flex-wrap: nowrap;
  width: 100%;
}
.button.extraSmall.reviewState.reviewed {
  background-color: #5D956F;

}
.button.extraSmall.reviewState.notReviewed {
  background-color: #CB6158;
}
.button.extraSmall.reviewState.edited {
  background-color: #C3EB34;
}
.button.extraSmall {
  border-radius: 6px;
  box-shadow: none;
  margin: 0;
  padding: 5px 8px;
  height: 30px;
  line-height: 20px;
  letter-spacing: normal;
}
.button.extraSmall.topic {
  color: #000000;
  background-color: var(--lighter-grey);
  white-space: nowrap;
}
.adminButtons .button.extraSmall.topic.top {
  border-top-left-radius: 6px;
  border-top-right-radius: 6px;
}
.adminButtons .button.extraSmall.topic.bottom {
  border-bottom-left-radius: 6px;
  border-bottom-right-radius: 6px;
  border-bottom: 1px solid var(--light-grey);
}
.adminButtons .button.extraSmall.topic {
  box-shadow: 0 1px 3px rgb(0 0 0 / 25%);
  border-radius: revert;
  color: #666666;
}
.headerWithAdminButtons {
  display: flex;
  position: relative;
  flex: 1;
}
.adminButtons.hiddenButtons {
  display: none;
}
.adminButtons {
  display: flex;
  flex-direction: column;
  width: 147px;
  position: absolute;
  height: 90px;
  padding: 0 20px 0 20px;
}

.button .buttonIcon {
  margin-inline-end: 7px;
  vertical-align: middle;
}
.button.small .buttonIcon {
  height: 14px;
  width: 14px;
  margin-top: -3px;
}
.button.appButton {
  box-shadow: none;
  border: 2px solid #18345D;
  color: #18345D;
}
.button.appButton img {
  margin-inline-end: 5px;
}
.button.appButton.iconOnly {
  width: 40px;
  height: 40px;
  box-sizing: border-box;
  display: inline-flex;
  padding: 0;
  justify-content: center;
  align-items: center;
}
.button.appButton.iconOnly img {
  width: 18px;
  height: 18px;
  margin: 0;
}
.lexicon-content{
  font-size: 15px;
  padding-bottom: 10px;
  margin-bottom: 1px;
}
.lexicon-link:hover {
  text-decoration: underline;
}
.lexicon-header {
  padding: 10px;
  border-bottom: 1px solid #e5e5e5;
  background-color: #AAAAAA;
}
.lexicon-header h4 {
  font-size: 1.2em;
  margin: 0;
}
.entry + .entry {
  padding-top: 10px;
}
.lexicon-results {
  padding-top: 20px;
}
.named-entity-attribution {
  margin-top: 13px;
}
.named-entity-ambiguous {
  margin-bottom: 24px;
}
.named-entity-ambiguous .systemText .int-en,
.named-entity-ambiguous .systemText .int-he {
  color: #999;
}
.named-entity-title-bar {
  display: flex;
  flex-direction: row;
  justify-content: space-between;
}
.named-entity-wrapper {
  display: flex;
  flex-direction: column;
}
.named-entity-wrapper + .named-entity-wrapper {
  margin-top: 26px;
}
.readerPanel.english .named-entity-wrapper {
  direction: ltr;
}
.readerPanel.hebrew .named-entity-wrapper {
  direction: rtl;
}
.lexicon-results .named-entity-description {
  margin-top: 13px;
}
.lexicon-results .named-entity-description .en,
.lexicon-results .named-entity-description .he {
  color: #666;
}
.lexicon-results .entry > div {
  padding: 1% 0 1% 0;
  margin: auto;
}
.lexicon-results .entry a {
    font-size: .8em;
    font-weight: bold;
    letter-spacing: 1px;
    cursor: pointer;
    color: #333;
}
.lexicon-results .entry .headline {
  color: #333;
  font-size: 1.2em;
  display: block;
}
.lexicon-results .entry .headwords .headword {
  display: inline;
}
.lexicon-results .entry .morphology {
  font-family: "Roboto", "Helvetica Neue", "Helvetica", sans-serif;
  color: #999;
  display: inline;
  margin-right: 5px;
}
.lexicon-results .entry .lang-ref {

}
.lexicon-results .entry .definition-content{
    color: #444;
}
.lexicon-results ol {
	list-style-position: inside;
}
.lexicon-results .entry .definition li.sense{
	margin-left: 15px;
    padding-bottom: 10px;
}
.lexicon-results .entry .definition ol.senses{
	padding-left: 0;
}
.lexicon-results .entry .definition > li.sense{
	margin-left: 0;
}
.lexicon-results .entry ol.definition {
	list-style-type: none;
	padding-top: 2px;
	padding-left: 0;
    margin: 0;
}
.lexicon-results .entry .definition .notes {}
.lexicon-results .entry .definition .derivatives {display: block;margin-left: 15px;}
.lexicon-results .attribution {

}

.lexicon-results .attribution div,
.named-entity-wrapper .attribution div {
  display: block;
  font-family: "Roboto", "Helvetica Neue", "Helvetica", sans-serif;
  color: #aaa;
  font-size: 10px;
}
.lexicon-content .headword.en, .lexicon-content .headword.he,
.lexicon-content .definition-content.en, .lexicon-content .definition-content.he,
.lexicon-content .lexicon-results .attribution {
  display: inline;
}
.lexicon-content .headword.he, .lexicon-content .definition-content.he {
  direction: rtl;
}
.lexicon-content .headword.en, .lexicon-content .definition-content.en {
  direction: ltr;
}
.lexicon-instructions,
.lexicon-content .loadingMessage {
  font-size: 15px;
  font-style: italic;
}
.splitHeader {
  text-align: left;
  display: flex;
  flex-direction: row;
  justify-content: space-between;
  color: #666;
  font-weight: 300;
}
.splitHeader .en {
  font-size: 14px;
}
.splitHeader .he {
  font-size: 14px;
}
.splitHeader select {
  margin-inline-start: 6px;
}
.sheetsNewButton {
  text-align:center;
  margin-bottom: 30px;
}
.sheetsNewButton a {
  color: inherit;
}
.sheet.userSheet .sheetTitle  {
  font-family: "adobe-garamond-pro", "Crimson Text", Georgia, serif;
  font-size: 20px;
  color:#333;
  margin-bottom: 6px;
  unicode-bidi: plaintext;
}
.sheet.userSheet {
  font-size: 14px;
  color:#999;
  text-decoration: none;
  flex-direction: column;
}
.interface-english .sheet.userSheet{
  font-family: "Roboto", "Helvetica Neue", "Helvetica", sans-serif;
}
.interface-hebrew .sheet.userSheet{
  font-family: "Heebo", "sans-serif";
}
.sheet.userSheet .userSheetInfo{
  display: flex;
  justify-content: flex-start;
}
.sheet.userSheet .userSheetInfo span:before{
  content: '·';
  margin: auto 4px;
}
.sheet.userSheet .userSheetInfo span:first-child:before{
  content: '';
  margin: 0;
}
.sheet.userSheet .sheetAccess{
  margin: auto 4px;
}
.filterByTag {
  cursor: pointer;
  text-transform: none;
  font-size: 18px;
}
.sheet.userSheet .sheetEditButtons {
  font-size: 24px;
  height: 32px;
  width: 32px;
  text-align: center;
  line-height: 32px;
  background-color: white;
  border: 1px solid #E6E6E6;
  border-radius: 4px;
  margin-left: 10px;
  display: none;
  float:right;
  cursor: pointer;
  color: #999;
  text-decoration: none;
}
.sheetButton:hover {
  text-decoration: underline;
}
.sheetButton{
  border: 1px solid #fff;
}
.sheetButton.active {
  border: 1px solid #333;
}
.tagString a {
  text-decoration: none;
  color: #999;
}
.tagString a:after {
  content: ", ";
  color: #999;
}
.tagString a:last-child:after {
  content: "";
}
.singlePanel .collectionsList {
  margin-top: 0;
}
.collectionsList .enCollections,
.collectionsList .heCollections {
  margin-bottom: 50px;
}
.readerPanel .collectionsList .enCollections .gridBox,
.readerPanel .collectionsList .enCollections .int-he {
  direction: ltr;
}
.readerPanel .collectionsList .heCollections .gridBox {
  direction: rtl;
}
.collectionListing {
  display: flex;
  flex-direction: row;
  justify-content: space-between;
}
.profile-page .collectionListing {
  padding: 20px 0;
}
.collectionListing .left-content {
  display: flex;
  flex-direction: row;
  align-items: center;
}
.collectionListing + .collectionListing {
  border-top: 1px solid #ccc;
}
.collectionListingImageBox {
  width: 40px;
  height: 40px;
  border-radius: 20px;
  margin-inline-end: 10px;
  overflow: hidden;
  flex-shrink: 0;
}
.sheetMetaDataBox .collectionListingImageBox,
.tocTop .collectionListingImageBox {
  background-color: transparent;
  overflow: initial;
}
.sheetMetaDataBox .title {
  display: block;
}
.sheetMetaDataBox .title br { /* hide the line breaks that are stripped before saving */
    display: none;
}
.sheetMetaDataBox .title * {  /* chrome adds <div> tags to contenteditables and we want those inline as well  */
  display: inline;
}
.sheetMetaDataBox .title:empty:before {
  content: "Untitled";
  color: #999;
  position: relative;
  pointer-events: none;
  width: auto;
}
.interface-hebrew .sheetMetaDataBox .title:empty:before {
  content: "ללא שם";
}

.publishBox {
  text-align: start;
  background-color: #EDEDEC;
  border-radius: 6px;
  padding: 10px 20px;
  max-width: 540px;
  margin: 20px -20px;
  font-size: 16px;
  color: #666;
}

div.transparentBackground.publishBox {
  background-color: inherit;
  border-radius: 0px;
  padding: 0px 20px;
  color: inherit;
}

.publishBox .smallText .int-en, .publishBox .smallText .int-he.enInHe {
  color: #666;
}
.publishBox p.error {
  color: red;
}
.publishBox p {
  margin-bottom: 15px;
}
.publishBox .error .react-tags,
.publishBox textarea.error {
  border: 1px solid red;
}
.publishBox p strong {
  color: black;
  font-weight: 400;
}
.publishBox h3 {
  font-size: 22px;
  font-weight: 500;
  color: #666;
  margin-top: 12px;
  margin-bottom: 14px;
  text-transform: none;
  text-align: start;
}
.publishBox hr {
  border-bottom: none;
  border-right: none;
  border-left: none;
  border-top: 1px solid #CCC;
  margin-top: 20px;
}
.publishBox .smallText {
  color: #666666
}
.publishBox textarea {
  width: 100%;
  height: 100px;
  resize: none;
  box-sizing: border-box;
  font-size: 16px;
  color: #000;
  border: none;
  border-radius: 6px;
  box-shadow: 0px 1px 3px rgba(0, 0, 0, 0.25);
  font-style: normal;
  padding: 10px 10px 4px 10px;
  margin-bottom: 0px;
}
.publishBox textarea::placeholder {
  font-size: 16px;
  color: #666;
  font-style: normal;
  font-family: var(--english-sans-serif-font-family);
}
.publishBox .react-tags {
  position: relative;
  padding: 10px 10px 4px 10px;
  border-radius: 6px;
  background-color: #fff;
  box-shadow: 0px 1px 3px rgba(0, 0, 0, 0.25);
  /* shared font styles */
  font-size: 16px;
  line-height: 1.2;
  color: #666;
  /* clicking anywhere will focus the input */
  cursor: text;
}
.publishBox .react-tags.is-focused {
  border-color: #B1B1B1;
}
.publishBox .react-tags__selected {
  display: inline;
}
.publishBox .react-tags__selected-tag {
  display: inline-block;
  box-sizing: border-box;
  margin: 0 6px 6px 0;
  padding: 6px 8px;
  border: none;
  border-radius: 6px;
  background: #EDEDEC;
  color: #000;
  /* match the font styles */
  font-family: inherit;
  font-size: inherit;
  line-height: inherit;
}
.publishBox .react-tags__search-input,
.publishBox .react-tags__search-input:focus,
.publishBox .react-tags__search-input:focus-visible {
  font-family: inherit;
  font-size: inherit;
  border: none;
  outline: none;
}
.publishBox .react-tags__search-input::placeholder {
  font-size: 16px;
  font-style: normal;
  font-family: var(--english-sans-serif-font-family);
}
body.interface-hebrew .publishBox .react-tags__search-input::placeholder,
body.interface-hebrew .publishBox textarea::placeholder {
  font-family: var(--hebrew-sans-serif-font-family);

}
.publishBox .react-tags__selected-tag:after {
  content: '\2715';
  color: #AAA;
  margin-inline-start: 8px;
  vertical-align: middle;
  font-size: 10px;
}
.publishBox .react-tags__selected-tag:hover,
.publishBox .react-tags__selected-tag:focus {
  border-color: #B1B1B1;
}
.publishBox .react-tags__search {
  display: inline-block;

  /* match tag layout */
  padding: 7px 2px;
  margin-bottom: 6px;

  /* prevent autoresize overflowing the container */
  max-width: 100%;
}
.publishBox .publishButton {
  margin: 18px 0;
  text-align: end;
}
.publishBox .publishButton .button.published {
  background-color: #EDEDEC;
  border: 1px solid #CCCCCC;
  color: #666666
}

.publishBox .publishButton .button {
  padding: 15px 20px;
}

.publishSettingsEditMode .publishButton {
  margin: 14px 0 0;
  text-align: end;
  flex-direction: row;
  justify-content: flex-end;
  display: flex;
}

.publishSettingsEditMode .publishButton .publishedText {
  text-align: start;
  margin-top: 5px;
  margin-bottom: 0px;
  margin-inline-start: 0px;
  margin-inline-end: 15px;
  font-size: var(--sans-serif-body-font-size);
  --english-font: var(--english-sans-serif-font-family);
  --hebrew-font: var(--hebrew-sans-serif-font-family);
  color: var(--dark-grey);
}

.publishSettingsEditMode .publishButton .publishedText .publishedTextBold {
  font-weight: bold;
  color: black;
}

.publishSettingsEditMode .button.published {
  background-color: #FFFFFF;
  border: 1px solid #CCCCCC;
  color: var(--dark-grey);
  height: fit-content;
  align-self: center;
  border-radius: 6px;
  box-sizing: border-box;
  box-shadow: none;
  padding: 9px 10px;
}

.publishBox .react-tags__suggestions ul {
  position: absolute;
  inset-inline-start: 0;  /* Note reduntant css rules below `body.interface-[hebrew|english]  .publishBox .react-tags__suggestions ul` */
  top: 100%;
  margin: 4px -1px;
  padding: 0;
  list-style: none;
  background: #fff;
  border: 1px solid #ccc;
  border-radius: 6px;
  min-width: 300px;
}
/* Reduntant given above `inset-inline-start` rule, but not standard on all browsers yet
RMN: 2021-04-22 */
body.interface-hebrew  .publishBox .react-tags__suggestions ul {
  right: 0;
}
/* Reduntant given above `inset-inline-start` rule, but not standard on all browsers yet
RMN: 2021-04-22 */
body.interface-english .publishBox .react-tags__suggestions ul {
  left: 0;
}
.publishBox .react-tags__suggestions li {
  border-bottom: none;
  padding: 6px 8px;
}
.publishBox .react-tags__suggestions li mark {
  text-decoration: none;
  background: none;
  font-weight: normal;
}
.publishBox .react-tags__suggestions li:hover {
  cursor: pointer;
  background: #eee;
}
.publishBox .react-tags__suggestions li.is-active {
  background: #eee;
}
.publishBox .react-tags__suggestions li.is-disabled {
  opacity: 0.5;
  cursor: auto;
}
.interface-hebrew .sheetMetaDataBox .authorStatement {
  direction: rtl;
}
.editorSidebarToggle {
  position: fixed;
  top: 150px;
  right: 30px;
  height: 30px;
  width: 30px;
  border-radius: 30px;
  border: none;
  background-color: var(--sefaria-blue);
  cursor: pointer;
  box-shadow: 0px 1px 3px rgba(0, 0, 0, 0.25);
}
.interface-hebrew .editorSidebarToggle {
  left: 30px;
  right: auto;
}


.editorSidebarToggle:active {
  box-shadow: 0px 1px 1px rgba(0, 0, 0, 0.25);
}
.editorSidebarToggle::after {
  content: url("/static/img/3vdots.svg");
  position: absolute;
  top: 7px;
  left: 13px;
}
.collectionListingImage {
  height: 100%;
  width: 100%;
  object-fit: cover;
  background-color: white;
}
.collectionListingImage.default {
  width: 80%;
  height: 80%;
  margin: 10%;
  opacity: 0.4;
}
.collectionListingName {
  display: block;
  font-size: 30px;
  color: #000;
  margin-bottom: 5px;
}
.collectionListingName:hover {
  color: #333;
}
.collectionListingDetails {
  color: #999;
  font-size: 14px;
}
.collectionListingMembership {
  text-transform: capitalize;
}
.collectionListingDetailSeparator {
  margin: 8px;
}
.collectionInfo {
  margin-bottom: 35px;
}
.interface-hebrew .collectionInfo .he {
  display: inline;
}
.interface-hebrew .collectionInfo .en {
  display: none;
}
.collectionPage h1 {
  color: black;
  font-size: 30px;
  margin-bottom: 5px;
  --hebrew-font: var(--hebrew-serif-font-family);
  --english-font: var(--english-serif-font-family);
}
.collectionPage .navTitle {
  margin-bottom: 5px;
}
.collectionPage .collectionLabel {
  text-transform: uppercase;
  color: #666;
  font-size: 16px;
  letter-spacing: 2px;
  display: block;
  margin-bottom: 25px;
}
.collectionPage a:hover {
  color: inherit;
}
.collectionPage .collectionWebsite {
  display: block;
  font-size: 16px;
  margin-top: 15px;
  color: #4B71B7;
  direction: ltr;
}
.collectionPage .collectionDescription {
  font-size: 16px;
  color: #666;
  line-height: 1.3;
}
.collectionPage .collectionDescription .dedication {
  --hebrew-font: var(--hebrew-serif-font-family);
  --english-font: var(--english-serif-font-family);
}
.collectionPage .collectionDescription .en .dedication {
  font-style: italic;
  font-size: 18px;
  display: block;
}
.collectionPage .collectionDescription .he .dedication {
  font-size: 20px;
  display: block;
}
.collectionPage .bubbleTab {
  font-size: 16px;
}
.collectionPage .tagsList {
  --hebrew-font: var(--hebrew-serif-font-family);
  --english-font: var(--english-serif-font-family);
}
.collectionPage .emptyMessage .button {
  margin-top: 22px;
}
.collectionPage .emptyMessage .button:hover {
  color: white;
}
.collectionContentsTab .gridBox {
  margin-bottom:  30px;
}
.collectionPage .collectionContentsSectionLabel {
  color: var(--dark-grey);
  size: 16px;
  margin: 30px 0 12px 0;
}
.collectionPage .collectionContentsTag {
  font-size: 24px;
}
.collectionPage .sheetIcon {
  display: none;
}
.collectionPage .filterable-list .sheet a.sheetTitle {
  font-size:  24px;
}
.collectionPage .searchInCollectionLink {
  font-size:  16px;
  color: var(--dark-grey);
  margin-top: 20px;
  display: block;
}
.collectionInvitationBox {
  padding-bottom: 20px;
}
.collectionInvitationBox .button {margin: 0;}
.collectionSheetInner {
  display: flex;
}
.collectionSheetInnerContent {
  flex: 1;
}
.sheet .sheetTitleText {
  font-family: var(--english-serif-font-family);
}
.sheetListingPinButton {
  display: none;
  opacity: 0.3;
  cursor: pointer;
}
.sheet:hover .sheetListingPinButton.active {
  display: block;
}
.sheetListingPinButton.pinned {
  display: block;
  opacity: 0.6;
}
#collectionInvitationInput {
  box-shadow: 0 1px 3px rgba(0,0,0,0.2);
  border: none;
  margin-inline-end: 10px;
  font-size: 18px;
  position: relative;
  border-radius: 7px;
  box-sizing: border-box;
  width: 215px;
  padding: 10px 15px;
}
.collectionInvitationBoxMessage {
  font-size: 18px;
  padding: 12px 0 0;
  text-align: center;
}
.flexLineBreak {
  width: 100%;
  height: 0;
}
.collectionPage .collectionMemberListing {
  padding-bottom: 24px;
  font-family: "Roboto", "Helvetica Neue", "Helvetica", sans-serif;
  font-size: 16px;
  color: #666;
  display: flex;
  flex-direction: row;
  justify-content: start;
}
.collectionMemberListingPic {
  margin-inline-end: 10px;
}
.collectionMemberListingPic.invitation {
  background-color: var(--medium-grey);
  border-radius: 1000px;
  width: 40px;
  height: 40px;
  line-height: 40px;
  text-align: center;
}
.collectionMemberListingName {
  color: black;
}
.collectionMemberListingRole {
  color: var(--dark-grey);
  font-size: 13px;
  margin-top: 4px;
}
.collectionMemberListingText {
  position: relative;
}
.collectionPage .collectionMemberListing .collectionMemberListingActions {
  display: none;
}
.collectionPage .collectionMemberListing:hover .collectionMemberListingActions {
  display: inline-flex;
}
.collectionMemberListingActions .collectionMemberListingActionsButton {
  cursor: pointer;
  color: var(--dark-grey);
  margin-inline-start: 8px;
}
.collectionMemberListingActionsMenu {
  position: absolute;
  left: 0;
  top: 46px;
  line-height: 30px;
  background-color: white;
  border: 1px solid #ccc;
  border-radius: 4px;
  color: #999;
  font-size: 15px;
  z-index: 1;
}
.interface-hebrew .collectionMemberListingActionsMenu {
  right: 0;
  left: unset;
}
.collectionMemberListingActionsMenu .action {
  padding: 4px 10px;
  cursor: pointer;
  white-space: nowrap;
}
.collectionMemberListingActionsMenu .action:hover {
  background-color: #eee;
}
.collectionMemberListingActionsMenu .action + .action {
  border-top: 1px solid #ccc;
}
.collectionMemberListingActionsMenu .role {
  font-size: 17px;
  margin-right: 4px;
}
.collectionMemberListingActionsMenu .role.current {
  color: var(--dark-grey);
}
.collectionInvitationListing {
  display: inline-block;
  min-height: 50px;
  line-height: 50px;
}
.topicFilterBox {
  display: flex;
  align-items: center;
  margin-bottom: 30px;
  background-color: var(--lighter-grey);
  border-radius: 100px;
  padding: 0 10px;
  margin-top: 0;
  width: 285px;
  max-width: 100%;
}
.singlePanel .topicFilterBox {
  margin-top: 20px;
}
.topicFilterBox .searchIcon {
  height: 18px;
  width: 18px;
  opacity: 0.4;
}
.topicFilterInput {
  padding: 0px 10px;
  line-height: 30px;
  flex: 1;
  box-sizing: border-box;
  border: none;
  background: transparent;
  font-size: 18px;
}
.topicsFilterReset {
  cursor: pointer;
  color: var(--medium-grey);
}
.topicsFilterResetIcon {
  height: 16px;
  width: 16px;
  margin-inline-start: 8px;
  vertical-align: -2px;
}
.alphabeticalTopicsNav {
  color: var(--dark-grey);
  margin-bottom: 5px;
}
.alphabeticalTopicsNav a {
  display: inline-block;
  margin-bottom: 10px;
}
.alphabeticalTopicsNav a + a {
  margin-inline-start: 10px;
}
.allTopicsList {
  min-height: 500px;
}
.topicPanel .topicLabel {
  text-transform: uppercase;
  font-weight: lighter;
  margin-bottom: 10px;
  font-size: 14px;
}
.topicPanel .topicLabel a {
  color: #8E8E8E;
}
.topicPanel .sideColumnMore {
  cursor: pointer;
  font-size: 16px;
  line-height: 26px;
  color: #666;
}
.topicPanel .sideColumnMore:hover {
  cursor: pointer;
  text-decoration: underline;
}
.topicPanel .sourceList {
  min-height: 500px;
}
.topicPanel .sourceList .loadingMessage {
  text-align: center;
}
.topicPanel .topicSource {
  margin-bottom: 40px;
  cursor: pointer;
  position: relative;
}
.topicPanel .topicSource .title {
  font-weight: bold;
}
.topicPanel .topicSource .score {
  font-size: 17px;
  color: #333;
  font-weight: normal;
  white-space: nowrap;
  border-radius: 4px;
  padding: 3px;
}
.topicPanel .topicSource .score:hover {
  background-color: #EEE;
}
.topicPanel .topicSource .score:active {
  background-color: #DDD;
}
.hebrew .topicPanel .topicSource .score {
  right: auto;
  left: 5px;
}
.topicPanel .topicSource .score img {
  width: 15px;
  height: 15px;
  vertical-align: middle;
  margin: -4px 0 0 2px;
  opacity: 0.6;
}

ul.aboutSheetLinks {
  list-style-type: none;
  padding-inline-start: 0;
  --english-font: var(--english-serif-font-family);
  --hebrew-font: var(--hebrew-serif-font-family);
  font-size: var(--serif-body-font-size);
}

h3.aboutSheetHeader {
  text-transform: none;
  color: var(--dark-grey);
  font-size: var(--sans-serif-h3-font-size);
  --english-font: var(--english-sans-serif-font-family);
  --hebrew-font: var(--hebrew-sans-serif-font-family);
  margin-bottom: 17px;
  margin-top: 36px;
  padding-bottom: 18px;
  border-style: none none solid none;
  border-color: var(--light-grey);
  border-width: 1px;
}

.translationsHeader {
  margin-bottom: 35px;
}

.translationsHeader h3 {
  text-transform: none;
  color: var(--dark-grey);
  font-size: var(--sans-serif-h3-font-size);
  --english-font: var(--english-sans-serif-font-family);
  --hebrew-font: var(--hebrew-sans-serif-font-family);
  margin-bottom: 12px;
  margin-top: 0;
}

.translationsHeader .translationsDesc {
  font-size: var(--sans-serif-body-font-size);
  color: var(--dark-grey);
}

.aboutSheetPanel hr {
  height: 0px;
  border: 1px solid var(--light-grey);
}

.aboutSheetPanel div.description {
  color: var(--dark-grey);
  --english-font: var(--english-sans-serif-font-family);
  --hebrew-font: var(--hebrew-sans-serif-font-family);
  font-size: var(--sans-serif-body-font-size);
  margin: 20px 0px;
}

.aboutSheetPanel h2 {
  font-size: var(--serif-h3-font-size);
  color: #000000;
  text-transform: none;
  margin: 0px;
}

div.aboutSheetPanel>div.authorStatement {
  font-size: 16px;
  margin: 20px 0px;
}

.aboutSheetPanel h3.aboutSheetSubtitle {
  --english-font: var(--english-sans-serif-font-family);
  --hebrew-font: var(--hebrew-sans-serif-font-family);
  margin-top: 5px;
  margin-bottom: 20px;
}

div.aboutSheetMetadata {
  color: var(--medium-grey);
  --english-font: var(--english-sans-serif-font-family);
  --hebrew-font: var(--hebrew-sans-serif-font-family);
  font-size: var(--sans-serif-small-font-size);
  display: flex;
  flex-direction: column;
  margin: 10px 0px;
}
div.aboutSheetMetadata span:not(:first-child)::before{
  content: '•';
  margin-inline-start: 4px;
  margin-inline-end: 4px;
}

.hebrew .topicPanel .topicSource .score img {
  margin: -4px 2px 0 0;
}
.note a {
  color: #333;
  text-decoration: underline;
}
.noteListing {
  margin-bottom: 30px;
  border-bottom: 1px solid #ccc;
}
.noteListing a:hover {
  text-decoration: none;
}
.noteListing .textRange .title {
  font-size: 18px;
  color: #999;
  margin-bottom: 10px;
}
.noteListing .textRange .title:hover {
  text-decoration: underline;
}
.noteListing .textRange .text {
  font-size: 18px;
  font-style: italic;
  color: #999;
  margin-bottom: 18px;
}
.noteListing .textRange .text .he {
  font-style: normal;
}
.noteListing .segment {
  display: block;
}
.noteListing .note {
  font-size: 18px;
}
.noteListing .actionButtons {
  visibility: hidden;
  float: right;
  display: inline-block;
  cursor: pointer;
}
.interface-hebrew .noteListing .actionButtons {
  float: left;
}
.noteListing:hover .actionButtons {
  visibility: visible;
}
.noteListing .actionButtons img {
  width: 16px;
  height: 16px;
}
.noteListing .actionButtons img + img {
  margin: 0 0 0 10px;
}
.interface-hebrew .noteListing .actionButtons img + img {
  margin: 0 10px 0 0;
}
.noteListing:hover .actionButtons img:hover {
  opacity: 0.6;
}
.noteListing .mask {
  background-color: white;
  opacity: 0.5;
}
.addToSourceSheetModal {
  position: absolute;
  display: block;
  left: 40%;
  top: 240px;
  width: 330px;
  padding: 20px;
  background: #FBFBFA;
  border: #ccc 1px solid;
  border-radius: 4px;
  box-shadow: 0 0 10px #ccc;
  z-index: 200;
}
.addToSourceSheetModal .closeButton {
  margin-bottom: 10px;
  cursor: pointer;
  height: 18px;
  width: 18px;
  float: right;
}
.searchBox .keyboardInputInitiator {
    opacity: 0.4;
    width: 22px;
    height: 20px;
    padding: 4px 7px 2px;
    position: initial;
    vertical-align: 0px;
}
.searchBox.TopicSearchBox {
  margin: 30px 0px 20px 30px;
}
.searchBox.TopicSearchBox input {
  padding: 15px;
  box-sizing: border-box;
  box-shadow: 0px 1px 3px rgba(0, 0, 0, 0.25);
  border: none;
  height: 40px;
  width: 209px;
  font-family: "adobe-garamond-pro", "Crimson Text", Georgia, serif;
  border-radius: 6px;
  font-size: 18px;
  color: #000000;
}
.searchBox.TopicSearchBox input.selected {
  color: var(--commentary-blue);
}
.header .searchBox .keyboardInputInitiator {
    display: none;
}
body #keyboardInputMaster {
    opacity: 1;
    background-color: #FBFBFA;
    border: 1px solid #ccc;
    padding: 5px;
    box-shadow: none;
    border-radius: 0.3em;
    /*position: relative;
    top: 100px;
    left: 395px;*/
}
body #keyboardInputMaster thead {
  display: none;
}
body #keyboardInputMaster tbody tr td table{
    border-spacing: 2px 2px;
}
body #keyboardInputMaster tbody tr td table tbody tr td{
    border: 0.5px solid #eee;
    background: white;
    font-family: "Heebo","Roboto", sans-serif;
    min-width: 15px;
    vertical-align: middle;
    padding: 2px 8px;
    text-align: center;
    font-size: 14px;
    color: #333;
}
body #keyboardInputMaster tbody tr td table tbody tr td:hover,
body #keyboardInputMaster tbody tr td table tbody tr td:active,
body #keyboardInputMaster tbody tr td table tbody tr td.pressed{
    border: 1px solid #eee;
    background: #eee;
}
.calendarRefs {
  margin-bottom: 16px;
}
.calendarRef {
  font-size: 18px;
  color: #666;
  display: flex;
  margin: 2px 0;
}
.calendarRef a {
  color: inherit;
}
.calendarRef img {
  margin-top: 2px;
}
#editCollectionPageContainerInner {
  position: relative;
}
#editCollectionPage :not(h1) .int-en {
  font-family: "Roboto", "Helvetica Neue", "Helvetica", sans-serif;
}
#editCollectionPage :not(h1) .int-he {
  font-family: "Heebo", sans-serif;
}
#editCollectionPage .field {
  box-sizing: border-box;
  width: 100%;
  display: inline-block;
  vertical-align: top;
  padding: 12px;
}
#editCollectionPage .field.halfWidth {
  width: 50%;
  display: inline-block;
}
#editCollectionPage .field.quarterWidth {
  width: 25%;
  display: inline-block;
}
#editCollectionPage .field.threeQuarterWidth {
  width: 75%;
  display: inline-block;
}
#editCollectionPage .field > label {
  display: block;
  margin-bottom: 15px;
  color: #666;
}
#editCollectionPage input,
#editCollectionPage textarea {
  display: block;
  width: 100%;
  padding: 15px 12px;
  border-radius: 5px;
  border: none;
  box-sizing: border-box;
  box-shadow: 0 1px 3px rgba(0,0,0,0.2);
  font-family: "Roboto", "Helvetica Neue", "Helvetica", sans-serif;
  color: #333;
  font-size: 14px;
}
.interface-hebrew #editCollectionPage input,
.interface-hebrew #editCollectionPage textarea {
  font-family: "Heebo", sans-serif;
}
#editCollectionPage .hiddenFileInput {
  width: 0.1px;
  height: 0.1px;
  opacity: 0;
  overflow: hidden;
  position: absolute;
  z-index: -1;
}
#editCollectionPage .collectionImage {
  max-width: 200px;
  margin-bottom: 5px;
  display: block;
}
#editCollectionPage .helperText {
  color: #999;
  font-size: 13px;
  width: 500px;
}
#editCollectionPage .collectionHeaderBox {
  width: 100%;
  background-color: white;
  margin-bottom: 5px;
}
#editCollectionPage .collectionHeader {
  float: right;
  max-width: 100%;
}
#editCollectionPage .deleteCollection {
  cursor: pointer;
  margin: 30px 10px;
  color: #999;
  text-align: right;
}
#editCollectionPage .deleteCollection:hover {
  text-decoration: underline;
}
.dropdown {
  position: relative;
}
.dropdown .dropdownMain {
  background: white;
  box-shadow: 0 1px 3px rgba(0,0,0,0.2);
  border-radius: 7px;
  padding: 16px 22px;
  font-size: 16px;
  margin-bottom: 10px;
  cursor: pointer;
  line-height: 19px;
  color: var(--dark-grey);
  display: flex;
  justify-content: space-between;
  flex-direction: row;
}
.dropdown .dropdownMain.selected{
  color: var(--selected-option);
}
.dropdown .dropdownList .dropdownOption {
  font-size: 18px;
  cursor: pointer;
  padding: 0 22px;
  margin: 26px 0;
  border: none;
  color: var(--dark-grey);
  font-style: normal;
  font-weight: normal;
  font-size: 16px;
  line-height: 19px;
}
.dropdown .dropdownOpenButton {
  margin-inline-start: 6px;
  cursor: pointer;
  color: var(--dark-grey);
  font-size: 18px;
}
.interface-hebrew .dropdownOpenButton {
  float: left;
  margin-left: 0;
}
.dropdown .dropdownListBox {
  position: absolute;
  z-index: 1;
  margin-top: -14px;
  width: 100%;
  box-sizing: border-box;
  box-shadow: 0 1px 3px rgba(0,0,0,0.2);
  background: white;
  border-bottom-left-radius: 7px;
  border-bottom-right-radius: 7px;
}
.dropdown .dropdownList {
  color: #999;
  background-color: white;
  box-sizing: border-box;
  padding: 0;
  max-height: 250px;
  overflow-x: hidden;
  overflow-y: scroll;
  border-bottom-left-radius: 7px;
  border-bottom-right-radius: 7px;
}
.singlePanel .dropdown .dropdownList {
  max-height: 150px;
}
.dropdown .dropdownList .dropdownOption.selected {
  color: var(--selected-option);
}
.addToSourceSheetBox .dropdownMain.noselect {
  display: flex;
  justify-content: space-between;
  align-items: center;
  align-content: flex-start;
  text-align: start;
}
.addToSourceSheetBox .dropdownMain.noselect::before{
  content: url("/static/img/sheet.svg");
  opacity: 0.4;
  display: inline-block;
  margin-inline-end: 10px;
  transform: scale(0.8);
  vertical-align: text-bottom;
  line-height: 10px;
}
.addToSourceSheetBox .dropdownMain.noselect::after{
  content: url("/static/icons/chevron.svg");
  margin-inline-start: auto;
  opacity: 0.4;
  height: 24px;
  transform: scale(0.6) rotate(90deg);
  transform-origin: center center;
}
.addToSourceSheetBox .dropdownMain.noselect.open::after{
  transform: scale(0.6) rotate(-90deg);
  transform-origin: center center;
}
.addToSourceSheetBox .dropdownMain .loadingMessage {
  margin: 0;
}
.addToSourceSheetBoxTitle{
  font-style: normal;
  font-weight: normal;
  font-size: 13px;
  line-height: 15px;
  color: #999999;
  margin-bottom: 11px;
}
.addToSourceSheetBox .selectedRef{
  padding: 16px 22px;
  font-size: 16px;
  margin-bottom: 15px;
  cursor: pointer;
  background: #FBFBFA;
  box-shadow: 0px 1px 3px rgba(0, 0, 0, 0.25);
  border-radius: 6px;
  text-align: start;
}
.addToSourceSheetBox .selectedRef span{
  font-family: "adobe-garamond-pro", "Crimson Text", Georgia, "Times New Roman", serif;
  font-style: normal;
  font-weight: normal;
  font-size: 18px;
  line-height: 25px;
  color: #666666;
}
.readerPanel.hebrew .addToSourceSheetBox .selectedRef span{
  font-family: "Taamey Frank", "adobe-garamond-pro", "Crimson Text", Georgia, "Times New Roman", serif;
  font-size: 1.2em;
}
.addToSourceSheetBox .dropdown .dropdownList .dropdownOption::before{
  content: url("/static/img/sheet.svg");
  opacity: 0.4;
  display: inline-block;
  margin-inline-end: 10px;
  transform: scale(0.8);
  vertical-align: text-bottom;
  line-height: 10px;
}
#footer {
  background-color: white;
  border-top: 1px solid #F4F4F4;
  overflow: hidden;
  padding: 18px 40px 70px 40px;
  text-align: left;
  color: #999;
}
.singlePanel #footer {
  padding: 18px 15px 70px 15px;
}
#footer a {
  display: block;
  color: #666;
}
.interface-hebrew #footer{
  direction: rtl;
  text-align: right;
}
.interface-english #footer .int-he {
  display: none;
}
.interface-hebrew #footer .int-he {
  display: inline;
  text-align: right;
}
#footerInner {
  max-width: 1000px;
  margin: 0 auto;
}
#footer .section {
  display: inline-block;
  vertical-align: top;
  width: 200px;
  margin: 20px 0;
}
.interface-english #footer .section {
  text-align: left;
}
.interface-hebrew #footer .section {
  text-align: right;
}
#footer .section .header {
  color: #000;
  margin-bottom: 18px;
  font-weight: normal;
  font-size: 16px;
}
#footer .section.last {
  float: right;
  text-align: right;
}
.interface-hebrew #footer .section.last {
  float: left;
  text-align: left;
}
#footer .section a {
  font-size: 16px;
  margin: 2px 0;
}
#footer .fa {
  margin: 0 3px;
}
#footer .header.connect {
  text-transform: uppercase;
}
.newsletterSignUpBox {
  position: relative;
  margin-bottom: 4px;
}
.newsletterSignUpBox .newsletterInput {
  border-radius: 6px;
  padding: 10px 32px 12px 16px;
  width: 150px;
  font-size: 15px;
  border: 1px solid #EEE;
  margin-bottom: 6px;
  color: #333;
}
.newsletterSignUpBox .educatorNewsletterInput {
  padding: 10px;
  -webkit-appearance: auto
}
.newsletterSignUpBox img {
  height: 18px;
  width: 18px;
  opacity: 0.2;
  position: absolute;
  top: 10px;
  right: 12px;
}
.interface-hebrew .newsletterSignUpBox .newsletterInput {
  padding: 8px 16px 11px 32px;
}
.interface-hebrew .newsletterSignUpBox img {
  right: auto;
  left: 12px;
  transform: scale(-1, 1);
}
.newsletterEducatorOption {
  font-size: 14px;
  padding: 0px 3px;
  margin-top: 2px;
}
.newsletterSignUpBox .subscribeMessage {
  margin: 4px 0 14px 0;
  color: #333;
  font-size: 14px;
  font-family: "Roboto", "Helvetica Neue", "Helvetica", sans-serif;
  font-style: italic;
  text-align: center;
  direction: ltr;
}
#footer .section.connect a {
  display: inline;
  margin: 0 4px;
}
#footer .section.connect .socialLinks a {
  color: #666;
}
#footer #siteLanguageToggle {
  color: #999;
  margin-top: 30px;
  font-size: 15px;
}
#footer #siteLanguageToggle #siteLanguageToggleLabel {
  display: block;
  text-transform: uppercase;
  color: #000;
}
#footer a#siteLanguageEnglish,
#footer a#siteLanguageHebrew {
  font-family: "Roboto", "Helvetica Neue", "Helvetica", sans-serif;
  cursor: pointer;
  color: #666;
  display: inline;
  margin: 0 3px;
}
#footer #siteLanguageEnglish:hover,
#footer #siteLanguageHebrew:hover {
  text-decoration: underline;
}
#footer a#siteLanguageHebrew {
  font-family: "Heebo", sans-serif;
}
.gemarra-regular, .gemarra-italic {
  font-weight: bold;
}
.it-text, .gemarra-italic {
  font-style: italic;
}
.categoryAttribution a {
  color: inherit;
}
.bubbleTab {
  padding: 10px 25px;
  margin: 3px;
  background-color: white;
  border-radius: 20px;
  border: 1px solid #DADADA;
  display: inline-block;
  font-size: 12px;
  color: #999;
  font-family: "Roboto", "Helvetica Neue", "Helvetica", sans-serif;
  letter-spacing: 1px;
  cursor: pointer;
}
.bubbleTab:hover {
  text-decoration: none;
}
.bubbleTab.active {
  color: #333;
}
.aboutBox .detailsSection{
  margin-bottom: 40px;
}
.aboutBox .aboutHeader {
  color: var(--dark-grey);
  padding-bottom: 13px;
  margin: 0;
  margin-bottom: 15px;
  text-align: initial;
  text-transform: none;
  font-size: 22px;
  border-bottom: solid 1px var(--light-grey);
  --english-font: var(--english-sans-serif-font-family);
  --hebrew-font: var(--hebrew-sans-serif-font-family);
}
.aboutBox .aboutTitle {
  padding: 10px 0 10px 0;
  display: inline-block;
  font-style: normal;
  font-weight: normal;
  font-size: 24px;
  line-height: 29px;
  color: #000000;
}
.aboutBox .tocCategory{
  display: block;
  margin-bottom: 17px;
  font-size: 16px;
  line-height: 19px;
  letter-spacing: 2px;
  text-transform: uppercase;
  color: var(--dark-grey);
}
.aboutBox .aboutSubtitle {
  font-style: italic;
  font-weight: normal;
  font-size: 18px;
  line-height: 22px;
  color: #666666;
}
.aboutBox .aboutSubtitle .he {
  font-style: normal;
}
.aboutBox .aboutAuthor{
  font-size: 16px;
  line-height: 19px;
  color: var(--dark-grey);
  margin-bottom: 22px;
  display: flex;
}
.readerPanel.hebrew .aboutBox .aboutAuthor .aboutAuthorInner{
  direction: rtl;
}
.aboutBox .aboutAuthor .authorName{
  margin-inline-start: 5px;
  color: black;
}
.aboutBox .aboutDesc {
  margin: 15px 0 15px 0;
  font-style: normal;
  font-weight: normal;
  font-size: 16px;
  line-height: 19px;
  color: var(--dark-grey);
}
.aboutBox .aboutComposed{
  font-size: 14px;
  line-height: 18px;
  color: var(--medium-grey);
}
.guideBox .guideHeader {
  color: var(--dark-grey);
  padding-bottom: 13px;
  margin: 0;
  margin-bottom: 15px;
  text-align: initial;
  text-transform: none;
  font-size: 22px;
  border-bottom: solid 1px var(--light-grey);
  --english-font: var(--english-sans-serif-font-family);
  --hebrew-font: var(--hebrew-sans-serif-font-family);
}

.guideBox .guideHeader i {
  margin-right: 8px;
  font-size: 18px;
  cursor: pointer;
}

.guideBox .guideTitle {
  padding: 10px 0 10px 0;
  display: inline-block;
  font-style: normal;
  font-weight: normal;
  font-size: 24px;
  line-height: 29px;
  color: #000000;
}
.guideBox .guidePromptBox {
  direction: ltr;
  margin-bottom: 20px;
  border-radius: 10px;
  padding: 8px 15px;
  border: 2px solid var(--mishnah-blue);
  background-color: #FFFFFF;
  cursor: pointer;
}
.guideBox .guidePromptBox p {
  font-size: 16px;
}
.guideBox .guidePromptBox span {
  font-size: 14px;
  color: var(--medium-grey);
  margin-top: 10px;
}
.readerApp.interface-hebrew .aboutBox .versionDetails,
.readerApp.interface-hebrew .versionsBox .versionDetails {
  text-align: right;
}
.aboutBox .versionDetails .separator,
.versionsBox .versionDetails .separator {
  margin: 0 3px;
}
.aboutBox .currVersionSection, .aboutBox .alternateVersionsSection {
  padding-bottom: 30px;
}
.aboutBox .versionsBox .language-block:first-child .versionBlock:first-child {
  border-top: none;
  padding-top: 10px;
}
.aboutBox .currVersionSection .versionBlock + .versionBlock {
    border-top: solid 1px #CCC;
    padding-top: 20px;
    margin-top: 20px;
}
.version-with-buy-button {
  display: flex;
  flex-direction: column;
}
.version-with-buy-button .version-text-image{
  display: flex;
  justify-content: space-between;
}
.version-with-buy-button .version-text-image .versionBlock{
  align-self: flex-start;
}
.versionsBox .version-with-buy-button{
    border-top: solid 1px #CCC;
}
.versionsBox .version-with-buy-button .versionBlock{
    border-top: none;
}
.versionsBox .version-with-buy-button .version-text-image .version-with-buy-button-image
{
  padding: 20px;
}
.versionsBox .version-with-buy-button .version-with-buy-button-link{
    padding: 10px 20px;
}
.version-with-buy-button .version-with-buy-button-link{
  align-content: flex-start;
  min-width: 50%;
}
.version-with-buy-button .version-with-buy-button-link a.button{
  color: #FFFFFF;
  padding: 7px 20px;
}
.version-with-buy-button .version-text-image .version-with-buy-button-image img.buy-img {
    height: 85px;
    border-radius: 2px;
}
.versionsBox .versionLanguage {
  padding-bottom: 15px;
  letter-spacing: 1px;
  font-style: normal;
  font-weight: normal;
  font-size: 16px;
  line-height: 19px;
  color: #666666;
}
.interface-hebrew .versionsBox .versionLanguage {
  direction: rtl;
}
.versionsBox div:not(:first-child) .versionLanguage {
  padding-top: 25px;
}
.versionsBox .versionLanguage .versionCount {
  color: #999;
}
.versionsBox a.selectButton:not(.version-with-preview-title-line .selectButton) {
  font-style: normal;
  font-weight: normal;
  font-size: 13px;
  color: #666666;
  box-shadow: 0 1px 2px #999;
  padding: 2px 8px;
  background-color: white;
  border-radius: 4px;
  line-height: 18px;
  cursor: pointer;
}
.versionsBox a.selectButton.currSelectButton:not(.version-with-preview-title-line .selectButton) {
  background-color: #212E50;
  text-decoration: none;
  cursor: default;
  line-height: 20px;
  color: #FFFFFF;
}
.versionsTextList .topFiltersInner .uppercase {
  text-transform: none;
}
span.purim-emoji img{
  height: 25px;
  width: 25px;
}

/* Sheets */

.sheetsInPanel {
  overflow-y: scroll;
  overflow-x: hidden;
  height: 100%;
  padding: 0 15px;
  box-sizing: border-box;
  position: relative;
}
.sheetContent {
  width: 100%;
  box-sizing: border-box;
  font-size: 2.2em;
  line-height: 1.6;
  text-align: justify;
  background-color: inherit;
  margin: 0 auto;
  max-width: 760px;
  position: relative;
  padding: 0 30px;
  counter-reset: css-counter 0;
}
.sheetContent .ref {
  cursor: pointer;
  color: #999;
  font-size: 1em;
}
.sheetContent .ref a {
  color: #999;
}
.sheetContent img {
  max-width: 100%;
}
.sheetContent table {
  margin: auto;
  max-width: 100%;
  width: 100%;
  border-collapse: collapse;
  table-layout: fixed
}
.sheetContent table th,
.sheetContent table td {
  padding: 10px;
  border-top: 1px solid #E6E5E6;
  vertical-align: top;
}
.sheetContent table thead th {
  vertical-align: bottom;
  border-bottom: 2px solid #E6E5E6;
  border-top: none;
}
.sheetContent table th:first-of-type,
.sheetContent table tr td:first-of-type {
  padding-left: 0;
}
.sheetContent table th:last-of-type,
.sheetContent table tr td:last-of-type {
  padding-right: 0;
}
.sheetContent tbody {
  width: 100%;
}
.sheetContent .center {
  text-align: center;
}
.readerPanel .sheetItem {
  position: relative;
}
.heLeft.bilingual section.SheetSource .sheetItem.enOnly > .en,
.heLeft.bilingual section.SheetSource .sheetItem.heOnly > .he,
.heRight.bilingual section.SheetSource .sheetItem.enOnly > .en,
.heRight.bilingual section.SheetSource .sheetItem.heOnly > .he {
  width: 100%;
  padding-right: 15px;
  padding-left: 15px;
}
.readerPanel .sheetItem.indented-1,
.readerPanel section.SheetSource.indented-1,
.readerPanel section.SheetOutsideBiText.indented-1 {
  margin-left:  30px;
  margin-right: 30px;
}
.readerPanel .sheetItem.indented-2,
.readerPanel section.SheetSource.indented-2,
.readerPanel section.SheetOutsideBiText.indented-2 {
  margin-left:  60px;
  margin-right: 60px;
}
.readerPanel .sheetItem.indented-3,
.readerPanel section.SheetSource.indented-3,
.readerPanel section.SheetOutsideBiText.indented-3 {
  margin-left:  90px;
  margin-right: 90px;
}
.sheetContent .customSourceTitle {
  font-family: "Roboto", "Helvetica Neue", "Helvetica", sans-serif;
  text-transform: none;
  margin-bottom: 0;
  margin-top: 40px;
}
.sheetContent p {
  margin: 0 0 1em 0;
}
.segmentNumber.sheetSegmentNumber {
  display: block;
  position: absolute;
  text-align: center;
}
.readerPanel.bilingual.heLeft .sheetItem.segment .segmentNumber.sheetSegmentNumber,
.readerPanel.bilingual.heRight .sheetItem.segment .segmentNumber.sheetSegmentNumber {
  left: 50%;
  margin-left: -15px;
}
.readerPanel.bilingual.heLeft .sheetItem.segment.enOnly .segmentNumber.sheetSegmentNumber,
.readerPanel.bilingual.heRight .sheetItem.segment.enOnly .segmentNumber.sheetSegmentNumber {
  right: 0px;
  left: auto;
  margin-left: 0;
}
.readerPanel.bilingual.heLeft .sheetItem.segment.heOnly .segmentNumber.sheetSegmentNumber,
.readerPanel.bilingual.heRight .sheetItem.segment.heOnly .segmentNumber.sheetSegmentNumber {
  left: 0px;
  margin-left: 0;
}
.readerPanel.english .sheetItem.segment.heOnly .segmentNumber .en,
.readerPanel.hebrew .sheetItem.segment.enOnly .segmentNumber .he
.readerPanel.hebrew section.SheetSource .sheetItem.enOnly > .en,
.readerPanel.english section.SheetSource .sheetItem.heOnly > .he,
.readerPanel.hebrew section.SheetOutsideBiText .sheetItem.enOnly > .en,
.readerPanel.english section.SheetOutsideBiText .sheetItem.heOnly > .he  {
  display: block;
}
.sheetTocIcon {
  color: #ccc;
  font-size: 16px;
  width: 15px;
  height: 15px;
  margin: 0 8px;
  vertical-align: middle;
}
.bookPage .content h2.tagsTitle {
  text-align: center;
  color:black;
  font-size: 13px;
  margin-bottom: 0;
  padding-bottom: 8px;
}
.sheetMetaDataBox {
  margin: 40px auto 0 auto;
  text-align: center;
}
.bookMetaDataBox {
  margin: 40px auto;
  text-align: center;
}
.sheetContent .sheetItem.segment .sourceContentText {
  margin-bottom: 18px;
  display: block;
  overflow-wrap: break-word;
  word-wrap: break-word;
}
.sheetContent h1,
#sheet .outside h1,
.sourceContentText h1 {
  font-weight: 400;
  font-size: var(--serif-h3-font-size);
  text-align: center;
  margin-top: 45px;
  margin-bottom: 30px;
}
.sheetContent h1 span,
.sourceContentText h1 span {
  border-bottom: 4px solid var(--lighter-grey);
}

#aboutCover {
  margin-top: -90px;
  height: 240px;
  padding: 180px 0;
  background-color: #ADA99B;
  box-sizing: border-box;
  text-align: center;
  overflow: hidden;
  position: relative;
}
#aboutVideo {
  position: absolute;
  top: -90px;
  left: 0;
  min-width: 1200px;
  z-index: 0;
  width: 100%;
}
@media (max-width: 450px) {
  #aboutCover {
    height: 270px;
    padding: 180px 0;
  }
  #aboutVideo {
    min-width: 900px;
  }
}
.overlayTextOnSheetsHero {
  color: white;
  --english-font: var(--english-sans-serif-font-family);
  --hebrew-font: var(--hebrew-sans-serif-font-family);
  font-weight: 400;
  margin-inline-start: 10%;
}
.overlayTextOnSheetsHero #title {
  position: absolute;
  font-size: 50px;
  font-weight: 500;
  top: 145px;
  line-height: 62.65px;
}
.overlayTextOnSheetsHero #message {
  position: absolute;
  font-size: 24px;
  line-height: 18px;
  top: 227px;
}
@media screen and (max-width: 800px) {
  .overlayTextOnSheetsHero {
    margin-inline-start: 15%;
  }
  .overlayTextOnSheetsHero #title {
    font-size: 24px;
    top: 115px;
    line-height: revert;
  }
  .overlayTextOnSheetsHero #message {
    font-size: 16px;
    top: 175px;
  }
  #aboutCover {
    height: 150px;
    padding: 130px 0;
  }
}
@media screen and (min-width: 900px) {
  .contentInner .table {
    display: flex;
    flex-direction: row;
  }
  div.sheetsWrapper :nth-child(-n+2 of .card) {
    border-top: 1px solid #EDEDEC;
  }
}
@media screen and (min-width: 700px) and (max-width: 900px)  {
  .contentInner .table {
    display: flex;
    flex-direction: column;
  }
}
@media screen and (min-width: 600px) and (max-width: 700px) {
  .contentInner .table {
    display: flex;
    flex-direction: row;
  }
  div.sheetsWrapper :nth-child(-n+2 of .card) {
    border-top: 1px solid #EDEDEC;
  }
}
@media screen and (max-width: 600px) {
   .contentInner .table {
    display: flex;
    flex-direction: column;
  }
}
.readerPanel.hebrew .sheetContent .sheetItem.segment .sourceContentText.outsideBiText.en {
  display: none;
}
.readerPanel.english .sheetContent .sheetItem.segment .sourceContentText.outsideBiText.he {
  display: none;
}
.readerPanel.hebrew .sheetContent .sheetItem.segment.enOnly .sourceContentText.outsideBiText.en {
  display: inline;
}
.readerPanel.english .sheetContent .sheetItem.segment.heOnly .sourceContentText.outsideBiText.he {
  display: inline;
}
.readerPanel.english .sheetContent .sheetItem .SheetOutsideText.segment.he,
.readerPanel.hebrew .sheetContent .sheetItem .SheetOutsideText.segment.en,
.readerPanel.english .sheetContent .sheetItem .SheetComment.segment.he,
.readerPanel.hebrew .sheetContent .sheetItem .SheetComment.segment.en {
  display: inline;
}
.sourceContentText.centeredSheetContent {
  text-align: center;
}
.sheetContent .sheetItem.segment .sourceContentText p:last-child,
.sheetContent .editorContent .sheetItem.segment .sourceContentText p {
  margin-bottom: 0;
}
.sheetContent .editorContent .sheetItem.noPointer {
  pointer-events: none;
}

.sheetContent .editorContent .sheetItem.noPointer iframe {
  pointer-events: auto;
}


.sheetContent .editorContent .sheetItem.noPointer .element-link,
.sheetContent .editorContent .sheetItem.noPointer .element-link a {
    cursor: pointer;
    pointer-events: auto;
}
.sheetContent .sheetItem.segment .addedBy {
  margin-top: -20px;
}



.sheetContent .element-link {
  display: inline;
  position: relative;
}

.sheetContent .element-link .popup {
  position: absolute;
  left: 0;
  display: flex;
  align-items: center;
  background-color: white;
  padding: 0;
  border-radius: 6px;
  z-index: 1;
  top: -38px;
  pointer-events: auto;
  box-shadow: 0px 1px 3px rgba(0, 0, 0, 0.25);
}

.sheetNotice {
  color: var(--dark-grey);
  background: var(--lighter-grey);
  border: 1px solid var(--light-grey);
  box-sizing: border-box;
  border-radius: 6px;
  padding: 10px 20px;
  margin: 22px 44px 0;
  font-size: 16px;
}
.interface-hebrew .sheetContent .element-link .popup {
  direction: rtl;
}

.sheetContent .element-link .popup input {
  border: none;
  width: 200px;
  padding: 6px;
  font-size: 16px;
  color: rgb(0, 136, 204)
}

.sheetContent .element-link .popup a {
  display: flex;
  align-items: center;
  gap: 5px;
  padding-right: 10px;
  border-right: 1px solid lightgrey;
}

.sheetContent .element-link .popup button {
  border: none;
  background: transparent;
  padding: 6px;
}

.sheetContent .element-link .popup button:hover {
  color: rebeccapurple;
  cursor: pointer;
}

.sheetContent .editorContent,
.sheetContent .editorContent .segment {
  cursor: text;
}

.interface-english .sheetContent .sheetItem.segment .addedBy {
  float: left;
}
.interface-hebrew .sheetContent .sheetItem.segment .addedBy {
  float: right;
}
.youTubeContainer {
  position: relative;
  padding-bottom: 56.25%; /* 16:9 */
  padding-top: 25px;
  height: 0;
  pointer-events: auto;
}
.youTubeContainer iframe {
  position: absolute;
  top: 0;
  left: 0;
  width: 100%;
  height: 100%;
}
.sheetContent .media {
  margin: 0 auto;
  display: table;
  table-layout: fixed;
}
.sheetContent .media.fullWidth {
  width: 100%;
}
.sheetContent .media .mediaCaption {
  display: table-caption;
  caption-side: bottom;
  padding-top: 8px;
}
.sheetContent .media .mediaCaptionInner {
  display: flex;
  justify-content: space-between;
}
.sheetContent .media .mediaCaption .en {
  font-size: 80%;
  text-align: left;
  flex: 1;
}
.sheetContent .media .mediaCaption .he {
  font-size: 72%;
  flex: 1;
  font-family: "Heebo", "sans-serif";
}
.sheetContent .media .mediaCaption.heOnly .he,
.sheetContent .media .mediaCaption.enOnly .en {
  display: block;
}
.sheetContent .media .mediaCaption.heOnly .en,
.sheetContent .media .mediaCaption.enOnly .he {
  display: none;
}
.sheetContent .spacer:only-of-type.empty {
  line-height: inherit;
}
.sheetItem:only-of-type.empty .SheetOutsideText:before,
.sheetContent .spacer:only-of-type.empty:before {
  color: #999;
  position: absolute;
  pointer-events: none;
}
.interface-english .sheetItem:only-of-type.empty .SheetOutsideText:before,
.interface-english .spacer:only-of-type.empty:before,
.interface-english .spacer:only-of-type.empty:before {
  content: "Write something... ";
  margin-inline-start: 50px;
}
.interface-hebrew .sheetItem:only-of-type.empty .SheetOutsideText:before,
.interface-hebrew .spacer:only-of-type.empty:before,
.interface-hebrew .spacer:only-of-type.empty:before {
  content: "לכתוב משהו...";
  margin-inline-start: 50px;
}
.editorAddInterface {
  position: relative;
  pointer-events:none;
  background-color: transparent;
  margin-inline-start: 50px;
}

.editorAddInterface:before {
  content: "";
  margin-inline-start:-46px;
  position: absolute;
  width: 30px;
  height: 30px;
  transform: rotate(45deg);
  background-color: white;
  background-image: url("/static/icons/heavy-x-dark.svg");
  border: 1px solid var(--light-grey);
  background-size: 14px;
  border-radius: 50%;
  pointer-events:auto;
  cursor: pointer;
  background-repeat: no-repeat;
  background-position: center;
  box-sizing: border-box;
  box-shadow: 0px 1px 3px 0px #00000040;
}
.editorAddLineButton {
  position: relative;
  background-color: transparent;
  margin-inline-start: 50px;
}
.hidden.editorAddLineButton::before {
    display: none;
}

.editorAddLineButton:before {
  content: "";
  margin-inline-start:-46px;
  position: absolute;
  width: 30px;
  height: 30px;
  transform: rotate(45deg);
  background-color: white;
  background-image: url("/static/icons/heavy-x-dark.svg");
  border: 1px solid var(--light-grey);
  background-size: 14px;
  border-radius: 50%;
  /*pointer-events:auto;*/
  cursor: pointer;
  background-repeat: no-repeat;
  background-position: center;
  box-sizing: border-box;
  box-shadow: 0px 1px 3px 0px #00000040;
}

.editorAddInterface:hover::before {
background-color: var(--lighter-grey);
}
.editorAddInterface.active:hover::before {
background-color: white;
}

.editorAddInterface.active {
  background-color: white;
  line-height: initial;
}
.editorAddInterface.active:before {
  transform: rotate(0);
}
.editorAddInterface .editorAddInterfaceButton {
  display: none;
}

.addInterfaceInput {
  pointer-events: none;
  display: inline-block;
}
.hidden.editorAddInterface::before {
    display: none;
}


.addInterfaceInput .textPreview {
  border-inline-start: 4px solid;
  padding-inline-start: 36px;
  padding-inline-end: 10px;
  padding-top: 30px;
  padding-bottom: 30px;
  pointer-events: auto;
  margin-top: 10px;
  background-color: white;
}

.addInterfaceInput .button {
  font-size: 14px;
  padding-top: 5px;
  padding-bottom: 5px;
  height: 30px;
  position: absolute;
}

.addInterfaceInput .textPreviewSegment {
  display: inline;
}

.addInterfaceInput .textPreview .inner {
  max-height: 272px;
  overflow-y: scroll;
  padding-inline-end: 30px;
  position: relative;
}

.addInterfaceInput .suggestionBoxContainer,
.addInterfaceInput .textPreviewContainer {
  position: absolute;
  z-index: 1;
}

.addInterfaceInput .suggestionBox,
.addInterfaceInput .textPreview {
  border: 1px solid var(--light-grey);
  box-shadow: 0px 1px 3px rgba(0, 0, 0, 0.25);
  border-radius: 6px;
}

.addInterfaceInput .suggestionBox {
  height: 100%;
}
.addInterfaceInput select.suggestionBox {
  font-size: 22px;
}


.addInterfaceInput select.suggestionBox:focus > option:checked {
  background: var(--light-grey) !important;
}

.addInterfaceInput select.suggestionBox option:checked,
.addInterfaceInput select.suggestionBox option:hover {
    box-shadow: 0 0 10px 100px var(--light-grey) inset;
}

.addInterfaceInput input,
.addInterfaceInput button,
.addInterfaceInput .suggestion {
  pointer-events: auto;
  cursor: pointer;
}

.addInterfaceInput .suggestion {
  border-inline-start: 4px solid;
  padding-inline-start: 36px;
  padding-inline-end: 40px;
  padding-top: 9px;
  padding-bottom: 9px;
  border-bottom: 1px solid var(--lighter-grey);
}

.addInterfaceInput .suggestion:last-of-type {
  border-bottom: none;
}

.addInterfaceInput input {
  min-width: 350px;
  max-width: 450px;
  border-radius: 250px;
  border: none;
  box-shadow: none;
  box-sizing: border-box;
  font-size: 22px;
  padding-inline-start: 30px;
  padding-top: revert;
  margin-inline-end: 20px;
  background: url("/static/icons/iconmonstr-magnifier-2-240.svg") no-repeat scroll left 7px top 7px;
  background-color: var(--lighter-grey);
}
.topicSearch.addInterfaceInput {
  display: flex;
  margin-left: 30px;
  margin-right: 30px;
  justify-content: space-between;
}

.topicSearch.addInterfaceInput input {
  margin-top: 30px;
  height: 30px;
  max-width: 250px;
  min-width: 250px;
  padding-inline-end: 30px;
  margin-left:  0;
  margin-right: 0;
  font-size: 20px;
}
.topicSearch.addInterfaceInput input.selected {
  color: #4B71B7;
}

.topicSearch.addInterfaceInput .button {
  margin-top: 30px;
  position: relative;
  white-space: nowrap;
}
.addInterfaceInput .suggestion {
  font-size: 20px;
}
.topicSearch.addInterfaceInput select.suggestionBox {
  margin-top: 60px;
}
.addInterfaceInput.mediaInput input {
  background: url("/static/icons/link_grey.svg") no-repeat scroll left 7px top 7px;
  background-color: var(--lighter-grey);
}
.readerApp.interface-hebrew .addInterfaceInput input {
  background-position: right 7px top 7px;
  font-family: var(--hebrew-serif-font-family);
}

.addInterfaceInput input::placeholder {
  font-size: 22px;
  font-style: normal;
}

.addInterfaceInput input+span.helperCompletionText {
  position: absolute;
  margin-inline-start: 4px;
  color: var(--medium-grey);
}

.editorAddInterface.active .editorAddInterfaceButton {
  width: 30px;
  height: 30px;
  padding: 10px;
  display: inline-block;
  background-size: auto 12px;
  background-repeat: no-repeat;
  background-position: center;
  border-radius: 6px;
  background-origin: content-box;
  background-color: var(--lighter-grey);
  margin-inline-end: 6px;
  box-sizing: border-box;
  cursor: pointer;
  pointer-events: auto;
}
.editorAddInterface.active .cursorHolder {
  display: inline-block;
 }
#addSourceButton.editorAddInterfaceButton {
  background-image: url("/static/icons/quotation.svg");
}
#addImageButton.editorAddInterfaceButton {
  background-image: url("/static/icons/image.svg");
}
#addMediaButton.editorAddInterfaceButton {
  background-image: url("/static/icons/video.svg");
}

#addImageFileSelectorLabel {
  width: 30px;
  height: 30px;
  margin-inline-start: -5px;
  margin-top: -5px;
  display: block;
  position: absolute;
  cursor: pointer;
}

.sheetContent .sheetItem .SheetOutsideText.segment p {
  margin: 0
}
.sheetContent .sheetItem .SheetOutsideText.segment {
  margin: 0
}
.sheetContent .sheetItem .SheetSource.segment,
.sheetContent .sheetItem .SheetOutsideBiText.segment {
  margin-top: 2px;
  margin-bottom:30px;
}
.sheetContent .text.loading {
  cursor: wait;
}
.oldSheetNotice,
.oldSheetNotice a,
.editSheetNotice,
.editSheetNotice a {
  font-size: 12px;
  font-family: "Roboto", "Helvetica Neue", "Helvetica", sans-serif;
  color: #999;
}
.cookiesNotification {
  position: fixed;
  z-index: 9999;
  color: white;
  background-color: #212E50;
  border-top: 1px solid #ccc;
  bottom: 0;
  box-sizing: border-box;
  width: 100%;
  padding: 10px 0;
  line-height: 1.1;
  text-align: center;
  unicode-bidi: plaintext;
}
.cookiesNotification a {
  text-decoration: underline;
  color: inherit;
  margin-inline-start: 5px;
}
.cookiesNotification .button {
  margin-inline-start: 12px;
}
.readerMessageBox {
  z-index: 9999;
  color: #000;
  font-size: 16px;
  background-color: #ededec;
  border: 1px solid #ccc;
  top: 0;
  left: 0;
  box-sizing: border-box;
  padding: 10px 0;
  margin: 40px;
  line-height: 1.1;
  text-align: center;
}
.readerMessageBox a {
  text-decoration: underline;
  color: inherit;
}
.he sup.sourcePrefix {
  margin-right: -35px;
  position: absolute;
  text-decoration: none;
  font-family: "Roboto", "Helvetica Neue", "Helvetica", sans-serif;
  color: #000;
}
.en sup.sourcePrefix {
  margin-left: -35px;
  position: absolute;
  text-decoration: none;
  font-family: "Roboto", "Helvetica Neue", "Helvetica", sans-serif;
  color: #000;
}
.heLeft.bilingual .sheetContent .text sup.sourcePrefix,
.heRight.bilingual .sheetContent .text sup.sourcePrefix {
    margin-right: -28px;
}
.heLeft.bilingual .sheetContent .text .en sup.sourcePrefix,
.heRight.bilingual .sheetContent .text .en sup.sourcePrefix {
  display: none
}
.sheetItem.ref-display-none .ref {
  display: none;
}
section.SheetSource .en,
section.SheetOutsideBiText .en {
  background-color: #FBFBFA;
}
section.SheetSource,
section.SheetOutsideBiText {
  border-inline-start: 4px solid;
  box-shadow: 0px 1px 6px rgba(0, 0, 0, 0.25);
  margin-bottom: 30px;
}

.SheetOutsideBiText, .SheetSource {
    counter-increment: css-counter 1;
}

.SheetOutsideBiText:before,
.SheetSource:before {
  position: absolute;
  color:  var(--medium-grey);
  font-size: 12px;
}

.english .SheetOutsideBiText:before,
.english .SheetSource:before {
  content: counter(css-counter);
  left: -34px;
  font-family: var(--english-sans-serif-font-family);
}

.bilingual .SheetOutsideBiText:before,
.bilingual .SheetSource:before {
  content: counter(css-counter);
  right: -34px;
  font-family: var(--english-sans-serif-font-family);

}


.hebrew .SheetOutsideBiText:before,
.hebrew .SheetSource:before {
  content: counter(css-counter, hebrew);
  right: -34px;
  font-family: var(--hebrew-sans-serif-font-family);
}


.readerPanel.hebrew section.SheetSource .sheetItem > .he,
.readerPanel.english section.SheetSource .sheetItem > .en,
.readerPanel.hebrew section.SheetOutsideBiText .sheetItem > .he,
.readerPanel.english section.SheetOutsideBiText .sheetItem > .en {
  display: block;
}
.readerPanel.hebrew section.SheetSource .sheetItem > .en,
.readerPanel.english section.SheetSource .sheetItem > .he,
.readerPanel.hebrew section.SheetOutsideBiText .sheetItem > .en,
.readerPanel.english section.SheetOutsideBiText .sheetItem > .he  {
  display: none;
}
.interface-english section.SheetSource .sheetItem > .he,
.interface-english section.SheetSource .sheetItem > .en,
.interface-english section.SheetOutsideBiText .sheetItem > .he,
.interface-english section.SheetOutsideBiText .sheetItem > .en {
  padding: 15px 20px 15px 16px;
}
.interface-hebrew section.SheetSource .sheetItem > .he,
.interface-hebrew section.SheetSource .sheetItem > .en,
.interface-hebrew section.SheetOutsideBiText .sheetItem > .he,
.interface-hebrew section.SheetOutsideBiText .sheetItem > .en {
  padding: 15px 16px 15px 20px;
}
.readerPanel.bilingual.stacked .sheetContent section.SheetSource .segment.highlight .he,
.readerPanel.bilingual.stacked .sheetContent section.SheetOutsideBiText .segment.highlight .he {
  padding-bottom: 15px;
}
section.SheetSource.highlight,
section.SheetOutsideBiText.highlight {
  background-color: #E9E9E7;
}
section.SheetSource .segmentNumber,
section.SheetSource .SheetOutsideBiText {
  display: none;
}
.sheetContent section.SheetSource.highlight .sheetItem.segment.highlight .sourceContentText,
.sheetContent section.SheetSource .sheetItem.segment .sourceContentText,
.sheetContent section.SheetOutsideBiText.highlight .sheetItem.segment.highlight .sourceContentText,
.sheetContent section.SheetOutsideBiText .sheetItem.segment .sourceContentText {
  margin: 0;
}
.sheetItem .SheetSource,
.sheetItem .SheetOutsideBiText {
  border-inline-start: 4px solid;
  padding-inline-start: 16px;
  padding-inline-end: 20px;
  box-shadow: 0px 1px 6px rgba(0, 0, 0, 0.25);
}
.sheetItem .SheetSource.segment,
.sheetItem .SheetOutsideBiText.segment {
cursor: pointer;
}

.sheetItem .SheetSource.selected.segment,
.sheetItem .SheetOutsideBiText.selected.segment {
  border-top: 2px solid var(--select-blue);
  border-bottom: 2px solid var(--select-blue);
  border-inline-end: 2px solid var(--select-blue);
  margin-top: 0;
  margin-bottom: 28px;
  margin-inline-end: -2px;
  cursor: text;
}
.sheetItem .SheetSource .he,
.sheetItem .SheetSource .en,
.sheetItem .SheetOutsideBiText .he,
.sheetItem .SheetOutsideBiText .en {
  padding-inline-start: 16px;
  padding-inline-end: 20px;
  margin-inline-start: -16px;
  margin-inline-end: -20px;
  padding-top: 15px;
  padding-bottom: 15px;
}
.interface-hebrew .sheetItem .SheetSource .he,
.interface-hebrew .sheetItem .SheetSource .en,
.interface-hebrew .sheetItem .SheetOutsideBiText .he,
.interface-hebrew .sheetItem .SheetOutsideBiText .en {
  padding-inline-start: 20px;
  padding-inline-end: 16px;
  margin-inline-start: -20px;
  margin-inline-end: -16px;
}
.interface-hebrew .bilingual.heLeft .sheetItem .SheetOutsideBiText .he,
.interface-hebrew .bilingual.heLeft .sheetItem .SheetSource .he,
.interface-hebrew .bilingual.heRight .sheetItem .SheetOutsideBiText .en,
.interface-hebrew .bilingual.heRight .sheetItem .SheetSource .en,
.interface-english .bilingual.heRight .sheetItem .SheetOutsideBiText .he,
.interface-english .bilingual.heRight .sheetItem .SheetSource .he,
.interface-english .bilingual.heLeft .sheetItem .SheetOutsideBiText .en,
.interface-english .bilingual.heLeft .sheetItem .SheetSource .en {
  padding-inline-end: 20px;
  margin-inline-end: 0px;
  padding-inline-start: 20px;
  margin-inline-start: 0px;
}
.interface-hebrew .bilingual.heLeft .sheetItem .SheetOutsideBiText .en,
.interface-hebrew .bilingual.heLeft .sheetItem .SheetSource .en,
.interface-english .bilingual.heLeft .sheetItem .SheetOutsideBiText .he,
.interface-english .bilingual.heLeft .sheetItem .SheetSource .he {
  padding-inline-end: 16px;
  margin-inline-end: 0px;
  padding-inline-start: 20px;
  margin-inline-start: 0px;
}

.interface-hebrew .bilingual.heRight .sheetItem .SheetOutsideBiText .he,
.interface-hebrew .bilingual.heRight .sheetItem .SheetSource .he,
.interface-english .bilingual.heRight .sheetItem .SheetOutsideBiText .en,
.interface-english .bilingual.heRight .sheetItem .SheetSource .en {
  padding-inline-end: 20px;
  margin-inline-end: 0px;
  padding-inline-start: 16px;
  margin-inline-start: 0px;
}

.readerPanel.bilingual.heRight .sheetItem .SheetSource,
.readerPanel.bilingual.heRight .sheetItem .SheetOutsideBiText,
.readerPanel.bilingual.heLeft .sheetItem .SheetSource,
.readerPanel.bilingual.heLeft .sheetItem .SheetOutsideBiText {
  padding-left: 0;
  padding-right: 0;
}

.readerPanel.english .sheetItem .SheetSource .he,
.readerPanel.english .sheetItem .SheetSource .en,
.readerPanel.english .sheetItem .SheetOutsideBiText .he,
.readerPanel.english .sheetItem .SheetOutsideBiText .en,
.readerPanel.hebrew  .sheetItem .SheetSource .he,
.readerPanel.hebrew  .sheetItem .SheetSource .en,
.readerPanel.hebrew  .sheetItem .SheetOutsideBiText .he,
.readerPanel.hebrew  .sheetItem .SheetOutsideBiText .en
{
  padding-inline-start: initial;
  padding-inline-end: initial;
  margin-inline-start: initial;
  margin-inline-end: initial;
}

.readerPanel.english .sheetItem .SheetSource.segment,
.readerPanel.hebrew .sheetItem .SheetSource.segment {
  padding-top: 15px;
  padding-bottom: 15px;
}


.sheetItem .SheetSource .he.editable.selected .sourceContentText,
.sheetItem .SheetSource .en.editable.selected .sourceContentText,
.sheetItem .SheetOutsideBiText .he.editable.selected .sourceContentText,
.sheetItem .SheetOutsideBiText .en.editable.selected .sourceContentText {
  background-color: #FFFFFF;
  box-shadow: inset 0px 0px 3px rgba(0, 0, 0, 0.3);
  border-radius: 6px;
}
.sheetItem .SheetSource ::selection,
.sheetItem .SheetOutsideBiText ::selection {
  background-color: rgba(0,0,0,0);
}
.sheetItem .SheetSource .he.editable.selected ::selection,
.sheetItem .SheetSource .en.editable.selected ::selection,
.sheetItem .SheetOutsideBiText .he.editable.selected ::selection,
.sheetItem .SheetOutsideBiText .en.editable.selected ::selection {
  background-color: #D2DCFF;
}
.sheetItem .SheetSource .en,
.sheetItem .SheetOutsideBiText .en {
  background-color: #FBFBFA;
}
.sheetItem .SheetSource .ref,
.sheetItem .SheetOutsideBiText .ref {
  pointer-events: none;
  user-select: none;
}
.readerPanel.bilingual .sheetItem .SheetSource:after,
.readerPanel.bilingual .sheetItem .SheetOutsideBiText:after {
  content: " ";
  display: block;
  clear: both;
  height: 0;
  background-color: #FBFBFA;
}
.sheetItem .SheetMedia {
  margin-bottom: 14px;
}
.readerPanel.bilingual.heRight .SheetSource {
  background-image:
  linear-gradient(
    to left,
    #fff,
    #fff 50%,
    #FBFBFA 50%,
    #FBFBFA 100%,
    #fff 100%
  );
}
.readerPanel.bilingual.heLeft .SheetSource {
  background-image:
  linear-gradient(
    to right,
    #fff,
    #fff 50%,
    #FBFBFA 50%,
    #FBFBFA 100%,
    #fff 100%
  );
}

.bilingual.heLeft .sheetContent .boxedSheetItem,
.bilingual.heRight .sheetContent .boxedSheetItem {
  margin-bottom: 30px;
}

.bilingual.heLeft .sheetContent .sheetItem .SheetSource.segment,
.bilingual.heRight .sheetContent .sheetItem .SheetSource.segment {
  margin-bottom: 0;
}

.boxedSheetItem + .spacer {
  margin-top: -30px;
  transition: all .5s ease-in-out;
}

.boxedSheetItem + .spacer.spacerSelected {
  margin-top: unset;
  margin-bottom:30px;
  transition: all .5s ease-in-out;
}

.boxedSheetItem[draggable] {
  -moz-user-select: none;
  -khtml-user-select: none;
  -webkit-user-select: none;
  user-select: none;
  -khtml-user-drag: element;
  -webkit-user-drag: element;
}

.boxedSheetItem.dragged {
  opacity: .2;
}

.boxedSheetItem .boxedSourceChildren {
  position: absolute;
  top: 0;
}

.draggedOver.draggedOverBefore::before {
  content: "​"; /* zwsp required for chrome to display content */
  display: block;
  background-color: #D2DCFF;
  width: 100%;
}
.draggedOver.draggedOverAfter::after {
  content: "​"; /* zwsp required for chrome to display content */
  display: block;
  background-color: #D2DCFF;
  width: 100%;
}

.dragIcon {
  background-color: #F0F8FF;
  width: auto;
  height: 30px;
  left: -3000px;
  border-inline-start: 4px solid;
  font-size: 22px;
  padding-top: 10px;
  padding-left: 10px;
  padding-right: 10px;
  text-align: center;
  position: absolute;
}
.dragIconContainer {
  position: absolute;
  left: -9999px;
  display: flex;
  flex-direction: column;
  background-color: rgba(255, 255, 255, 0.1);
}
.feedbackBox p {
  font-size: 16px;
  letter-spacing: 1px;
}
.feedbackBox .button {
  margin: auto;
  width: 100%;
}
.feedbackBox input {
  padding: 16px 22px;
  margin-bottom: 20px;
  cursor: pointer;
  font-size: 18px;
  border-radius: 4px;
  box-shadow: none;
  border: 1px solid #E9E9E9;
  width: 100%;
  box-sizing: border-box;
}
.connectionsPanel textarea.feedbackText {
  border-radius: 7px;
  box-shadow: 0 1px 3px rgba(0,0,0,0.2);
}
.img-circle {
  border-radius: 50%;
}
.tab-view .tab-list {
  display: flex;
  flex-direction: row;
  justify-content: flex-start;
}
.tab-view .tab-list .tab {
  font-size: 16px;
  color: black;
  text-align: center;
  padding: 10px 0;
  margin: 0;
  margin-inline-end: 30px;
  cursor: pointer;
}
.tab-view .tab-list .tab a {
  color: inherit;
}
.tab-view .tab-list .tab a:hover {
  text-decoration: none;
}
.tab-view .tab-list .active .tab {
  border-bottom: 4px solid #CCC;
}
.interface-hebrew .tab-view .tab-list .tab {
  margin: 0 0 0 30px;
}
.tab-view .tab-list .tab img {
  width: 18px;
  height: 18px;
  margin: 0 10px 0 0;
  top: 2px;
  position: relative;
}
.interface-hebrew .tab-view .tab-list .tab img {
  margin: 0 0 0 10px;
}
.tab-view .tab-list .justifyright {
  margin: 0 0 4px auto;
  display: flex;
  align-items: center;
}
.tab-view .tab-list .tab.filter,
.tab-view.largeTabs .tab-list .tab.filter {
  font-size: 16px;
  margin: 0;
  padding: 6px 9px;
  border: 1px solid #EDEDEC;
  background-color: #EDEDEC;
  border-radius: 6px;
}
.tab-view .tab-list .tab.filter.open {
  background-color: inherit;
}
.tab-view .tab-list .tab.filter img {
  margin: 0 0 1px 6px;
  width: 12px;
  height: 12px;
}
.interface-hebrew .tab-view .tab-list .tab.filter img {
  margin: 0 6px 1px 0;
}
.tab-view .tab-list .applink a {
    color: #666;
}
.interface-hebrew .tab-view .tab-list .justifyright {
  margin: 0 auto 0 0;
}
.tab-list :not(.active) .tab, .tab-list :not(.active) .tab a{
    color: #666;
}
.tab-view.largeTabs .tab-list {
    border-bottom: 1px solid #CCC;
    margin-bottom: 18px;
}
.tab-view.largeTabs .filter-bar {
  margin-bottom: 30px;
}
.tab-view.largeTabs .tab-list .tab {
  font-size: 22px;
}
.tab-view.largeTabs .tab-list .active .tab {
  border-bottom: 4px solid var(--light-grey);
}
@media (max-width: 540px) {
  .profile-page .tab-view .tab .tabIcon {
    display: none;
  }
  .interface-hebrew .tab-view .tab-list .justifyright {
    margin: initial;
  }
  .tab-view .tab-list .justifyright {
    margin: initial;
  }
  .tab-view .tab-list{
    flex-wrap: wrap;
  }
  .profile-page .profile-actions .resourcesLink.profile-settings,
  .profile-page .profile-actions .button.logoutLink{
    display: none;
  }
}
.profile-page .textRange {
  font-size: 18px;
  color: #666;
}
.profile-page .note-text {
  font-size: 18px;
}
.profile-page .note {
  display: flex;
  flex-direction: row;
  justify-content: space-between;
  padding: 10px 0 20px 0;
}
.profile-page .note + .note {
  border-top: 1px solid #CCC;
}
.profile-page .noteLeft {
  flex-grow: 1;
}
.profile-page .noteRight {
  display: flex;
  flex-direction: row;
  align-items: flex-start;
}
.profile-page .note .noteRight img {
  display: none;
}
.profile-page .note .noteRight img + img {
  margin: 0 0 0 10px;
}
.interface-hebrew .profile-page .note .noteRight img + img {
  margin: 0 10px 0 0;
}
.profile-page .note:hover .noteRight img {
  display: inline-block;
  width: 16px;
  height: 16px;
  opacity: 0.4;
}
.profile-page .note:hover .noteRight img:hover {
  opacity: 0.6;
  cursor:pointer;
}
.profile-page .social-icon img {
  width: 13px;
  height: 13px;
  opacity: 0.4;
}
.profile-page .social-icon + .social-icon {
  padding: 0 5px;
}
.profile-page .social-icon:hover img {
  opacity: 0.6;
}
.editorToggleHeader {
  width: 100%;
  background-color: #18345D;
  color: white;
  height: 60px;
  font-size: 16px;
  margin-top: -60px;
  margin-left: -12px;
  margin-bottom: 80px;
  padding-right: 12px;
  display: flex;
  justify-content: center;
  align-items: center;
  position: relative;
  left: 0;
}
.interface-hebrew .editorToggleHeader {
  direction: rtl;
}
.editorToggleHeader .button {
  padding: 5px 8px;
  margin-inline-start: 15px;
  margin-top: 5px;
  height: 30px;
  letter-spacing: 0;
}
.feedbackOverlay {
  position: fixed;
  width: 100%;
  height:100%;
  background-color: #FBFBFA;
  z-index: 1001;
  top: 0;
  left: 0;
  padding: 120px 60px;
  box-sizing: border-box;
}
.interface-hebrew .feedbackOverlay {
  direction: rtl;
}
.feedbackOverlay .buttonContainer {
  margin-top: 50px;
}
.feedbackOverlay h2 {
  font-size: 30px;
  font-family: "adobe-garamond-pro", "Crimson Text", Georgia, serif;
  margin: 0 auto 50px auto;
  color: black;
  text-transform: none;
  max-width: 600px;
}
.feedbackOverlay p, .feedbackOverlay ul  {
  font-size: 16px;
  font-family: "Roboto", "Helvetica Neue", "Helvetica", sans-serif;
  color: black;
  max-width: 600px;
  margin: 10px auto;
}
.feedbackOverlay textarea {
  font-size: 18px;
  color: #000;
  box-shadow: 0px 1px 3px rgba(0, 0, 0, 0.25);
  border-radius: 6px;
  border: none;
  width: 100%;
  padding: 12px;
  font-weight: normal;
  font-style: normal;
  margin-top: 10px;
  height: 120px;
}
.interface-hebrew textarea,
.interface-hebrew textarea::placeholder,
.interface-hebrew input
{
  font-family: var(--hebrew-sans-serif-font-family);
}
.feedbackOverlay textarea::placeholder {
  font-size: 16px;
  font-style: normal;
  color: #666;
}
.feedbackOverlay a {
  color: #4871bf;
}
.feedbackOverlay .button {
  margin: 0;
}
.feedbackOverlay a.button  {
  color: white;
}
.sheetList .sheet {
  border-bottom: none;
}
.sheetList .sheet {
  display: flex;
  flex-direction: row;
}
.sheetList .sheet .sheetLeft {
  display: flex;
  flex-direction: column;
}
.sheetList .sheet .sheetTags {
  color: #999;
}
.sheetList .sheet .sheetTags .bullet {
  margin: 0 5px;
}
.sheetList .sheet a {
  color: inherit;
  cursor: pointer;
}
.sheetList .sheet a.sheetTitle {
  display: flex;
  flex-direction: row;
  align-items: center;
  margin-bottom: 10px;
  font-size: 18px;
}
.sheetList .sheet .sheetLeft .sheetTitle img,
.textList .sheet .sheetLeft .sheetTitle img {
  width: 18px;
  height: 18px;
  margin-inline-end: 10px;
}
.sheetLeft div.sheetSummary {
  margin-bottom: 10px
}
.default-profile-img {
  width: 175px;
  height: 175px;
  background-color: #999;
  border-radius: 50%;
  display: flex;
  justify-content: center;
  align-items: center;
  color: white;
  font-size: 75px;
  font-family: "Roboto", "Helvetica Neue", "Helvetica", sans-serif;
}
.default-profile-img.invisible {
  visibility: hidden;
}
.profile-page .filterable-list {
  /* to distinguish top half of profile from bottom half */
    background-color: white;
    border: 1000px solid white;
    border-top: 4px solid white;
    border-bottom: 120px solid white;
    margin: -4px 0 -120px -1000px;
    width: 100%;
}
.interface-hebrew .profile-page .filterable-list {
  margin: -4px -1000px -120px 0;
}
.filterable-list .filter-bar {
  border-bottom: 1px solid #E2E2E1;
  display: flex;
  flex-direction: row;
  align-items: center;
  padding: 16px 0;
  justify-content: space-between;
}
.filterable-list .filter-bar-new {
  padding: 0 0 20px 0;
  justify-content: space-between;
  align-items: center;
  display: flex;
  flex-wrap: wrap;
  flex-direction: row;
}
.filterable-list .filter-bar-new .filter-input {
  background-color: #EDEDED;
  border-radius: 5px;
  padding: 5px;
  color: black;
  width: 250px;
  display: flex;
  align-items: center;
}
.filterable-list .filter-bar-new .filter-input ::placeholder {
  color: #999;
}
.filterable-list .filter-bar-new .sort-option {
  padding: 7px;
  color: #666;
  font-size: 16px;
  cursor: pointer;
  margin: 0 0 0 7px;
  background-color: #EDEDED;
  border-radius: 5px;
}
.interface-hebrew .filterable-list .filter-bar-new .sort-option {
  margin: 0 7px 0 0;
}
.filterable-list .filter-bar-new .sort-option.active {
  color: black;
}
.filterable-list .filter-bar-new .systemText span {
  color: #000;
}
.filterable-list .filter-bar .filter-bar-inner {
  display: flex;
  align-items: center;
}
.filterable-list .readerNavMenuSearchButton {
  margin: 0 10px 0 5px;
  display: inline-flex;
  top: 0;
}
.interface-hebrew .filterable-list .readerNavMenuSearchButton {
  margin: 0 5px 0 10px;
}
.filterable-list input {
  border: 0;
  font-size: 18px;
  font-family: "adobe-garamond-pro", "Crimson Text", Georgia, serif;
  background-color: transparent;
}
.filterable-list .loadingMessage {
  margin-top: 30px;
}
.profile-page .filterable-list .filter-content {
  padding-top: 25px;
}
.profile-page .sheet-header {
  display: flex;
  flex-direction: column;
  align-items: flex-start;
  margin-bottom: 10px;
}
.profile-page .collectionListingImage {
  width: 18px;
  height: 18px;
  border-radius: 50%;
  vertical-align: middle;
  margin: 0;
  margin-inline-end: 10px;
  position: relative;
  top: -2px;
}
.profile-page .collectionListingName {
  font-size: 18px;
  margin-bottom: 10px;
}
.profile-page .collectionListing + .collectionListing {
  border-top: 0;
}
.profile-page .profile-summary-content a {
  color: inherit;
}
.profile-page .profile-summary a.logoutLink {
  color: #666;
  padding: 16px 15px;
}
.profile-page .profile-summary {
  display: flex;
  flex-direction: row;
  justify-content: space-between;
  margin-bottom: 40px;
}
.profile-page .profile-summary .summary-column {
  display: flex;
  flex-direction: column;
  flex-grow: 3;
  flex-basis: 0;
}
.profile-page .profile-summary .summary-column.start {
  align-items: flex-start;
}
.profile-page .profile-summary .summary-column.end {
  flex-grow: 1;
}
.profile-page .profile-summary .small-margin {
  margin: 0 4px;
}
.profile-page .profile-summary .sub-sub-title > .small-margin:first-child,
.profile-page .profile-summary .sub-sub-title > span:first-child .small-margin {
  margin: 0 4px 0 0;
}
.profile-page .profile-summary .sub-sub-title > .small-margin:last-child,
.profile-page .profile-summary .sub-sub-title > span:last-child .small-margin {
  margin: 0 0 0 4px;
}
.interface-hebrew .profile-page .profile-summary .sub-sub-title > .small-margin:last-child,
.interface-hebrew .profile-page .profile-summary .sub-sub-title > span:last-child .small-margin {
  margin: 0 4px 0 0;
}
.profile-page .aboutText {
  margin-top: 20px;
  font-size: 18px;
  line-height: 1.4;
}
@media (max-width: 540px) {
  .profile-page .profile-pic:hover .profile-pic-hover-button.profile-pic-button-visible {
    display: none !important;  /* dont allow profile pic upload on mobile b/c causes black image on iOS */
  }
  .profile-page .profile-pic .profile-pic-button {
    top: calc(-1 * ((87px/2) + (46px/2)));  /* height of .profile-img + height of .profile-pic-button */
  }
  .profile-page .editorToggleHeader {
    display: none !important;
  }
  .profile-page .profile-summary .profile-img {
    width: 87px !important;
    height: 87px !important;
    font-size: 43.5px !important;
  }
  .profile-page .profile-summary .default-profile-img {
    width: 87px !important;
    height: 87px !important;
    font-size: 43.5px !important;
  }
  .profile-page .profile-summary .profile-actions {
    flex-wrap: wrap;
  }
}
.profile-page .profile-summary .follow {
  color: #999;
  font-size: 13px;
  letter-spacing: 1px;
}
.profile-page .profile-summary .follow .follow-bull {
  padding: 0 5px;
}
.profile-page .profile-summary .profile-actions {
  display: flex;
  flex-direction: row;
  margin: 10px 0;
}
.profile-page .resourcesLink.faded {
  color: #666;
}
.resourcesLink.blue {
  color: white;
  background-color: #18345d;
}
.resourcesLink.blue img {
  filter: invert(1);
  opacity: 1;
}
.profile-page .authorByLine {
  margin: 20px 0;
}
.authorByLineImage a {
  text-decoration: none;
}
.profile-page .follow-header {
  font-size: 20px;
  color: #000;
  padding-bottom: 10px;
}
.profile-page .follow-header .follow-count {
  color: #999;
}
.profile-page .resourcesLink  {
  min-height: 46px;
  height: 46px;
  overflow: visible;
  padding: 0px 16px;
  border-top: 0;
  display: flex;
  align-items: center;
  width: unset;
}
.profile-page .emptyList {
  display: flex;
  flex-direction: column;
  align-items: flex-start;
}
.profile-page .emptyList .emptyListText {
  font-size: 16px;
  margin: 30px 0;
  color: #999;
  font-family: "Roboto", "Helvetica Neue", "Helvetica", sans-serif;
  line-height: 1.5;
}
.profile-page .profile-summary .resourcesLink + .resourcesLink,
.profile-page .profile-summary .largeFollowButton + .resourcesLink {
  margin: 0 0 0 10px;
}
.interface-hebrew .profile-page .profile-summary .largeFollowButton + .resourcesLink,
.interface-hebrew .profile-page .profile-summary .resourcesLink + .resourcesLink {
  margin: 0 10px 0 0;
}
.profile-page .profile-summary .title {
  margin-bottom: 10px;
}
.profile-page .profile-summary .sub-title {
  color: #000;
  font-family: "Roboto", "Helvetica Neue", "Helvetica", sans-serif;
  font-size: 16px;
}
.profile-page .profile-summary .sub-sub-title {
  color: #666;
  font-family: "Roboto", "Helvetica Neue", "Helvetica", sans-serif;
  font-size: 16px;
}
/* Tooltip - source: https://codepen.io/cristina-silva/pen/XXOpga */
.tooltip-toggle {
  cursor: pointer;
  position: relative;
  line-height: normal;
}
.tooltip-toggle svg {
  height: 18px;
  width: 18px;
}
/*Tooltip text container*/
.three-dots-button.tooltip-toggle::before {
  /* make the tooltip appear on right. % is an estimate that works most of the time */
  top: 0;
  transform: translateY(-35%);
  left: 30px;
  color: #999;
  text-align: left;
}
.interface-hebrew .three-dots-button.tooltip-toggle::before {
  left: unset;
  right: 30px;
  text-align: right;
}
@media (max-width: 450px) {
  .three-dots-button.tooltip-toggle::before {
    left: -165px;
  }
  .interface-hebrew .three-dots-button.tooltip-toggle::before{
    right: -165px;
  }
}

.tooltip-toggle::before {
  color: #000;
  font-family: "Roboto", "Helvetica Neue", "Helvetica", sans-serif;
  font-size: 13px;
  opacity: 0;
  pointer-events: none;
  text-align: center;
  position: absolute;
  top: 30px;
  left: -70px;
  padding: 10px;
  background-color: #fff;
  box-shadow: 0 1px 3px rgba(0,0,0,.2);
  border-radius: 5px;
  content: attr(aria-label);
  text-transform: none;
  transition: all 0.5s ease;
  width: 140px;
  z-index: 1;
}
/*Triggering the transition*/
.tooltip-toggle:hover::before, .tooltip-toggle:hover::after {
  opacity: 1;
  transition: all 0.75s ease;
}
.largeFollowButton {
  display: inline-flex;
  min-height: 46px;
  height: 46px;
  overflow: visible;
  padding: 0px 16px;
  align-items: center;
  text-align: center;
  cursor: pointer;
  background: #18345d;
  color: #fff;
  border-radius: 6px;
  box-shadow: 0 1px 3px rgb(0 0 0 / 20%);
}
.profile-page .largeFollowButton.following .int-en,
.profile-page .largeFollowButton.following .int-he {
  color: black;
}
.largeFollowButton.following span {
  color: #666;
}
.smallFollowButton {
  height: 20px;
  line-height: 18px;
  width: min-content;
  text-align: center;
  cursor: pointer;
  background: var(--sefaria-blue);
  color: white;
  border-radius: 3px;
  margin-inline-start: 15px;
  display: none;
  letter-spacing: normal;
  padding: 0 3px;
}
.smallFollowButton.smallText span {
  color: white;
}
.largeFollowButton.following, .smallFollowButton.following {
  background: #fff;
  color: black;
}
.smallFollowButton.following{
  border: 1px solid #CCCCCC;
  box-sizing: border-box;
}
.smallFollowButton.following.smallText span {
  color: black;
}
.authorByLine.small .smallFollowButton.following{
  line-height: 18px;
}
.authorByLine .smallFollowButton.following{
  line-height: 16px;
}
body .homeFeedWrapper {
  background-color: white;
}
body .homeFeedWrapper .content {
  padding: 0;
}
.columnLayout {
  display: flex;
  flex-direction: row;
}
@media (max-width: 540px) {
  .topicPanel .columnLayout {
    flex-direction: column;
  }
  .topicPanel .sideColumn {
    padding: 20px 25px 30px 25px;
    max-width: 100%;
    align-self: stretch;
    border: 0;
    margin: 0;
  }
  .topicPanel .navSidebar {
    width: unset;
    border-top: 30px solid #FBFBFA;
    margin: 0;
  }
}
.sideColumn .topicSideColumn {
  margin-bottom: 20px;
}

.sideColumn .section {
  margin-bottom: 70px;
}
.sideColumn .section h2 {
  text-transform: none;
  font-size: 24px;
  letter-spacing: normal;
  text-align: inherit;
  margin: 0 0 30px 0;
}
.sideColumn .section h2 .int-en {
  text-align: left;
}
.sideColumn .section h2 .int-he {
  text-align: right;
}
.sideColumn .section .description {
  margin-bottom: 25px;
}
.sideColumn .button img {
  width: 16px;
  height: 16px;
  margin: 0 5px;
  position: relative;
  top: 2px;
  filter: invert(1);
}
.sideColumn .button.white img {
  filter: none;
  opacity: .4;
}
.sideColumn .button .fa {
  opacity: .4;
  margin: 0 5px;
}
.sideColumn .inlineButtonBox {
  display: flex;
  justify-content: space-between;
}
.sideColumn .inlineButtonBox a {
  flex: 1;
}
.sideColumn .inlineButtonBox a .button {
  width: 100%;
}

.sideColumn .button {
  letter-spacing: 0;
}
.sideColumn h2 {
  font-weight: 400;
}

.sideColumn .newsletterInput {
  height: 53px;
}
.sideColumn .newsletterSignUpBox img {
    height: 23px;
    width: 23px;
    opacity: 0.35;
    position: absolute;
    top: 15px;
    right: 17px;
}
.interface-hebrew .sideColumn .newsletterSignUpBox img {
  right: auto;
  left: 17px;
  transform: scale(-1, 1);
}
.sideColumn .newsletterInput, .sideColumn .newsletterInput::placeholder {
  width: 100%;
  box-sizing: border-box;
  font-size: 16px;
  font-weight: normal;
  font-style: normal;
  color: #000;
}
.interface-english .sideColumn .newsletterInput, .interface-english .sideColumn .newsletterInput::placeholder  {
  font-family: "Roboto", "Helvetica Neue", "Helvetica", sans-serif;
}
.interface-hebrew .sideColumn .newsletterInput, .interface-hebrew .sideColumn .newsletterInput::placeholder   {
  font-family: "Heebo", sans-serif;
}

.sideColumn .feedbackBoxOverlay.open {
  position: fixed;
  width: 100%;
  height: 100%;
  top: 0;
  left: 0;
  display: flex;
  align-items: center;
  justify-content: center;
  background-color: #FBFBFA;
}
.sideColumn .feedbackBoxOverlay.open .feedbackBox {
  width: 470px;
}
.homeFeedWrapper .mainColumn {
  background-color: white;
}
.storyFeedInner,
.interface-hebrew .storyFeedInner {
  width: 760px;
  margin: 0 auto;
  padding-top: 60px;
  max-width: 100%;
  box-sizing: border-box;
  min-height: 500px;
}
.interface-hebrew .topicPanel .storyFeedInner {
  padding-top: 0;
}
.storyByLine:hover .smallFollowButton,
.authorByLine:hover .smallFollowButton {
  display: inline-block;
}
.bilingual .homeFeedWrapper span.he,
.bilingual .readerNavMenu.topicPanel .he {
  display: block;
  padding-bottom: 10px;
}
.mainColumn .story {
  padding: 0 0 60px 0;
}

.story .subHeading .int-en, .story .subHeading .int-he  {
  color: #666;
}
.story .learningPrompt {
  padding: 10px 0 20px;
}
.mainColumn .story .storyTitleBlock {
  clear: both;
}
.mainColumn .story .storyTitleBlock {
  text-align: start;
}
.colorBarBox {
  clear: both;
  border-inline-start: 4px solid transparent;
  padding-inline-start: 20px;
}
.readerPanel.hebrew .savedHistoryList .colorBarBox{
  direction: rtl;
}
.interface-english .citationLine,
.interface-english .learnMoreLink {
  padding-left: 34px;
}
.interface-hebrew .citationLine,
.interface-hebrew .learnMoreLink {
  padding-right: 34px;
}
.storyTextListItem {
  padding-bottom: 18px;
}
.storyTextListItem:last-child {
  padding-bottom: 0;
}
.mainColumn .saveButton {
  align-self: flex-start;
}
.mainColumn .saveLine.storyTitleWrapper .saveButton,
.mainColumn .story.publishSheetStory .saveLine .saveButton  {
  margin-top: 2px;
}

.interface-english .mainColumn .story .storyTypeBlock {
  float: left;
}
.interface-hebrew .mainColumn .story .storyTypeBlock {
  float: right;
}

.story .storyBody {
  clear: both;
  margin: 10px 0;
  text-align: justify;
  font-size: 18px;
}
.story .storySheetListItem > div.storyBody.sheetSummary > * {
  color: var(--dark-grey);
  font-family: var(--english-sans-serif-font-family);
  font-size: 15px;
}
.story .storyBody .en {
  line-height: 1.6;
}
.story .storyBody .he {
  font-size: 22px;
  line-height: 1.6;
}
.story .storySheetList {
  clear: both;
}
.story .storySheetListItem {
  padding-bottom: 20px;
}
.story .storySheetListItem:last-child {
  padding-bottom: 0;
}
.story .storySheetList .sheetTitle {
  padding-bottom: 10px;
}
.story .storySheetList .storyTitle span {
  font-size: 20px;
}
.story .saveLine {
  display: flex;
  align-items: flex-start;
  clear: both;
  margin-bottom: 10px;
}
.story .saveLine .beforeSave {flex: 1;}
.interface-hebrew .story .saveLine .beforeSave {
  padding-left: 10px;
}
.interface-english .story .saveLine .beforeSave {
  padding-right: 10px;
}
.story .citationLine.contentText .int-en,
.story .citationLine.contentText .int-he {
  color: #999;
}
.authorByLine {
  display: flex;
}
.authorByLine .authorByLineText {
  padding: 0 10px;
  line-height: 22px;
  margin-top: -1px;
  display: flex;
  justify-content: center;
  flex-direction: column;
}
.authorByLine .authorByLineText.small{
  line-height: 18px;
}
.authorByLine .authorOrganization,
.authorByLine .authorName {
  display: block;
}
.saveLine .authorByLine + .saveButton {
  position: relative;
  bottom: 12px;
}
.authorOrganization {
  color: #999;
}
.authorByLine.small {
  font-size: 14px;
  width: max-content;
}
/* .mainColumn a:not(.button) {
  color: #000;
} */
.storyBody a {
  text-decoration: underline;
}
.learnMoreLink a {
  text-decoration: none;
  color:  #999;
}
.segment .queryTextHighlight {
  background-color: #D2DCFF;
  padding-left: 2px;
  padding-right: 2px;
}
body .homeFeedWrapper.userStats {
  font-family: "Roboto", "Helvetica Neue", "Helvetica", sans-serif;
  background-color: #faf9f9;
}
.editTextInfo {
  top: 0px;
  right: 0px;
  left: 0px;
  height: 100%;
  width: 100%;
  position: absolute;
  overflow: auto;
  z-index: 1;
  background-color:  var(--lighter-grey);

}
.editTextInfo .static .inner {
  padding: 5px 0 100px;
}
.editTextInfo .static input {
  cursor: auto;
  color: #000000;
}
.editTextInfo .static label {
  margin-bottom: 15px;
  height: revert;
}
.editTextInfo #newIndex {
  margin: 100px auto;
  font-size: 16px;
  font-weight: normal;
  color: #000;
  --english-font: var(--english-sans-serif-font-family);
  --hebrew-font: var(--hebrew-sans-serif-font-family);
}

.editTextInfo #newIndex .publishBox {
  text-align: start;
  background-color: #EDEDEC;
  border-radius: 6px;
  padding: 0 0 0 0;
  margin: 0 0 0 0;
  width: 660px;
  max-width: 100%;
}
.editTextInfo #newIndex .publishBox .react-tags__selected-tag-name {
  --english-font: "adobe-garamond-pro", "Crimson Text", Georgia, serif;
  --hebrew-font: "Heebo", sans-serif;
  font-size: 18px;
  font-weight: normal;
  color: #000;
}
.editTextInfo #newIndex .default {
  height: 200px;
  width: 97%;
  box-shadow: 0px 1px 3px rgb(0 0 0 / 20%);
  border: none;
  border-radius: 7px;
  font-size: 16px;
  line-height: 18.75px;
  padding: 10px;
}
 .editTextInfo #newIndex .default::placeholder {
   color: #666;
 }
.button.small.deleteTopic {
  color: var(--dark-grey);
  float: right;
  margin-top: 30px;
  background-color: var(--lightest-grey);
}
.button.small.addTopic {
  background-color: #212E50;
  color: #FFFFFF;
  float: right;
  margin-right: 30px;
}
.categoryChooserMenu {
  overflow: hidden;
  background: url("/static/img/arrow-down.png") 98% 20px/10px 10px no-repeat #ffffff;
  width: 100%;
  height: 50px;
  margin: 0 0 10px 0;
  border-radius: 7px;
  box-shadow: 0px 1px 3px rgb(0 0 0 / 20%);
  border: none;
}
.section .collectiveTitle {
  display: flex;
  justify-content: space-between;
}
.reorderTool {
  height: 50px;
  margin: 0 0 10px 0;
  border-radius: 7px;
  box-shadow: 0px 1px 3px rgb(0 0 0 / 20%);
  border: none;
}

.reorderTool #title {
  margin: 10px;
  display: inline-block;
  width: 85%;
}

.reorderTool #up, .reorderTool #down {
  width: 10px;
  margin: 0 4% 0 0;
  display: inline-block;
}

.categoryChooserMenu select {
  background: transparent;
  font-size: 16px;
  width: 680px;
  border: none;
  margin: 0 0 10px 0;
  padding: 4px 25px 4px 10px;
}

.connectionsPanel .editTextInfo .categoryChooserMenu {
  width: 102%;
}

.connectionsPanel .editTextInfo .collectionsWidget {
  width: 70%;
}
.connectionsPanel .editTextInfo .categoryChooserMenu select {
  width: 98.5%;
}

.searchBox .editTextInfo .collectionsWidget {
  width: 280px;
}

.searchBox .editTextInfo #newIndex {
  margin: 50px auto;
}
.searchBox .categoryChooserMenu {
  width: 97%;
  background: url("/static/img/arrow-down.png") 99% 20px/10px 10px no-repeat #ffffff;
}
.searchBox .categoryChooserMenu select {
  width: 100%;
}
.searchBox .editTextInfo #newIndex input {
  width: 97%;
}
.searchBox .editTextInfo #newIndex #topicDesc {
  width: 92%;
}
.categoryChooserMenu img {
  opacity: 0.43;
  padding: 0 5px;
  height: 10px;
  width: 10px;
}

.editTextInfo #newIndex .publishBox .react-tags__selected-tag {
  margin: 0 12px 12px 0;
  padding: 12px 14px;
}

.editTextInfo #newIndex .publishBox input {
  box-shadow: none;
}

.editTextInfo #newIndex .publishBox .react-tags__search {
  padding: 0 0 0 0;
}

.editTextInfo #newIndex .optional {
  font-size: 13px;
  color: var(--light-grey);
  font: var(--english-sans-serif-font-family);
}

.editTextInfo #newIndex input[type="text"] {
  padding: 4px 10px 4px 10px;
  width: 640px;
  height: 50px;
  font-size: 16px;
  margin: 0 0 10px 0;
  max-width: 97%;
  box-shadow: 0px 1px 3px rgba(0,0,0,0.2);
  box-sizing: content-box;
  border-radius: 7px;
  background: white;
  font-family: revert;
}
.editTextInfo #newIndex input::placeholder {
  color: #666;
  font-size: 16px;
}
.editTextInfo #newIndex #heTitle {
  direction: rtl;
}
.interface-english .editTextInfo .static label {
  text-align: left;
}
.interface-hebrew .editTextInfo .static label {
  text-align: right
}
.editTextInfo #newIndex .sectionType input{
	width: 100px;
	margin: 0 5px;
	font-size: 16px;
}

.editTextInfo #newIndex .remove {
	color: white;
	background: #bbb;
	display: inline-block;
	height: 18px;
	width: 18px;
	line-height: 18px;
	border-radius: 6px;
	text-align: center;
	font-size: 14px;
	font-family: sans-serif;
	cursor: pointer;
	vertical-align: 15%;
}

.editTextInfo #newIndex .sectionType .remove {
	margin: -5px 11px 0 -32px;
}
.editTextInfo #newIndex .headerWithButtons a {
    color: #666;
}
.editTextInfo .nodeTemplate {
	display: none;
}
@media screen and (max-width: 680px) {

  .categoryChooserMenu {
    background: url("/static/img/arrow-down.png") 300px 20px/10px 10px no-repeat #ffffff;
    width: 320px;
  }
  .editTextInfo .static .headerWithButtons h1 {
    margin: 30px;
  }
  .categoryChooserMenu select {
    width: 340px;
  }
  .editTextInfo #newIndex input {
    width: 300px;
  }
  .editTextInfo #newIndex .publishBox {
    width: 320px;
  }
}

.collectionsModalBox {
  position: fixed;
  width: 100%;
  height: 100%;
  top: 0;
  left: 0;
  z-index: 1002;
  display: flex;
  align-items: center;
  justify-content: center;
}
.collectionsModalBox .collectionsWidget {
  width: 340px;
  box-shadow: 0 1px 8px rgba(0,0,0,.2);
}
.collectionsWidget {
  background-color: white;
  border-radius: 8px;
  z-index: 1;
}
.editTextInfo .collectionsWidget {
  width: 39%;
  box-shadow: 0 1px 8px rgba(0, 0, 0, .2);
  height: 100px;
  position: absolute;
  padding: 50px 50px 0 50px;
  text-align: center;
  margin-top: 200px;
}

.collectionsWidgetTop {
  display: flex;
  padding: 15px 20px;
  border-bottom: 1px solid #DDD;
  text-align: start;
}

.collectionsEditorTop {
  margin-bottom: 15px;
}

.collectionsWidgetTitle {
  flex-grow: 1;
  font-size: 22px;
  vertical-align: middle;
  display: block;
  color: #666;
}
.collectionsWidgetClose {
  font-size: 40px;
  color: #CCC;
  line-height: 14px;
  cursor: pointer;
}
.collectionsWidgetList {
  height: 180px;
  padding: 0px 20px;
  overflow-y: scroll;
  border-bottom: 1px solid #EDEDEC;
}
.collectionsWidgetList .checkmarkLabel {
  display: block;
  letter-spacing: 1.1px;
  font-size: 18px;
  margin: 20px 0;
  text-align:  start;
}
.collectionsWidgetList .emptyMessage {
  display: block;
  color: #666;
  padding: 20px 0px;
  line-height: 1.5;
  text-align: start;
}
.collectionsWidgetCreate,
.collectionsWidgetDone {
  display: flex;
  padding: 0px 20px;
}
.collectionsWidgetCreate {
  border-bottom: 1px solid #ccc;
  display: flex;
  align-items: center;
}

.collectionsEditorCreate {
  display: flex;
  align-items: center;
  padding: 0px 20px;
}

.collectionsWidgetPlus {
  color: #666;
  font-size: 25px;
  margin-inline-end: 13px;
  margin-top: -5px;
}
.collectionsWidget .collectionsWidgetCreateInputBox {
  flex: 1;
  margin-inline-end: 10px;
}
.collectionsWidget input.collectionsWidgetCreateInput {
  height: 50px;
  border: none;
  font-size: 18px;
  color: black;
  width: 100%;
  box-sizing: border-box;
}
.collectionsWidget input.collectionsWidgetCreateInput::placeholder {
  font-style: normal;
  color: #666;
}
.interface-hebrew .collectionsWidget input.collectionsWidgetCreateInput::placeholder {
  font-family: "Heebo", sans-serif;
}
.userStats h1 {
  text-align: center;
  font-weight: normal;
  font-family: "adobe-garamond-pro", "Crimson Text", Georgia, serif;
  font-size: 30px;
  padding: 60px 0 30px;
  margin: 0;
}
.userStats h2 {
  text-transform: none;
  padding: 40px 0 30px;
  font-size: 21px;
  color: #888;
}
.userStats .statcardRow {
  display: flex;
  justify-content: space-around;
}
.userStats .statcardRow .statcard {
  background-color: #fff;
  height: 190px;
  width: 32%;
  box-shadow: 0 1px 3px rgba(0,0,0,0.2);
  border-radius: 5px;
  display: flex;
  flex-direction: column;
  justify-content: center;
}
.userStats .statcardRow .statcard img {
  opacity: 0.3;
  height: 60px;
  width: 60px;
  margin: 0 auto 20px;
}
.userStats .statcardRow .statcard .statcardValue {
  font-size: 24px;
  text-align: center;
}
.userStats .statcardRow .statcard .statcardLabel {
  font-size: 21px;
  padding-top: 5px;
  text-align: center;
  color: #aaa;
}
.userStats .chartRow {
  display: flex;
  justify-content: space-between;
}
.userStats .chartRow.centered {
  justify-content: space-around;
}
.userStats .statHeader {
  padding-top: 40px;
  text-align: center;
}
.userStats .statHeader span {
  color: #666;
  letter-spacing: 0.7px;
  line-height: 23px;
}
.userStats .chartRow .chartWrapper {
  font: 11px sans-serif;
  padding: 0;
}
.bilingual .userStats .blockLink .he,
.english .userStats .blockLink .he {
  display: none;
}
.hebrew .userStats .blockLink .en {
  display: none;
}
.bilingual .userStats .blockLink .en,
.english .userStats .blockLink .en {
  font-family: "adobe-garamond-pro", "Crimson Text", Georgia, serif;
}
.hebrew .userStats .blockLink .he {
  font-family: "Taamey Frank", "adobe-garamond-pro", "Crimson Text", Georgia, "Times New Roman", serif;
}
.userStatModeChooser {
  padding: 0;
  display:  flex;
  justify-content: center;
  width: 240px;
  margin: 0 auto;
  background: white;
  border-radius: 5px;
  box-shadow: 0 1px 3px rgba(0,0,0,0.2);
}
.userStatModeButton {
  background-color: #fff;
  color: #666;
  border-radius: 5px;
  height: 50px;
  width: 120px;
  text-align: center;
  vertical-align: center;
  cursor: pointer;
  font-size: 16px;
}
.userStatModeButton.active {
  background-color: #19365d;
  color: #fff;
}
.userStatModeButton span {
  display: block;
  margin: 15px 0;
}
.userStats .blockLink {
  height: 100%;
  display: flex;
  align-items: center;
  justify-content: center;
}
.userStats .yourPopularSheetsBlock > div {
  padding: 10px 0;
}
.userStats .chartLabel {
  text-align: center;
  padding-top: 8px;
}
a.topicLexiconTitle.contentText {
  color: black;
}
.editorToolbar {
  position:fixed;
  top: 0;
  left: 0;
  z-index: 100000;
}
#sheetEditToggle {
  padding-top: 0;
  padding-bottom: 0;
  padding-inline-end: 8px;
  padding-inline-start: 0;
  margin-top: 15px;
  margin-inline-end: 0;
  margin-bottom: 0;
  margin-inline-start: -70px;
  width: 70px;
  height: 30px;
  background: #fff;
  border: #ccc solid 1px;
  color: #666;
  font-family: "Roboto", "Helvetica Neue", "Helvetica", sans-serif;
  font-size: 13px;
  box-sizing: border-box;
  border-radius: 6px;
  visibility: hidden;
}
#sheetEditToggle img {
  height: 13px;
  margin-top: 0;
  margin-bottom: 0;
  margin-inline-start: 0;
  margin-inline-end: 5px;
  top: 2px;
  position: relative;
  filter: invert(67%) sepia(32%) saturate(0%) hue-rotate(54deg) brightness(85%) contrast(91%); /* #999 */
}
#sheetEditToggle i {
  margin: 5px;
}
.hoverMenu {
  position: absolute;
  z-index: 1;
  top: -10000px;
  left: -10000px;
  margin-top: -6px;
  opacity: 0;
  background-color: #333333;
  border-radius: 4px;
  transition: opacity 0.75s;
  padding: 8px 10px 6px;
  box-shadow: 0 1px 3px rgba(0,0,0,0.2);
}
.highlightDot {
  height: 16px;
  width: 16px;
  background-color: #bbb;
  border-radius: 50%;
  display: inline-block;
}
.highlightMenu .highlightCancel {
  z-index: 0;
  height: 15px;
  width: 15px;
  position: relative;
  top: -1px;
  font-size: 18px;
}

.highlightButton {
  background-color: white;
  border: none;
  padding: 5p 5px 2px 5px;
  position: relative;
  margin: auto;
}

.highlightButton:hover {
  background-color: var(--lightest-grey);
}

.highlightMenu {
  position: absolute;
  z-index: 1;
  border: 1px solid #CCCCCC;
  box-sizing: border-box;
  border-radius: 3px;
  background-color: white;
  padding: 5px 7px 2px 7px;
  top: 33px;
  left: -10px;
  white-space: nowrap;
}
.hoverButton {
  padding: 10px;
}
.hoverButton i {
  color: #CCCCCC
}
.hoverButton i.active {
  color: #fff;
}
.editorHoverBox {
  position: fixed;
  top: 120px;
  background-color: #ccc;
  padding: 3px;
  font-size: 12px;
}
.inlineTextRef {
    color: #4B71B7
}
.headerWithButtons {
  display: flex;
  align-items: center;
  margin-bottom: 60px;
}
.headerWithButtons h1,
.static .headerWithButtons h1 {
  margin: 0;
  text-transform: capitalize;
}
.headerWithButtons .start,
.headerWithButtons .end {
  flex: 1;
}
.headerWithButtons .start {
  text-align: start;
}
.headerWithButtons .end {
  text-align: end;
}
@media screen and (max-width: 700px) {
  .headerWithButtons {
    display: flex;
    flex-direction: column;
    justify-content: center;
  }
  .headerWithButtons h1 {
    margin-bottom: 20px;
  }
  .headerWithButtons .start,
  .headerWithButtons .end {
    text-align: center;
  }
}
#communityPagePreviewControls {
  position: fixed;
  width: 380px;
  bottom: 0;
  right: 0;
  color: white;
  z-index: 9999;
  background-color: #18345D;
  padding: 20px;
  line-height: 1.6;
  text-align: center;
  border: 1px solid #ccc;
}
.interface-hebrew #communityPagePreviewControls {
  right: auto;
  left: 0;
}
#communityPagePreviewControls a.date {
  display: block;
  font-size: 22px;
}
#communityPagePreviewControls a {
  margin-inline-end: 10px;
}
#communityPagePreviewControls a:hover {
  color: inherit;
}
.bold {
  font-weight: bold; /* because apparently it isn't recommended to use <b> or <strong> to style thing https://developer.mozilla.org/en-US/docs/Web/HTML/Element/strong#usage_notes */
}
/* Customize checkmark inputs */
.checkmarkLabel {
  display: block;
  position: relative;
  padding-inline-start: 28px;
  cursor: pointer;
  user-select: none;
}
/* Hide the browser's default checkbox */
.checkmarkLabel input {
  position: absolute;
  opacity: 0;
  cursor: pointer;
  height: 0;
  width: 0;
}
/* Create a custom checkbox */
.checkmark {
  position: absolute;
  top: 3px;
  left: 0;
  height: 13px;
  width: 13px;
  background-color: white;
  border: 1px solid #CCC;
  border-radius: 3px;
}
.interface-hebrew .checkmark {
  left: auto;
  right: 0;
}
/* On mouse-over, add a grey background color */
.checkmarkLabel:hover input ~ .checkmark {
  background-color: #EEE;
}
/* Create the checkmark/indicator (hidden when not checked) */
.checkmark:after {
  content: "";
  position: absolute;
  display: none;
}
/* Show the checkmark when checked */
.checkmarkLabel input:checked ~ .checkmark:after {
  display: block;
}
/* Style the checkmark/indicator */
.checkmarkLabel .checkmark:after {
  left: 4px;
  top: 1px;
  width: 3px;
  height: 6px;
  border: solid #666;
  border-width: 0 2px 2px 0;
  -webkit-transform: rotate(45deg);
  -ms-transform: rotate(45deg);
  transform: rotate(45deg);
}
/* demo coloring of ref-link parentheses for quotation finder project*/
span.ref-link-color-1 {color: orange}
span.ref-link-color-2 {color: #0cd200}
span.ref-link-color-3 {color: blue}
/* start css code for loading bezel */
.sourceLoader {
  margin-left: -34px;
  top: 15px;
  font-size: 4px;
  width: 1em;
  height: 1em;
  border-radius: 50%;
  position: relative;
  text-indent: -9999em;
  -webkit-animation: load5 1.1s infinite ease;
  animation: load5 1.1s infinite ease;
  -webkit-transform: translateZ(0);
  -ms-transform: translateZ(0);
  transform: translateZ(0);
}

.beitMidrashContainer {
  background: #333333;
  color: white;
  height: 100%;
  font-size: 16px;
  --english-font: var(--english-sans-serif-font-family);
  --hebrew-font: var(--hebrew-sans-serif-font-family);
  font-weight: 400;
  box-sizing: border-box;
  position: relative;
  display: flex;
  flex-direction: column;
}

.beitMidrashContainer video {
  width: 100%;
}

.beitMidrashContainer video.flippedVideo {
  transform: rotateY(180deg);
}

.beitMidrashContainer video.pip {
  position: absolute;
  height: 50px;
  top: 20px;
  inset-inline-end: 10px;
  text-align: end;
  width: initial;
  border-radius: 6px;
}

.beitMidrashContainer video.hiddenVideo {
  display: none;
}

.beitMidrashContainer .muteButton {
  position: absolute;
  width: 40px;
  height: 30px;
  border-radius: 6px;
  z-index: 1;
  background-color: #999999;
  opacity: 0.5;
  left: -8.5px;
  top: -3px;
  box-shadow: 0px 1px 3px rgba(0, 0, 0, 0.25);
  cursor: pointer;
}

.beitMidrashContainer #micIcon {
  display: inline-block;
  position: relative;
  background-image: url("/static/img/unmute.svg");
  /* background-position: center; */
  background-repeat: no-repeat;
  background-size: auto;
  opacity: 1;
  width: 20px;
  height: 22px;
  background-position: 5px;
}

.beitMidrashContainer .muted #micIcon {
  background-image: url("/static/img/mute.svg");
}
.beitMidrashContainer .muted .muteButton {
  background-color: #CB6158;
}

.beitMidrashContainer #buttonHolder {
  display: flex;
  width: 80%;
  justify-content: space-between;
  margin-top: -50px;
  margin-inline-start: 30px;
  padding-bottom: 50px;
}

.beitMidrashContainer .endCallButton {
  position: absolute;
  width: 40px;
  height: 30px;
  border-radius: 6px;
  z-index: 1;
  background-color: #CB6158;
  left: -8.5px;
  top: -3px;
  box-shadow: 0px 1px 3px rgba(0, 0, 0, 0.25);
  background-image: url("/static/img/endcall.svg");
  background-position: center;
  background-repeat: no-repeat;
  cursor: pointer;
}

.beitMidrashContainer #endCallIcon {
  display: inline-block;
  position: relative;
  background-image: url("/static/img/endcall.svg");
  background-position: center;
  background-repeat: no-repeat;
  background-size: contain;
  opacity: 1;
  width: 20px;
  height: 20px;
}



.beitMidrashContainer summary {
  list-style: none;
}

.beitMidrashContainer summary::-webkit-details-marker {
  display: none;
}

.beitMidrashHomeContainer {
  position: absolute;
  top: 0;
  bottom: 0;
  left: 0;
  margin-top: 14px;
  display: flex;
  flex-direction: column;
  width: 100%;
}

#beitMidrashHeader {
  color: white;
  font-size: 22px;
  font-weight: 500;
  margin-inline-start: 30px;
  display: flex;
  justify-content: space-between;
}

#newCall {
  margin:10px;
}

#newCallImg {
  height: 12px;
  width: 24px;
  margin-left: 34px;
  margin-right: 18px;
}

.peopleInBeitMidrash {
  overflow-y: auto;
  overflow-x:hidden;
  flex-grow: 1;
  display: flex;
  flex-direction: column;
  margin: 10px 30px;
  border-top: 1px solid #999999;
}

.peopleInBeitMidrashInnerContainer {
    width:100%;
    overflow:visible;
    position: relative;
}

.beitMidrashUser {
  color: white;
  font-size: 16px;
  font: "Roboto";
  font-weight: 400;
  display: flex;
  gap: 10px;
  /* width: 270px; */
  padding-inline-end: 10px;
  padding-top: 10px;
  cursor: pointer;
}

.beitMidrashUser:hover {
  background-color: #555;
}

.beitMidrashUser .userDetailsToggle {
  float: inline-end;
  margin-inline-end: 15px;
  color:  var(--medium-grey);
  font-weight: bolder;
  display: none;
}

.beitMidrashUser:hover .userDetailsToggle {
  display: block;
}

.beitMidrashUser .userDetailsMenu {
  position: absolute;
  background-color: black;
  box-shadow: 0px 1px 3px rgba(0, 0, 0, 0.25);
  border-radius: 6px;
  right: 0px;
}
.beitMidrashUser .userDetailsMenu[dir="rtl"] {
  position: absolute;
  background-color: black;
  box-shadow: 0px 1px 3px rgba(0, 0, 0, 0.25);
  border-radius: 6px;
  left: 0px;
  right: auto;
}

.beitMidrashUser .userDetailsMenu.hidden {
  right: -99999px;
  left: auto;
}
.beitMidrashUser .largeFollowButton {
  all: revert;
}

.beitMidrashUser .userDetailsMenu ul {
  list-style-type: none;
  margin-block-start: 0;
  margin-block-end: 0;
  padding-inline-start: 0;
  padding-left: 0;
  margin: 15px;
  float: inline-end;
}


.beitMidrashUser.unreadMessages::after {
  content: '';
  display: inline-block;
  width: 15px;
  height: 15px;
  border-radius: 100%;
  background-color: var(--halakhah-red);
  flex-shrink: 0;
}


#beitMidrashProfilePic {
  margin-right: 10px;
}

.beitMidrashUserText {
  margin: 0;
  flex: 1;
}

.beitMidrashUserText li div.largeFollowButton,
.beitMidrashUserText li img {
  display: inline-block;
}
.beitMidrashUserText li img {
  margin-bottom: -2px;
  width: 16px;
  margin-inline-end: 9px;
}
.bm-follow-button {
  color: white;
  display: inline-block;
}
.bm-follow-button img {
  width: 16px;
}

.beitMidrashUserText li {
  margin-top: 8px;
  margin-bottom: 8px;
}


.beitMidrashUserHeader {
  display: flex;
  flex-direction: row;
}

.beitMidrashUserNameStatus {
  flex-grow: 1;
}

.beitMidrashUserNameStatus .fa-headphones {
  margin-inline-start: 5px;
}

.beitMidrashOrg {
  font-weight: 200;
}

.noUsers {
  margin-top: 10px;
}
.noUsers input {
    background: #FBFBFA;
    box-shadow: 0px 1px 3px rgba(0, 0, 0, 0.25);
    border-radius: 6px;
    border: none;
    width: calc(100% - 22px);
    padding: 15px 11px;
    font-family: "Roboto", "Helvetica Neue", "Helvetica", sans-serif;
    color: #666;
    font-style: normal;
    font-weight: normal;
    font-size: 16px;
    line-height: 19px;
    margin-top: 10px;
}

.chat {
  bottom: 0;
  right: 0;
  overflow: hidden;
  min-height: 300px;
  max-height: 300px;
  display: flex;
  flex-direction: column;
  padding-top: 20px;
  margin: 10px 30px 20px;
  border-top: 1px solid #999999;

}

#hideButtonHolder{
  display: flex;
  flex-direction: row;
  justify-content: flex-end;
}

#hideButton {
  color: #CCCCCC;
  font-size: 14px;
  font-weight: 400;
  cursor: pointer;
}

.chatBoxHeader {
  display: flex;
  align-items: center;
  margin-top: 5px;
  justify-content: space-between;
}

#chatUser {
  display: flex;
  align-items: center;
  cursor: pointer;
}

#greenCameraButton {
  width: 24px;
  height: 12px;
  cursor: pointer;
}

.chatBoxName {
  margin-inline-start: 10px;
}


.chats-container {
  overflow-y: auto;
  display: flex;
  flex-grow:2;
  flex-direction: column;
}

.chatMessage {
  display: flex;
  margin: 7px 0;
  margin-inline-start: 4px;
}

.chatText {
  margin-inline-start: 13px;
  flex-grow: 1;
}

.chatNameAndTime {
  color: #999999;
  font-size: 14px;
  font-weight: 500px;
}

.chat-form {
  position: relative;
  bottom: 0;
  display: flex;
  align-items: center;
}

.chat-input-holder {
  background-color: black;
  display: flex;
  align-items: center;
  flex-direction: row;
  border-radius: 6px;
  padding: 0 15px;
  border: 0px;
  height: 50px;
  width: 100%;
  justify-content: space-between;
}

.chat-input {
  color: white;
  background: transparent;
  border: 0;
  display: flex;
  justify-content: flex-end;
  flex-grow:1;
  font-size: 16px;
}

.chat-input:active {
  outline: none;
}

.chat-submit {
  background-image: url("/static/img/chat_submit_arrow.svg");
  background-position: center;
  background-repeat: no-repeat;
  background-size: contain;
  height: 20px;
  width: 18px;
  border: 0px;
  background-color: black;
  cursor: pointer;
}

.chat-submit-blue {
  background-image: url("/static/img/chat_submit_arrow_blue.svg");
}

.chat-submit-hebrew {
  -moz-transform: scaleX(-1);
  -o-transform: scaleX(-1);
  -webkit-transform: scaleX(-1);
  transform: scaleX(-1);
  filter: FlipH;
  -ms-filter: "FlipH";
}

.callContainer {
  display: flex;
  flex-direction: column;
  height: 100%;
}

.callContainer .default-profile-img,
.callContainer .img-circle {
  opacity: 0.25;
  border-radius: 0;
}

.callContainer .callText {
  margin: 53px 29px 23px;
  font-size: 22px;
  font-weight: 500;
}

.callContainer.incoming .callText {
  margin: 23px 29px;
}

#endCallButtonHolder {
  display: flex;
  width: 80%;
  justify-content: flex-end;
  margin-top: -50px;
}

#endCallIcon {
  display: inline-block;
  position: relative;
  background-image: url("/static/img/endcall.svg");
  background-position: center;
  background-repeat: no-repeat;
  background-size: contain;
  opacity: 1;
  width: 20px;
  height: 20px;
}

.endCallButton {
  position: absolute;
  width: 40px;
  height: 30px;
  border-radius: 6px;
  z-index: 1;
  background-color: #CB6158;
  left: -8.5px;
  top: -3px;
  box-shadow: 0px 1px 3px rgba(0, 0, 0, 0.25);
  background-image: url("/static/img/endcall.svg");
  background-position: center;
  background-repeat: no-repeat;
}

#incomingCallButtonHolder {
  display: flex;
  justify-content: space-evenly;
  margin: 15px;
}

#acceptButton {
  background-color: #5D956F;
  border-radius: 6px;
  color: white;
  border: 0px;
  height: 40px;
  width: 127.67px;
  margin: 5px;
  cursor: pointer;
}

#declineButton {
  background: #CB6158;
  border-radius: 6px;
  color: white;
  border: 0px;
  height: 40px;
  width: 127.67px;
  margin: 5px;
  cursor: pointer;
}

#currentlyReadingContainer {
  margin: 5px 30px;
  flex-grow: 1;
}

.blockButton {
  cursor: pointer;
}
.sheetsHomepage .button {
  background-color: var(--midrash-green);
}
.sheetsHomepage .sheetsHomepageSectionTitle {
  color: var(--midrash-green);
  font-family: 'Roboto', "Helvetica Neue", "Helvetica", sans-serif;
  font-size: 14px;
  font-weight: 400;
  line-height: 18px;
  margin-bottom: 15px;
}
.multiPanel .sheetsHomepage .sheetsTopicTOC .sheetsHomepageSectionTitle {
  flex: 1 1 100%;
}
.sheetsHomepage .sidebarLayout {
  justify-content: space-between;
  margin-top: 50px;
}
.sheetsHomepage .sidebarLayout .sheetsTopics {
  display: flex;
  flex-direction: column;
}
.sheetsHomepage .content .contentInner {
  width: 875px;
}
.sheetsHomepage .sidebarLayout .sheetsTopicsCalendar, .sheetsHomepage .sidebarLayout .sheetsTopicTOC {
  margin-inline-start: 10%;
}
.sheetsHomepage .sidebarLayout .sheetsTopicsCalendar {
  column-gap: 20px;
}
.sheetsHomepage .sheetsTopicTOC .sheetsWrapper {
  flex: 1;
  display: flex;
  flex-wrap: wrap;
  column-gap: 20px;
}
.sheetsHomepage .sheetsTopicsCalendar .sheetsWrapper {
  flex: 1;
  display: flex;
  flex-direction: column;
}
.singlePanel .sheetsTopicTOC, .singlePanel .sheetsTopicsCalendar {
  margin-top: 30px;
}
.multiPanel .sheetsTopicTOC {
  margin-top: 30px;
}
.singlePanel .sheetsHomepage .navSidebar {
  margin-block-start: 5px;
  width: revert;
}
.singlePanel .sheetsHomepage .navSidebarModule {
  padding: 0 10%;
}
.singlePanel .sheetsHomepage .sheetsWrapper, .singlePanel .sheetsHomepage .sheetsTopicsCalendar {
  flex-direction: column;
  margin-bottom: 10px;
}
.singlePanel .sheetsHomepage .sidebarLayout {
  margin-top: revert;
}

.singlePanel .sheetsHomepage .sidebarLayout .sheetsTopics {
  width: revert;
}
.singlePanel .sheetsHomepage .button {
  display: block;
}
@media screen and (max-width: 840px) {
  .sheetsHomepage .sidebarLayout .sheetsTopics {
    width: 100%;
  }
  .sheetsHomepage .button {
    display: block;
  }
  .sheetsHomepage .navSidebar {
    width: revert;
    border-top: 40px solid #FBFBFA;
    margin-block-start: -40px;
    border-bottom: 40px solid #FBFBFA;
  }
}
@media screen and (max-width: 700px) {
  .sheetsHomepage .navSidebar {
    margin-top: 30px;
  }
}
.button.getStartedSheets {
  width: 111px;
  height: 39px;
  padding: 10px 15px 10px 15px;
  border-radius: 6px;
  border: 1px solid #CCCCCC;
  display: block;
  background-color: white;
  color: black;
  font-size: 16px;
  white-space: nowrap;
}
.button.getStartedSheets:hover {
  color: black;
}
.image-in-text {
    display: flex;
    justify-content: center;
    margin: 0 auto;
    max-width: 100%;
    height: auto;
    padding-top: 20px;
    padding-left: calc((100% - 2/3 * 100vw - 200px) / 2);
    padding-right: calc((100% - 2/3 * 100vw - 200px) / 2);
    flex-direction: column;
}

@media screen and (max-width: 540px) {
  .image-in-text {
    padding-left: calc((100% - 100vw) / 2);
    padding-right: calc((100% - 100vw) / 2);
    width: 100%;
    height: auto;
  }
}

@media screen and (min-aspect-ratio: 2/1) {
  .image-in-text {
    max-height: calc(4/3 * 2/3 * 100vw);
  }
}

@media screen and (min-width: 540px) {
  .image-in-text {
    width: 67%;
  }
}

.dropdownHeader {
  margin-bottom: 10px;
  font-family: Roboto;
  font-size: 16px;
  font-weight: 400;
  line-height: 18.75px;
  color: var(--selected-option);

}

.dropdownHeaderText {
  padding-left: 10px;
}

.dropdownDesc {
  font-family: Roboto;
  font-size: 14px;
  font-weight: 400;
  line-height: 18px;
  padding-left: 30px;
  padding-bottom: 10px;
  padding-right: 10px;
}

.dropdownItem {
  padding: 10px 5px !important;
  flex-direction: column;
  margin-inline-start: 5px;
}

.dropdownSeparator {
  border: 1px solid var(--light-grey);
}
.header .dropdownLinks {
  display: block;
  align-items: center;
  margin-top: 2px;
  color: #666;
  cursor: pointer;
  position: relative;
  -webkit-margin-start: 20px;
  -moz-margin-start: 20px;
  margin-inline-start: 10px;
}
.header .dropdownLinks img {
  height: 18px;
  width: 18px;
  vertical-align: middle;
}

.interface-english .header .dropdownLinks img {
  margin-inline-end: 2px;
}

.interface-hebrew .header .dropdownLinks img {
  margin-inline-end: 6px;
}

/* .header .dropdownLinks a.dropdownLinks-button::after {
  display: inline-block;
  background: no-repeat url("/static/icons/chevron-down.svg");
  height: 10px;
  width: 12px;
  vertical-align: middle;
  content: "";
  transform: scale(0.75);
} */
.header .dropdownLinks .dropdownLinks-menu {
  top: 35px;
  position: absolute;
  z-index: 1;
  width: 150px;
  background: #FBFBFA;
  box-shadow: 0px 1px 3px rgba(0, 0, 0, 0.25);
  border-radius: 6px;
  display:none;
  overflow:hidden;
}
.interface-english .header .dropdownLinks .dropdownLinks-menu {
  right: 0px;
  min-width: 150px;
  width: max-content;
}
.interface-hebrew .header .dropdownLinks .dropdownLinks-menu {
  left: 0px;
  min-width: 150px;
  width: max-content;
}
.dropdownLinks-options {
  display: flex;
  flex-direction: column;
  padding: 4px;
  max-width: 220px;
}
.header .dropdownLinks .dropdownLinks-menu.open {
  display: block;
}

.productsFlexWrapper {
  display: flex;
  flex-direction: column;
}

.product {
  max-width: 600px;
}

#productsPageContent {
  margin-inline-start: 70px;
  margin-top: 165px;
  margin-bottom: 165px;
}

.productInner {
  display: flex;
  align-items: right;
  flex-direction: row;
}

.productInner img {
  max-width: 100%;
  max-height: 116px;
  height: auto;
  display: block;
  margin-inline-end: 3%;
  padding-bottom: 20px;
}

.productInner .productsDesc {
  font: var(--english-sans-serif-font-family);
  color: var(--dark-grey);
  font-size: 16px;
}

.productImgWrapper {
  flex: 0 0 auto;
}

.productDescWrapper {
  flex: 1 1 auto;
  padding-left: 20px;
  padding-right: 20px;
}

.productsDesc p {
  margin-top: 0;
}

.productsHeader {
  display: flex;
  justify-content: space-between;
  margin-top: 10%;
  margin-bottom: 2%;
  padding-bottom: 2%;
  border-bottom: 1px solid var(--light-grey);
}

.productsTitleAndLabel {
  flex: auto;
}

.productsHeader .productsTitle {
  font: var(--english-sans-serif-font-family);
  color: var(--dark-grey);
  font-size: 22px;
  font-weight: 500px;
}

.productsHeader .productsTypeLabel {
  font: var(--english-sans-serif-font-family);
  font-size: 14px;
  font-weight: 400;
  line-height: 18px;
  background-color: var(--lighter-grey);
  border-radius: 6px;
  padding: 0.01px 5px;
  color: var(--dark-grey);
  margin-inline-start: 3%;
}

.productsHeader .cta {
  display: flex;
  align-items: center;
}

.productsHeader .cta .productsCTA {
  color: var(--commentary-blue);
  border-width: 10px;
  margin-inline-end: 10px;
}


.productsHeader .cta .productsCTAIcon {
  height: 12px;
  top: 646px;
  left: 610px;
  margin: 0 5px;
  vertical-align: baseline;
  /** This uses the filter to recolor SVGs in a single line to commentary blue.
  To determine the appropriate parameters, see a filter color picker such as https://angel-rs.github.io/css-color-filter-generator/ */
  filter: brightness(0) saturate(100%) invert(52%) sepia(17%) saturate(6763%) hue-rotate(200deg) brightness(78%) contrast(77%);

}

.productsTitle {
  font-family: var(--english-sans-serif-font-family);
  font-size: 22px;
  font-weight: 500;
  line-height: 25.78px;
  text-align: left;
  color: var(--dark-grey);
}

.productsCTA::after {
    content: " ›";
    color: var(--commentary-blue);
}

.productsDevBox {
    background: var(--lighter-grey);
    color: var(--dark-grey);
    font-family: var(--english-sans-serif-font-family);
    font-size: 16px;
    font-weight: 400;
    line-height: 18.75px;
    display: flex;
    align-items: flex-start;
    flex-direction: column;
    padding: 3%;
    margin-top: 10%;
    max-width: 600px;
}

.productsDevBox .productsDevHeader {
  font-family: var(--english-sans-serif-font-family);
  font-size: 22px;
  font-weight: 500;
  line-height: 25.78px;
  padding-bottom: 2%;

}

.productsDevBox a {
  color: var(--commentary-blue) !important;

}

.productsDevBox p {
  margin-top: 0;
}

.productsDevBox a::after {
  content: " ›";
  color: var(--commentary-blue);
}

@media (max-width: 480px) {

  .productImgWrapper {
    display: block;
    margin-left: auto;
    margin-right: auto;
  }

  #productsPageContent {
    margin: 100px 10px 0px 10px;;
  }

  .productsHeader {
    flex-direction: column;
    align-items: flex-start;
    padding-top: 5px;
    padding-bottom: 5px;
  }

  .productsTitleAndLabel {
    display: flex;
    flex-direction: column;
    align-items: flex-start;
    padding-top: 5px;
    padding-bottom: 5px;
  }

  .productsTypeLabel {
    padding: 1px 5px !important;
    margin-top: 3px;
    margin-left: 0px !important;
  }

  .cta {
    flex-direction: column;
    align-items: flex-start !important;
  }

  .cta a {
    padding-top: 3px;
    padding-bottom: 3px;
  }

  .productInner {
    flex-direction: column;
  }

  .productDescWrapper{
    padding-left: 0px;
    padding-right: 0px;
  }
}





.footerContainer {
  max-width: 100%;
  display: flex;
  flex-direction: row;
  flex-wrap: wrap;
  padding-top: 25px;
}

.footerContainer a {
  padding: 3px 10px;
}

.image-in-text-title {
  margin: auto; /* English System Small */
  margin-top: 15px;
  text-align: center;
  font-family: 'Roboto';
  font-style: normal;
  font-weight: 400;
  font-size: 14px;
  line-height: 18px;
  color: #666666;
}

.languageHeader {
  padding-right: 10px;
  padding-left: 10px;
  padding-top: 4px;
  padding-bottom: 2px;
  font-size: 12px;
  font-weight: 400;
  line-height: 18px;
<<<<<<< HEAD
  /* text-align: left; */
=======
  text-align: left;
>>>>>>> a7b52dfa
  color: var(--medium-grey);

}

.languageToggleFlexContainer{
  display: flex;
  flex-direction: row;
  /* padding: 10px 0px; */
  align-items: baseline;
  line-height: 18px;
  height: 23px;
  padding-bottom: 15px;
}

.languageDot{
  font-size: 25px;
  padding: 10px 2px;
}

<<<<<<< HEAD
.dropdownLinks-button .profile-pic {
  padding-top: 7px;
=======
.englishLanguageButton::after {
  content: "•";
  padding: 0px 4px;
>>>>>>> a7b52dfa
}

@-webkit-keyframes load5 {
0%,100%{box-shadow:0 -2.6em 0 0 #ffffff,1.8em -1.8em 0 0 rgba(0,0,0,0.2),2.5em 0 0 0 rgba(0,0,0,0.2),1.75em 1.75em 0 0 rgba(0,0,0,0.2),0 2.5em 0 0 rgba(0,0,0,0.2),-1.8em 1.8em 0 0 rgba(0,0,0,0.2),-2.6em 0 0 0 rgba(0,0,0,0.5),-1.8em -1.8em 0 0 rgba(0,0,0,0.7)}
12.5%{box-shadow:0 -2.6em 0 0 rgba(0,0,0,0.7),1.8em -1.8em 0 0 #ffffff,2.5em 0 0 0 rgba(0,0,0,0.2),1.75em 1.75em 0 0 rgba(0,0,0,0.2),0 2.5em 0 0 rgba(0,0,0,0.2),-1.8em 1.8em 0 0 rgba(0,0,0,0.2),-2.6em 0 0 0 rgba(0,0,0,0.2),-1.8em -1.8em 0 0 rgba(0,0,0,0.5)}
25%{box-shadow:0 -2.6em 0 0 rgba(0,0,0,0.5),1.8em -1.8em 0 0 rgba(0,0,0,0.7),2.5em 0 0 0 #ffffff,1.75em 1.75em 0 0 rgba(0,0,0,0.2),0 2.5em 0 0 rgba(0,0,0,0.2),-1.8em 1.8em 0 0 rgba(0,0,0,0.2),-2.6em 0 0 0 rgba(0,0,0,0.2),-1.8em -1.8em 0 0 rgba(0,0,0,0.2)}
37.5%{box-shadow:0 -2.6em 0 0 rgba(0,0,0,0.2),1.8em -1.8em 0 0 rgba(0,0,0,0.5),2.5em 0 0 0 rgba(0,0,0,0.7),1.75em 1.75em 0 0 #ffffff,0 2.5em 0 0 rgba(0,0,0,0.2),-1.8em 1.8em 0 0 rgba(0,0,0,0.2),-2.6em 0 0 0 rgba(0,0,0,0.2),-1.8em -1.8em 0 0 rgba(0,0,0,0.2)}
50%{box-shadow:0 -2.6em 0 0 rgba(0,0,0,0.2),1.8em -1.8em 0 0 rgba(0,0,0,0.2),2.5em 0 0 0 rgba(0,0,0,0.5),1.75em 1.75em 0 0 rgba(0,0,0,0.7),0 2.5em 0 0 #ffffff,-1.8em 1.8em 0 0 rgba(0,0,0,0.2),-2.6em 0 0 0 rgba(0,0,0,0.2),-1.8em -1.8em 0 0 rgba(0,0,0,0.2)}
62.5%{box-shadow:0 -2.6em 0 0 rgba(0,0,0,0.2),1.8em -1.8em 0 0 rgba(0,0,0,0.2),2.5em 0 0 0 rgba(0,0,0,0.2),1.75em 1.75em 0 0 rgba(0,0,0,0.5),0 2.5em 0 0 rgba(0,0,0,0.7),-1.8em 1.8em 0 0 #ffffff,-2.6em 0 0 0 rgba(0,0,0,0.2),-1.8em -1.8em 0 0 rgba(0,0,0,0.2)}
75%{box-shadow:0 -2.6em 0 0 rgba(0,0,0,0.2),1.8em -1.8em 0 0 rgba(0,0,0,0.2),2.5em 0 0 0 rgba(0,0,0,0.2),1.75em 1.75em 0 0 rgba(0,0,0,0.2),0 2.5em 0 0 rgba(0,0,0,0.5),-1.8em 1.8em 0 0 rgba(0,0,0,0.7),-2.6em 0 0 0 #ffffff,-1.8em -1.8em 0 0 rgba(0,0,0,0.2)}
87.5%{box-shadow:0 -2.6em 0 0 rgba(0,0,0,0.2),1.8em -1.8em 0 0 rgba(0,0,0,0.2),2.5em 0 0 0 rgba(0,0,0,0.2),1.75em 1.75em 0 0 rgba(0,0,0,0.2),0 2.5em 0 0 rgba(0,0,0,0.2),-1.8em 1.8em 0 0 rgba(0,0,0,0.5),-2.6em 0 0 0 rgba(0,0,0,0.7),-1.8em -1.8em 0 0 #fff}
}
@keyframes load5 {
0%,100%{box-shadow:0 -2.6em 0 0 #ffffff,1.8em -1.8em 0 0 rgba(0,0,0,0.2),2.5em 0 0 0 rgba(0,0,0,0.2),1.75em 1.75em 0 0 rgba(0,0,0,0.2),0 2.5em 0 0 rgba(0,0,0,0.2),-1.8em 1.8em 0 0 rgba(0,0,0,0.2),-2.6em 0 0 0 rgba(0,0,0,0.5),-1.8em -1.8em 0 0 rgba(0,0,0,0.7)}
12.5%{box-shadow:0 -2.6em 0 0 rgba(0,0,0,0.7),1.8em -1.8em 0 0 #ffffff,2.5em 0 0 0 rgba(0,0,0,0.2),1.75em 1.75em 0 0 rgba(0,0,0,0.2),0 2.5em 0 0 rgba(0,0,0,0.2),-1.8em 1.8em 0 0 rgba(0,0,0,0.2),-2.6em 0 0 0 rgba(0,0,0,0.2),-1.8em -1.8em 0 0 rgba(0,0,0,0.5)}
25%{box-shadow:0 -2.6em 0 0 rgba(0,0,0,0.5),1.8em -1.8em 0 0 rgba(0,0,0,0.7),2.5em 0 0 0 #ffffff,1.75em 1.75em 0 0 rgba(0,0,0,0.2),0 2.5em 0 0 rgba(0,0,0,0.2),-1.8em 1.8em 0 0 rgba(0,0,0,0.2),-2.6em 0 0 0 rgba(0,0,0,0.2),-1.8em -1.8em 0 0 rgba(0,0,0,0.2)}
37.5%{box-shadow:0 -2.6em 0 0 rgba(0,0,0,0.2),1.8em -1.8em 0 0 rgba(0,0,0,0.5),2.5em 0 0 0 rgba(0,0,0,0.7),1.75em 1.75em 0 0 #ffffff,0 2.5em 0 0 rgba(0,0,0,0.2),-1.8em 1.8em 0 0 rgba(0,0,0,0.2),-2.6em 0 0 0 rgba(0,0,0,0.2),-1.8em -1.8em 0 0 rgba(0,0,0,0.2)}
50%{box-shadow:0 -2.6em 0 0 rgba(0,0,0,0.2),1.8em -1.8em 0 0 rgba(0,0,0,0.2),2.5em 0 0 0 rgba(0,0,0,0.5),1.75em 1.75em 0 0 rgba(0,0,0,0.7),0 2.5em 0 0 #ffffff,-1.8em 1.8em 0 0 rgba(0,0,0,0.2),-2.6em 0 0 0 rgba(0,0,0,0.2),-1.8em -1.8em 0 0 rgba(0,0,0,0.2)}
62.5%{box-shadow:0 -2.6em 0 0 rgba(0,0,0,0.2),1.8em -1.8em 0 0 rgba(0,0,0,0.2),2.5em 0 0 0 rgba(0,0,0,0.2),1.75em 1.75em 0 0 rgba(0,0,0,0.5),0 2.5em 0 0 rgba(0,0,0,0.7),-1.8em 1.8em 0 0 #ffffff,-2.6em 0 0 0 rgba(0,0,0,0.2),-1.8em -1.8em 0 0 rgba(0,0,0,0.2)}
75%{box-shadow:0 -2.6em 0 0 rgba(0,0,0,0.2),1.8em -1.8em 0 0 rgba(0,0,0,0.2),2.5em 0 0 0 rgba(0,0,0,0.2),1.75em 1.75em 0 0 rgba(0,0,0,0.2),0 2.5em 0 0 rgba(0,0,0,0.5),-1.8em 1.8em 0 0 rgba(0,0,0,0.7),-2.6em 0 0 0 #ffffff,-1.8em -1.8em 0 0 rgba(0,0,0,0.2)}
87.5%{box-shadow:0 -2.6em 0 0 rgba(0,0,0,0.2),1.8em -1.8em 0 0 rgba(0,0,0,0.2),2.5em 0 0 0 rgba(0,0,0,0.2),1.75em 1.75em 0 0 rgba(0,0,0,0.2),0 2.5em 0 0 rgba(0,0,0,0.2),-1.8em 1.8em 0 0 rgba(0,0,0,0.5),-2.6em 0 0 0 rgba(0,0,0,0.7),-1.8em -1.8em 0 0 #fff}
}
/* end css code for loading bezel */<|MERGE_RESOLUTION|>--- conflicted
+++ resolved
@@ -7640,7 +7640,6 @@
   justify-content: center;
   align-items: center;
   flex-direction: column;
-  margin-bottom: 4px;
 }
 .profile-page {
   background-color: var(--lightest-grey);
@@ -13495,6 +13494,7 @@
   padding: 10px 5px !important;
   flex-direction: column;
   margin-inline-start: 5px;
+
 }
 
 .dropdownSeparator {
@@ -13504,6 +13504,7 @@
   display: block;
   align-items: center;
   margin-top: 2px;
+  margin-bottom: 4px;
   color: #666;
   cursor: pointer;
   position: relative;
@@ -13812,11 +13813,6 @@
   font-size: 12px;
   font-weight: 400;
   line-height: 18px;
-<<<<<<< HEAD
-  /* text-align: left; */
-=======
-  text-align: left;
->>>>>>> a7b52dfa
   color: var(--medium-grey);
 
 }
@@ -13836,14 +13832,9 @@
   padding: 10px 2px;
 }
 
-<<<<<<< HEAD
-.dropdownLinks-button .profile-pic {
-  padding-top: 7px;
-=======
 .englishLanguageButton::after {
   content: "•";
   padding: 0px 4px;
->>>>>>> a7b52dfa
 }
 
 @-webkit-keyframes load5 {
