body {
  padding: 0;
  margin: 0;
  -webkit-text-size-adjust: 100%;
}
*::selection {
  background-color: #D2DCFF;
}
body.sepia {
  background-color: #FBFBFA;
}
body.dark {
  background-color: #333331;
}
body:not(.user-is-tabbing) *:focus {
  outline: none;
}
a, a:hover {
  color: inherit;
}
@font-face {
  /*Mixed Hebrew - English serif text*/
  font-family: 'HebrewInEnglish Serif Font';
  src: url('/static/fonts/Taamey-Frank/TaameyFrankCLM-Medium.ttf'), local(Georgia), local(serif);
  unicode-range: U+0590-05FF, U+25CC;
}
@font-face {
  /*Mixed Hebrew - English serif text*/
  font-family: 'HebrewInEnglish Serif Font';
  src: url('/static/fonts/Taamey-Frank/TaameyFrankCLM-Bold.ttf'), local(Georgia), local(serif);
  font-weight: bold;
  unicode-range: U+0590-05FF, U+25CC;
}
@font-face {
  /*Mixed Hebrew - English serif text*/
  font-family: 'HebrewInEnglish Serif Font';
  src: url('/static/fonts/Taamey-Frank/TaameyFrankCLM-MediumOblique.ttf'), local(Georgia), local(serif);
  font-style: italic;
  unicode-range: U+0590-05FF, U+25CC;
}
@font-face {
  /*Mixed Hebrew - English serif text*/
  font-family: 'HebrewInEnglish Serif Font';
  src: url('/static/fonts/Taamey-Frank/TaameyFrankCLM-BoldOblique.ttf'), local(Georgia), local(serif);
  font-weight: bold;
  font-style: italic;
  unicode-range: U+0590-05FF, U+25CC;
}
@font-face {
  /*Mixed English - Hebrew serif text*/
  font-family: 'EnglishInHebrew Serif Font';
  src: url("https://use.typekit.net/af/2011b6/00000000000000003b9b00c1/27/l?primer=7fa3915bdafdf03041871920a205bef951d72bf64dd4c4460fb992e3ecc3a862&fvd=n4&v=3");
  font-weight: normal;
  unicode-range: U+0041-007A;
}
@font-face {
  /*Mixed English - Hebrew serif text*/
  font-family: 'EnglishInHebrew Serif Font';
  src: url("https://use.typekit.net/af/af619f/00000000000000003b9b00c5/27/l?primer=7fa3915bdafdf03041871920a205bef951d72bf64dd4c4460fb992e3ecc3a862&fvd=n7&v=3");
  font-weight: bold;
  unicode-range: U+0041-007A;
}
@font-face {
  /*Mixed English - Hebrew serif text*/
  font-family: 'EnglishInHebrew Serif Font';
  src: url("https://use.typekit.net/af/5cace6/00000000000000003b9b00c2/27/l?primer=7fa3915bdafdf03041871920a205bef951d72bf64dd4c4460fb992e3ecc3a862&fvd=i4&v=3");
  font-style: italic;
  unicode-range: U+0041-007A;
}
@font-face {
  /*Mixed English - Hebrew serif text*/
  font-family: 'EnglishInHebrew Serif Font';
  src: url("https://use.typekit.net/af/6c275f/00000000000000003b9b00c6/27/l?primer=7fa3915bdafdf03041871920a205bef951d72bf64dd4c4460fb992e3ecc3a862&fvd=i7&v=3");
  font-style: italic;
  font-weight: bold;
  unicode-range: U+0041-007A;
}
@font-face {
  font-family: 'Noto Color Emoji';
  src: url('/static/fonts/NotoColorEmoji.ttf');
  unicode-range: U+1F1E6-1F1FF;
}
@font-face {
  font-family: 'Meltho';
  src: url('/static/fonts/SyrCOMBatnan.otf');
  unicode-range: U+0700-074F;
}
@font-face {
  font-family: 'Noto Sans Samaritan';
  unicode-range: U+0800-083F;
}
@font-face {
  /*Greek*/
  font-family: 'Cardo';
    src: url('/static/fonts/Cardo-Regular.ttf');
  unicode-range: U+0300-036F, U+0370-03FF, U+1D00-1D7F, U+1DBF, U+1F00-1FFF, U+2126, U+AB65, U+10140-1018F, U+101A0, U+1D200-1D24F;
}
:root {
  /* font stacks */
  --english-sans-serif-font-family: "Roboto", "Helvetica Neue", "Helvetica", sans-serif;
  --hebrew-sans-serif-font-family: "Heebo", "Roboto", sans-serif;

  --english-serif-font-family: "Cardo", "Meltho",  "HebrewInEnglish Serif Font", "adobe-garamond-pro", "Crimson Text", Georgia, "Times New Roman", serif, "Noto Sans Samaritan";
  --hebrew-serif-font-family: "Noto Color Emoji", "EnglishInHebrew Serif Font", "Cardo", "Taamey Frank", "adobe-garamond-pro", "Crimson Text", "Times New Roman", serif;

  --serif-h1-font-size: 48px;
  --serif-h2-font-size: 30px;
  --serif-h3-font-size: 24px;
  --serif-body-font-size: 18px;
  --serif-small-font-size: 14px;

  --sans-serif-h1-font-size: 40px;
  --sans-serif-h2-font-size: 30px;
  --sans-serif-h3-font-size: 22px;
  --sans-serif-body-font-size: 16px;
  --sans-serif-small-font-size: 14px;

  /* colors */
  --inline-link-blue: #4871bf;
  --sefaria-blue: #18345D;
  --highlight-blue: #DDEEFF;
  --highlight-blue-light: #F0F7FF;
  --beit-midrash-grey: #333333;
  --darkest-grey: #333333;
  --dark-grey: #666666;
  --medium-grey: #999999;
  --light-grey: #CCCCCC;
  --lighter-grey: #EDEDEC;
  --lightest-grey: #FBFBFA;
  --commentary-blue: #4B71B7;
  --essay-links-green: #3B5849;
  --tanakh-teal: #004E5F;
  --mishnah-blue: #5A99B7;
  --talmud-gold: #CCB479;
  --midrash-green: #5D956F;
  --halakhah-red: #802F3E;
  --kabbalah-purple: #594176;
  --liturgy-rose: #AB4E66;
  --philosophy-purple: #7F85A9;
  --taanitic-green: #00827F;
  --chasidut-green: #97B386;
  --mussar-purple: #7C416F;
  --responsa-red: #CB6158;
  --apocrypha-pink: #C6A7B4;
  --modern-works-blue: #B8D4D3;
  --grammar-green: #B2B272;
  --reference-orange: #D4896C;
  --miscelaneous-green: #3B5849;
  --selected-option: #000000;
  --select-blue: #0B71E7;
}
/* Font Family */
body, .sans-serif {
  --english-font: var(--english-sans-serif-font-family);
  --hebrew-font: var(--hebrew-sans-serif-font-family);
  --is-serif: initial; /* false */
}
.serif {
  --english-font: var(--english-serif-font-family);
  --hebrew-font: var(--hebrew-serif-font-family);
  --is-serif: ; /* true */
}
.sans-serif-in-hebrew {
  --english-font: var(--english-serif-font-family);
  --hebrew-font: var(--hebrew-sans-serif-font-family);
}
body, .en, .int-en {
  --is-hebrew: initial; /* false */
}
.he, .int-he {
  unicode-bidi: plaintext;
  --is-hebrew: ; /* true */
}

* {
  --hebrew-font-conditional: var(--is-hebrew) var(--hebrew-font);
  font-family: var(--hebrew-font-conditional, var(--english-font));
}

.he {
  font-size: 122%;
}
.int-he {
  direction: rtl;
}
.int-he.enInHe {
  direction: ltr;
}
.enInHe {
  unicode-bidi: isolate;
}
.int-en.heInEn {
  direction: rtl;
}
.btn, .btn-sm, .btn-xs {
  display: inline-block;
  color: white;
  display: flex;
  justify-content: center;
  align-content: center;
  flex-direction: column;
  margin: 10px 20px;
  background-color: var(--sefaria-blue);
  box-shadow: 0 1px 3px rgba(0,0,0,0.2);
  border-radius: 7px;
  cursor: pointer;
  font-size: 16px;
  box-sizing: border-box;
  line-height: 19px;
  text-align: center;
  --english-font: var(--english-sans-serif-font-family);
  --hebrew-font: var(--hebrew-sans-serif-font-family);
}
.btn.white, .btn-sm.white, .btn-xs.white {
  background-color: white;
  color: #333;
}
.btn {
  width: 300px;
  height: 50px;
}
.btn-sm {
  width: 150px;
  height: 40px;
}
.btn-xs {
  width: 75px;
  height: 30px;
}
/*
Legacy Style Guide Font Hierarchy -- the below should be refactored away in favor of the above
*/
.featureTitle .int-en {
  font-family: "adobe-garamond-pro", "Crimson Text", Georgia, serif;
  font-size: 50px;
  font-weight: normal;
  color: #000;
}
.pageTitle .int-en,
.pageTitle .int-he.enInHe {
  font-family: "adobe-garamond-pro", "Crimson Text", Georgia, serif;
  font-size: 30px;
  font-weight: normal;
  color: #000;
}
.readerPanel.hebrew .he .enInHe {
  font-size: 83%;
}
.readerPanel span.mediumGrey {
  color: var(--medium-grey);
}
.chapterText .int-en {
  font-family: "adobe-garamond-pro", "Crimson Text", Georgia, serif;
  font-size: 18px;
  font-weight: normal;
  text-transform: uppercase;
  letter-spacing: 0.05em;
  color: #333;
}
.chapterText.lowercase .int-en {
  text-transform: none;
}
.sectionTitleText .int-en {
  font-family: "Roboto", "Helvetica Neue", "Helvetica", sans-serif;
  font-size: 16px;
  font-weight: normal;
  color: #666;
  text-transform: uppercase;
  letter-spacing: 0.1em;
}
.smallText .int-en,
.smallText .int-he.enInHe {
  font-family: "Roboto", "Helvetica Neue", "Helvetica", sans-serif;
  font-size: 14px;
  font-weight: normal;
  color: #999;
}
.systemText .int-en,
.systemText .int-he.enInHe {
  --english-font: var(--english-sans-serif-font-family);
  --hebrew-font: var(--hebrew-sans-serif-font-family);
  /* font-family: "Roboto", "Helvetica Neue", "Helvetica", sans-serif; */
  font-size: 16px;
  font-weight: normal;
  color: #000;
}
.contentText .int-en,
.contentText .en,
.contentText.en {
  font-family: "adobe-garamond-pro", "Crimson Text", Georgia, serif;
  font-size: 18px;
  font-weight: normal;
  color: #000;
}
.featureTitle .int-he {
  font-family: "Heebo", sans-serif;
  font-size: 40px;
  font-weight: normal;
  color: #000;
}
.pageTitle .int-he,
.pageTitle .int-en.heInEn {
  font-family: "Heebo", sans-serif;
  font-size: 30px;
  font-weight: normal;
  color: #000;
}
.chapterText .int-he {
  font-family: "Taamey Frank", "Times New Roman", serif;
  font-size: 22px;
  font-weight: normal;
  text-transform: uppercase;
  letter-spacing: 0.05em;
  color: #333;
}
.sectionTitleText .int-he {
  font-family: "Heebo", sans-serif;
  font-size: 16px;
  font-weight: normal;
  color: #666;
  text-transform: uppercase;
  letter-spacing: 0.1em;
}
.smallText .int-he,
.smallText .int-en.heInEn {
  font-family: "Heebo", sans-serif;
  font-size: 14px;
  font-weight: normal;
  color: #999;
}
.systemText .int-he,
.systemText .int-en.heInEn {
  font-family: "Heebo", sans-serif;
  font-size: 16px;
  font-weight: normal;
  color: #000;
}
.contentText .int-he,
.contentText .he,
.contentText.he {
  font-family: "Taamey Frank", "Times New Roman", serif;
  font-size: 18px;
  font-weight: normal;
  color: #000;
}
.italics {
  font-style: italic;
}
/* end Legacy Style Guide */
#s2 {
  position: fixed;
  top: 0;
  width: 100%;
  height: 100%;
  z-index: 1000;
}


#s2.headerOnly {
  z-index: 1000;
  height: 60px;
}
#readerAppWrap {
  display: flex;
  flex-direction: column;
  width: 100%;
  height: 100%;
}
body:not(.inApp).nochrome #s2 .headerNavSection a:not(.home),
body:not(.inApp).nochrome #s2 .headerLinksSection,
body:not(.inApp).nochrome #footerContainer {
  display: none;
}
#bannerMessage {
  color: white;
  background-color: #4871bf;
  height: 120px;
  box-sizing: border-box;
  padding: 0 36px;
  display: flex;
  transition: .5s;
}
#bannerMessage.hidden {
  height: 0;
}
body.hasBannerMessage {
  transition: padding-top .3s;
  padding-top: 120px;
}
body.hasBannerMessage:not(:has(#bannerMessage)) {
  padding-top: 0;
}
body.hasBannerMessage #s2.headerOnly {
  height: 180px;
}
.interface-hebrew #bannerMessage {
  direction: rtl;
}
#bannerMessageClose {
  position: absolute;
  top: -3px;
  right: 7px;
  color: white;
  opacity: 0.5;
  font-size: 26px;
  cursor: pointer;
}
.interface-hebrew #bannerMessageClose {
  right: auto;
  left: 7px;
}
#bannerMessageContent {
  display: flex;
  flex: 1;
  align-items: center;
  justify-content: space-between;
  color: white;
  max-width: 880px;
  margin: 0 auto;
}
#bannerTextBox {
  flex: 1;
}
#bannerTextBox a {
  color: white;
}
#bannerButtonBox {
  margin-left: 50px;
}
.interface-hebrew #bannerButtonBox {
  margin: 0 50px 0 0;
}
#bannerMessage .mobileOnly {
  display: none;
}
@media (max-width: 540px) {
  #bannerButtonBox,
  .interface-hebrew #bannerButtonBox {
    margin:0;
    margin-inline-start: 10px;
    max-width: 170px;
  }
  #bannerMessage .mobileOnly {
    display: block;
  }
  #bannerMessage {
    padding: 0 10px;
  }
}
@media (max-width: 450px) {
  #bannerMessage {
    font-size: 13px;
  }
}
.noOverflowX {
  overflow-x: hidden;
}
.readerApp {
  display: flex;
  flex: 1;
  position: relative;
}
.noselect {
  user-select: none;
}
input.noselect {
  -webkit-user-select: auto; /* Safari/Opera -- required for Safari to allow inputs to be accessible. See http://caniuse.com/#feat=user-select-none "Known Issues" for details  TODO Check back to see if bug is fixed in future version */
}
.interface-hebrew {
  direction: rtl;
}
.interface-hebrew .int-en,
.interface-english .int-he {
  display: none;
}
.interface-hebrew #panelWrapBox {
  direction: rtl;
}
.interface-english #panelWrapBox,
.readerApp.interface-english .readerPanel {
  direction: ltr;
}
#panelWrapBox {
  position: absolute;
  height: calc(100% - 60px);
  box-sizing: border-box;
}
.multiPanel #panelWrapBox {
  top: 60px;
}
#panelWrapBox.wrapBoxScroll {
  overflow-x: scroll;
  overflow-y: hidden;
}
.singlePanel #panelWrapBox {
  padding-top: 0;
  height: 100%;
  top: 0;
}
.headerInner {
  position: absolute;
  top: 0;
  left: 0;
  width: 100%;
  height: 60px;
  background: white;
  z-index: 1001;
  box-sizing: border-box;
  padding: 0 30px;
  display: flex;
  justify-content: space-between;
  align-items: center;
}
.headerOnly .headerInner, .headerInner.boxShadow {
  box-shadow: 0 1px 3px rgba(0,0,0,0.2);
}
.interface-hebrew .header {
  direction: rtl;
}
.headerInner .headerNavSection {
  display: flex;
  justify-content: flex-start;
}
.headerInner .headerNavSection a {
  font-size: 16px;
  color: #666;
  margin-inline-end: 30px;
  font-weight: 500;
  line-height: 26px;
  vertical-align: middle;
}
.headerInner .headerLinksSection {
  display: flex;
  justify-content: flex-end;
  min-width: 40%;
  align-items: center;
}
.header .header-nav {
  margin-top: 1px;
}
.header .header-links {
  margin-top: 1px;
}
.header .textLink,
.header .home,
.header .menuButton,
.header .my-profile,
.header .notifications,
.header .readerNavMenuSearchButton {
  cursor: pointer;
}
.header .textLink,
.header .menuButton,
.header .my-profile,
.header .readerNavMenuSearchButton {
  display: inline-block;
  color: #999;
  border: none;
  background: transparent;
  padding: 0;
}
.header .my-profile,
.header .notifications {
  display: inline-block;
  vertical-align: middle;
}
.header .textLink,
.header .menuButton,
.header .my-profile {
  font-size: 24px;
  line-height: 24px;
  margin-top: 2px;
}
.header .searchBox {
  overflow: hidden;
  display: flex;
  align-items: center;
  padding: 0;
  text-align: inherit;
  background: #EDEDEC;
  border-radius: 250px;
  width: 140px;
  height: 30px;
}
.header .searchBox.searchFocused {
  width: 280px;
}
.header .searchBox input {
  background-color: transparent; /*for firefox */
  padding: 0;
  flex: 1;
  height: 100%;
  margin-bottom: 1px;
  font-size: var(--serif-body-font-size);
}
.header .searchBox input::placeholder {
  font-style: normal;
}
.header .search {
  outline: none;
  border: none;
  box-shadow: none;
  color: black;
  font-size:  18px;
  margin: 0;
  width: 100px;
}
.header .searchFocused .search {
  width: 200px;
}
.header .search.hebrewSearch {
  font-size: 18px;
}
.mobileNavMenu {
  position: fixed;
  height: calc(100vh - 60px);
  box-sizing: border-box;
  top: 60px;
  width: 100%;
  background-color: white;
  left: 0;
  z-index: 1000;
  overflow-y: scroll;
}
div:has(#bannerMessage) + .readerApp.singlePanel .mobileNavMenu {
  position: fixed; /*This takes the 60px of the header plus 120px of the banner into account */
  height: calc(100vh - 180px);
  top: 180px;
}
@supports not selector(:has(a, b)) {
  /* Fallback for when :has() is unsupported */
  .mobileNavMenu {
    position: absolute;
  }
}

.mobileNavMenu.closed {
  display: none;
}
.mobileNavMenu .searchLine {
  padding: 15px 10px;
  border-bottom: 1px solid #EDEDEC;
}
.header .mobileNavMenu .searchBox,
.header .mobileNavMenu .searchBox.searchFocused
.header .mobileNavMenu .searchBox .search,
.header .mobileNavMenu .searchBox.searchFocused .search {
  width: 100%;
}
.header.mobile .ui-autocomplete {
  width: 100% !important;
}
.mobileNavMenu a,
.mobileInterfaceLanguageToggle {
  display: block;
  color: #666;
  font-size: 16px;
  padding: 15px;
  border-bottom: 1px solid #EDEDEC;
}
.mobileNavMenu a > img,
.mobileInterfaceLanguageToggle img {
  margin-inline-end: 15px;
  width: 16px;
  height: 16px;
  position: relative;
  top: 3px;
}
.mobileNavMenu a > img.blackIcon {
  opacity: 0.4;
}
.mobileNavMenu a.blue {
  background-color: var(--sefaria-blue);
  color: white;
  border-bottom: unset;
}
.mobileNavMenu a.blue img {
  filter: invert(1);
  opacity: 1;
}
.mobileNavMenu .mobileAccountLinks {
  background-color: #FBFBFA;
  border-top: 1px solid #CCC;
  border-bottom: 1px solid #CCC;
}
.mobileNavMenu .mobileAccountLinks img {
  opacity: 1;
}
.mobileNavMenu .mobileAccountLinks .login {
  display: block;
  padding: 15px;
}
.mobileNavMenu .profile-pic {
  display: inline-block;
  margin-inline-end: 11px;
  position: relative;
  top: 4px;
}
.mobileNavMenu .mobileAccountLinks .accountLinks {
  display: block;
}
.header .mobileInterfaceLanguageToggle .int-en,
.header .mobileInterfaceLanguageToggle .int-he {
  display: inline;
}
.mobileInterfaceLanguageToggle a {
  display: inline;
  padding: 0;
  border: none;
}
.mobileInterfaceLanguageToggle .separator {
  margin: 0 7px;
  font-size: 13px;
}
.mobileInterfaceLanguageToggle .inactive {
  color: #999;
}
.mobileNavMenu .logout {
  color: #999;
}
.ui-autocomplete .ui-menu-item.search-override {
  border-bottom: solid 1px #ccc;
  padding-top: 12px;
}
.ui-autocomplete .ui-menu-item.hebrew-result a {
  direction: rtl;
}
.ui-autocomplete .ui-menu-item.english-result a {
  direction: ltr;
}
.header .home {
  margin-top: 2px;
}
.header .home img {
  vertical-align: middle;
  height: 25px;
  margin-top: -7px;
  width: 92px;
}
.interface-hebrew .header .home img {
  width: 77px;
}
.header .accountLinks {
  display: flex;
  align-items: center;
  font-size: 16px;
  margin-top: 2px;
  color: #666;
}
.header .accountLinks > * {
  margin-inline-start: 17px;
  position: relative;
}
.header .accountLinks.anon a {
  margin: 0;
}
.header .accountLinks.anon a:nth-last-child(2){
  background: #FFFFFF;
  border: 1px solid #EDEDEC;
  box-sizing: border-box;
  border-radius: 6px;
}
.accountLinks .help {
  margin-inline-start: 23px;
  margin-top: 3px;
}
.loggedIn .help {
  margin-inline-start: 17px;
}
.loggedIn .help img {
  height: 24px;
  margin-bottom: 3px;
}
.accountLinks.anon .help {
  margin-top: 6px;
}
.headerLinksSection .help {
  display: flex;
  justify-content: center;
  align-items: center;
  height: 100%;
  margin-top: 4px;
}
.header .interfaceLinks {
  display: flex;
  justify-content: center;
  align-items: center;
  color: #666;
  cursor: pointer;
  -webkit-margin-start: 20px;
  -moz-margin-start: 20px;
  margin-inline-start: 10px;
}
.header .interfaceLinks img {
  height: 18px;
  width: 18px;
  vertical-align: middle;
  margin-inline-end: 2px;
}
.header .interfaceLinks a.interfaceLinks-button{
  display: flex;
  justify-content: center;
  align-items: center;
}
.header .interfaceLinks a.interfaceLinks-button::after {
  display: inline-block;
  background: no-repeat url("/static/icons/chevron-down.svg");
  height: 10px;
  width: 12px;
  vertical-align: middle;
  content: "";
  transform: scale(0.75);
}
.header .interfaceLinks .interfaceLinks-menu {
  top: 35px;
  position: absolute;
  z-index: 1;
  width: 150px;
  background: #FBFBFA;
  box-shadow: 0px 1px 3px rgba(0, 0, 0, 0.25);
  border-radius: 6px;
  display:none;
  overflow:hidden;
}
.header .interfaceLinks .interfaceLinks-menu.profile-menu {
  top: 10px;
  display: block;
}
.header .interfaceLinks .interfaceLinks-menu .interfaceLinks-header.profile-menu {
  padding: 10px 17px 10px 17px;
  font-weight: 700;
  color: #000000;
  height: 23px;
}
.header .interfaceLinks .interfaceLinks-menu.profile-menu .profile-menu-middle {
  margin-top: 5px;
  margin-bottom: 5px;
}
.interface-english .header .interfaceLinks .interfaceLinks-menu {
  right: 0px;
  min-width: 150px;
  width: max-content;
}
.interface-hebrew .header .interfaceLinks .interfaceLinks-menu {
  left: 0px;
  min-width: 150px;
  width: max-content;
}
.header .interfaceLinks .interfaceLinks-menu .interfaceLinks-header {
  font-style: normal;
  font-weight: normal;
  font-size: 14px;
  line-height: 18px;
  color: #999999;
  padding: 12px;
  border-bottom: 1px solid #CCCCCC;
}
.header .interfaceLinks .interfaceLinks-menu .interfaceLinks-header:not(:first-child) {
  border-top: 1px solid #CCC;
}
.interface-english .header .interfaceLinks .interfaceLinks-menu .interfaceLinks-header {
  font-family: "Roboto", "Helvetica Neue", Helvetica, sans-serif;
}
.interface-hebrew .header .interfaceLinks .interfaceLinks-menu .interfaceLinks-header {
  font-family: "Heebo", sans-serif;
}
.interfaceLinks-options {
  display: flex;
  flex-direction: column;
  padding: 4px 0;
}
.header .interfaceLinks .interfaceLinks-option {
  display: flex;
  text-decoration: none;
  font-style: normal;
  font-weight: normal;
  font-size: 16px;
  line-height: 23px;
  text-align: right;
  color: #666666;
  padding: 5px;
  direction: ltr;
}
.header .interfaceLinks .interfaceLinks-option:hover {
  background-color: var(--lighter-grey);
}
.header .interfaceLinks .interfaceLinks-menu.open {
  display: block;
}
.interface-hebrew .header .interfaceLinks .interfaceLinks-option.int-bi {
  direction: rtl;
}
.interface-english .header .interfaceLinks .interfaceLinks-option.int-bi {
  direction: ltr;
}
.header .interfaceLinks .interfaceLinks-row {
  align-items: center;
  display: flex;
  text-decoration: none;
  font-style: normal;
  font-weight: 400;
  line-height: 18px;
  text-align: right;
  color: #000000;
  font-family: "Roboto", "Heebo", "Helvetica Neue", Ariel, sans-serif;
  padding: 5px 17px 5px 17px;
  font-size: 14px;
  text-decoration-color: #666666;
  height: 23px;
}
.header .interfaceLinks .interfaceLinks-row:hover {
  background-color: var(--lighter-grey);
}
div.interfaceLinks-row a:hover {
  text-decoration: none;
}
.header .interfaceLinks .interfaceLinks-row.languages {
  display: flex;
}
div.interfaceLinks-row a.active {
  color: #000000;
  display: flex;
  order: -1;
}
div.interfaceLinks-row a.active::after {
  content: "•";
  padding: 0 4px;
}
div.interfaceLinks-row a {
  color: #666666;
  display: flex;
}
.header .interfaceLinks .interfaceLinks-row.bottom {
  font-size: 14px;
  text-decoration-color: #000000;
}
.header .interfaceLinks .interfaceLinks-menu.profile-menu .interfaceLinks-hr {
  border-top:  1px solid #CCCCCC;
  margin-top: 0px;
  margin-bottom: 0px;
}
.header .interfaceLinks .interfaceLinks-row.logout {
  font-size: 14px;
  color: #666666;
  padding-top: 5px;
  margin-top: 5px;
  margin-bottom: 5px;
}
.header .profile-menu-he {
  color: #666666;
}
.header .interfaceLinks .interfaceLinks-option::before {
  content: "";
  font-family: FontAwesome;
  color: #999;
  font-weight: normal;
  font-size: 13px;
  font-style: normal;
  padding: 0 15px;
}
.header .interfaceLinks .interfaceLinks-option.active {
  order: -1;
}
.header .interfaceLinks .interfaceLinks-option.active::before {
  content: "\f00c";
  padding: 0 8px;
}
@media screen and (max-width: 910px) {
  .header .headerInner {
    padding: 0 15px;
  }
  .header .accountLinks .login {
    padding: 5px 5px;
  }
  .header .accountLinks {
    margin-inline-start: 5px;
  }
}
@media screen and (max-width: 780px) {
  .header .donate {
    display: none;
  }
}
@media screen and (max-width: 700px) {
  .multiPanel .header .home {
    display: none;
  }
}
@media screen and (max-width: 580px) {
  .header .interfaceLinks,
  .accountLinks .help,
  .header .notifications {
    display: none;
  }
}
.header .notifications.unread::after {
  content:"";
  background-color: #CB6158;
  width: 8px;
  height: 8px;
  border-radius: 4px;
  display: block;
  top: 3px;
  right: 1px;
  position: absolute;
}
.header .login {
  color: #666;
  display: inline-block;
  line-height: 1;
  padding: 8px 15px;
}
.header .headerInner.mobile {
  padding: 0 15px;
}
.header .headerInner.mobile {
  display: flex;
}
.header .headerInner.mobile div {
  flex: 1;
}
.mobileHeaderCenter {
  text-align: center;
}
.header .headerInner.mobile .mobileHeaderLanguageToggle {
  text-align: end;
}
.mobileHeaderLanguageToggle.hebrew .en,
.mobileHeaderLanguageToggle.english .he {
  display: none;
}
.overlay {
  width: 100%;
  height: 100%;
  background-color: black;
  opacity: 0.3;
  position: fixed;
  z-index: 1001;
}
.dialogModal {
  border: none;
  background: transparent;
  display: block;
}
.dialogModal::backdrop {
  background-color: rgba(1, 1, 1, 0.7);
}
.dialogModal .modal-content {
  background-color: #fff;
  border-radius: 10px;
  box-shadow: 0 2px 10px rgba(0, 0, 0, 0.1);
  max-width: 500px;
  width: 100%;
}
.sefariaModalBox {
  transition: none;
}
#interruptingMessageBox {
  display: flex;
  justify-content: center;
  align-items: center;
  position: fixed;
  width: 100%;
  height: 100%;
  left: 0;
  right: 0;
  top: 0;
  z-index: 1001;
  opacity: 1;
  transition: opacity .3s ease-in;
}
#interruptingMessageBox.hidden {
  opacity: 0;
}
#interruptingMessageOverlay, .whiteOverlay {
  width: 100%;
  height: 100%;
  background-color: white;
  opacity: 0.7;
  position: absolute;
}
#interruptingMessage {
  max-width: 90%;
  max-height: 90%;
  box-sizing: border-box;
  position: absolute;
  padding: 18px 15px;
  z-index: 1001;
  border: 1px solid #E6E6E6;
  background-color: #FBFBFA;
  text-align: center;
  color: #666;
}
#interruptingMessage.sefariaModalContentBox {
  background-color: var(--sefaria-blue);
  color: white;
  padding: 50px 70px;
  border-color: transparent;
  border-radius: 5px;
}
@media (max-width: 450px) {
  #interruptingMessage.sefariaModalContentBox {
    max-width: 100%;
    max-height: 100%;
    width: 100%;
    height: 100%;
    border-radius: 0;
  }
}
#interruptingMessage.beitMidrashModalContentBox {
  height: 230px;
  width: 450px;
  text-align: start;
  background-color: var(--beit-midrash-grey);
  color: var(--light-grey);
  padding: 15px;
  border-color: transparent;
  border-radius: 5px;
}
@media (max-width: 450px) {
  #interruptingMessage.beitMidrashModalContentBox {
    max-width: 100%;
    max-height: 100%;
    width: 100%;
    height: 100%;
    border-radius: 0;
  }
}

#interruptingMessage.beitMidrashModalContentBox .buttonContainer {
  display: flex;
  flex-direction: row;
  width: calc(100% + 20px);
  margin: 0 -10px;
}

#interruptingMessage.beitMidrashModalContentBox button {
  margin: 10px;
}

#interruptingMessage.beitMidrashModalContentBox button.red {
  background-color: var(--responsa-red);
  color: white;
}

#interruptingMessage.beitMidrashModalContentBox .sefariaModalContent h2 {
  margin-top: 0px;
  --english-font: var(--english-sans-serif-font-family);
  --hebrew-font: var(--hebrew-sans-serif-font-family);
}

#interruptingMessage.beitMidrashModalContentBox button.light-grey {
  background-color: var(--lighter-grey);
  color: var(--dark-grey);
}

#interruptingMessage.beitMidrashModalContentBox button.dark-grey {
  background-color: var(--beit-midrash-grey);
  color: var(--light-grey);
  border: 1px var(--light-grey) solid;
}

.beitMidrashModalInnerContent {
  margin-bottom: 10px;
}

.sefariaModalContent {
  display: flex;
  flex-direction: column;
  align-items: flex-start;
  justify-content: space-between;
  height: 100%;
  font-size: 16px;
  line-height: 1.5;
}
.interface-hebrew .sefariaModalContent {
  direction: rtl;
}
.sefariaModalContent a {
  color: white;
}
.sefariaModalContent h2 {
  font-weight: normal;
  font-size: 30px;
  margin-bottom: 0px;
}
.sefariaModalInnerContent {
  display: flex;
  flex-direction: column;
  align-items: flex-start;
  margin-bottom: 40px;
}
.sefariaModalInnerContent div, .sefariaModalInnerContent h3{
  display: flex;
  align-items: center;
  text-align: start;
  padding: 10px 0;
}
.sefariaModalContent h3{
  align-items: center;
  text-align: start;
  padding: 10px 0;
  font-size: 18px;
  line-height: 1.5;
  font-weight: normal;
  margin-bottom: 10px;
  margin-top: 5px;
}
.sefariaModalBottomContent {
  font-size: 16px;
  color: #999;
}
.sefariaModalContent .button {
  width: 100%;
}
.sefariaModalInnerContent img {
  width: 16px;
  height: 16px;
  padding-right: 10px;
}
.readerApp.interface-hebrew .sefariaModalInnerContent img {
  padding-right: 0;
  padding-left: 10px;
}
#interruptingMessageContentBox {
  position: relative;
  border: 1px solid #CCC;
  background-color: white;
}
#interruptingMessageContentBox.hasColorLine{
  border-top: none;
}
.colorLine {
  width: 100%;
  height: 4px;
  z-index: 101;
  background: linear-gradient(90deg, var(--tanakh-teal) 0% 10%, var(--mishnah-blue) 10% 20%, var(--talmud-gold) 20% 30%, var(--midrash-green) 30% 40%, var(--halakhah-red) 40% 50%, var(--kabbalah-purple) 50% 60%, var(--liturgy-rose) 60% 70%, var(--philosophy-purple) 70% 80%, var(--taanitic-green) 80% 90%, var(--chasidut-green) 90% 100%)
}
#interruptingMessageClose.sefariaModalClose {
  color: white;
}
#interruptingMessageClose {
  position: absolute;
  top: 2px;
  right: 12px;
  color: #AAA;
  font-size: 32px;
  cursor: pointer;
}
#interruptingMessageContent {
  padding: 32px 32px 16px 32px;
}
#interruptingMessage h1 {
  font-style: italic;
  font-size: 28px;
  font-weight: normal;
  letter-spacing: 1px;
  text-align: center;
  margin: 0 0 30px;
  color: #333;
}
.interface-hebrew #interruptingMessage h1 {
  font-style: normal;
}

/* Styles used from previously existing modals */

.line-break {
  white-space: pre-wrap;
}

#defaultModal {
    width: 410px;
    max-height: 100%;
    max-width: 100%;
}

.interface-english #defaultModal {
    text-align: left;
}

.interface-hebrew #defaultModal {
    text-align: right;
    direction: rtl;
}

#defaultModalBody {
    color: #555555;
    margin-top: 0;
}

#defaultModalBody .reactMarkdown {
  font-family: "adobe-garamond-pro", Georgia, serif;
}

#defaultModal #defaultModalBody .sub {
    color: var(--medium-grey);
    font-size: 12px;
    font-family: "Roboto", "Helvetica Neue", Helvetica, sans-serif;
}

#defaultModal .button {
    margin-bottom: 20px;
}

#defaultModal img {
    max-width: 100%;
}

#defaultModal .buttons {
    text-align: right;
}

.leader {
    font-weight: bold;
}

.center {
    text-align: center;
}

#email-input-wrapper {
    display: flex;
    align-items: flex-start;
    flex-direction: column;
}

.newsletterInput#email-input {
    width: 300px;
    padding: 10px;
    margin-bottom: 20px;
    border-radius: 7px;
    border: 1px solid #EEEEEE;
    color: var(--beit-midrash-grey);
}

.header .my-profile img {
  height: 24px;
  width: 24px;
  border-radius: 50%;
  display: block;
}
.header .readerNavMenuMenuButton {
  margin: 0 8px 0 6px;
  font-size: 17px;
}
.readerNavMenuSearchButton {
  position: relative;
  margin: 0 9px 0 7px;
  top: -2px;
}
.header .readerNavMenuSearchButton {
  top: 2px;
}
.readerNavTop .readerNavMenuSearchButton {
  top: 0;
}
.readerNavMenuSearchButton img {
  height: 18px;
  width: 18px;
  opacity: 0.4;
}
.sidebarSearch .readerNavMenuSearchButton img {
  margin-top: 12px;
}
.header .headerNavContent {
  position: absolute;
  height: 100%;
  width: 100%;
  box-sizing: border-box;
  top: 0;
  padding-top: 60px;
  z-index: 1000;
}
.ui-autocomplete {
  position: absolute;
  background: white;
  list-style-type: none;
  padding: 6px 0;
  box-shadow: 0 1px 3px rgba(0,0,0,.2);
  border-bottom-left-radius: 6px;
  border-bottom-right-radius: 6px;
  z-index: 1000000 !important;
  --english-font: var(--english-serif-font-family);
  --hebrew-font: var(--hebrew-serif-font-family);
}
.header > .ui-autocomplete {
  z-index: 1000 !important;
}
.ui-autocomplete .ui-menu-item {
  display: flex;
  padding: 6px 12px;
}
.ui-autocomplete .ui-menu-last-item {
  border-top:  1px solid var(--lighter-grey);
  display: flex;
  padding: 6px 12px;
}
.interface-hebrew .ui-autocomplete .ui-menu-item {
  direction: rtl;
  text-align: right;
}
.ui-autocomplete .ui-menu-item img {
  display: inline-block;
  opacity: .4;
  height: 18px;
  width: 18px;
}
.ui-autocomplete .ui-menu-item img.ac-img-User {
  opacity: 1;
}
.ui-autocomplete .ui-menu-item a {
  display: inline-block;
  line-height: 21px;
  font-size: 19px;
  color: #000;
  cursor: pointer;
  margin: 0 10px;
  vertical-align: top;
}
.ui-autocomplete .ui-menu-item.ui-state-focus {
  background: #EDEDEC;
}
.ui-helper-hidden-accessible {
  display: none;
}
.interface-hebrew .ui-autocomplete .ui-menu-item a {
  direction: rtl;
  text-align: right;
}
#globalWarningMessage {
  position: fixed;
  width: 100%;
  z-index: 1000;
  text-align: center;
  bottom: 0;
  color: white;
  background-color: #EFB4B6;
  padding: 14px 20px;
  box-sizing: border-box;
}
#globalWarningMessage .close {
 float: right;
 cursor: pointer;
 font-size: 20px;
}
.multiPanel .readerPanelBox {
  box-sizing: border-box;
}
.readerPanelBox {
  position: absolute;
  height: 100%;
  width: 100%;
  direction: ltr; /* Even in Hebrew Interface we want scroll bars on the right */
}
.readerPanelBox + .readerPanelBox {
  border-left: 1px solid #eee;
}
.readerPanelBox.sidebar {
  border-left: none;
}
.readerPanel {
  position: relative;
  width: 100%;
  height: 100%;
  overflow: hidden;
  background-color: inherit;
}
.readerContent {
  width: 100%;
  height: calc(100% - 60px);
  background-color: inherit;
}
.dark .readerContent {
  color: white;
}
.readerContent .readerError {
  padding: 100px 150px;
}
.readerContent .readerError .readerErrorText {
  padding-top: 20px;
  font-size: .8em;
}
.textColumn {
  width: 100%;
  height: 100%;
  overflow-y: scroll;
  overflow-x: hidden;
  -webkit-overflow-scrolling: touch;
  position: relative;
  box-sizing: border-box;
  background-color: inherit;
}
.textColumn .loadingMessage.base,
.sheetsInPanel .loadingMessage {
  margin: 30px 0;
  color: #999;
  font-size: 16px;
  font-style: normal;
  text-align: center;
  padding: 0 6px 4px;
}
.textColumn .loadingMessage.base.prev {
  margin: 70px 0 0 0;
}
.textColumn .loadingMessage.base.next {
  margin: 30px 0 70px;
  height: calc(100% - 128px);  /* The 128px here appears to be the minimum needed to keep a line on the screen when scrolling passes loaded content) */
}
.textColumn .textRange.loading + .textRange.loading {
  display: none;
}
.int-he .int-he {
  font-size: inherit;
}
.readerPanel .content {
  direction: ltr; /* Even in Hebrew Interface, we want scroll bars on the right */
}
.readerPanel .he {
  direction: rtl;
  text-align: right;
  unicode-bidi: initial;
}

.interface-hebrew .readerPanel .en {
  direction: ltr;
}
.interface-hebrew .readerPanel.bilingual .en {
  direction: ltr;
}
.interface-hebrew .readerPanel .contentInner,
.interface-hebrew .readerPanel .columnLayout,
.interface-hebrew .readerControls,
.interface-hebrew .readerPanel .textRange,
.interface-hebrew .readerPanel .readerNavMenu .gridBox,
.interface-hebrew .readerPanel.bilingual .readerNavMenu .gridBox,
.readerPanel.hebrew .readerNavSection,
.readerPanel.hebrew .readerNavMenu .gridBox {
  direction: rtl;
}
.interface-english .readerPanel.hebrew .readerNavMenu .readerTocResources .gridBox {
  direction: ltr;
}
.interface-english .readerPanel .readerNavMenu,
.readerPanel.english .readerNavSection,
.readerPanel.english .readerNavMenu .gridBox{
  direction: ltr;
}
.readerPanel.bilingual .readerNavSection,
.readerPanel.bilingual .readerNavMenu .gridBox {
  direction: ltr;
}
.readerPanel.english .contentText .he,
.readerPanel.hebrew .contentText .en,
.readerPanel.english .contentSpan.primary,
.readerPanel.english .languageToggle .he,
.readerPanel.hebrew .contentSpan.translation,
.readerPanel.hebrew .languageToggle .en,
.readerPanel.hebrew .en .englishAvailableTag {
  display: none;
}
.readerPanel.english .versionsTextList .primary,
.readerPanel.hebrew .versionsTextList .translation {
  display: block;
}

.readerPanel.english .he.heOnly{
  display: inline;
  text-align: right;
}
.readerPanel.english .en {
  display: inline;
}
.readerPanel.hebrew .he {
  display: inline;
  text-align: right;
}
.readerPanel.english .heOnly .he,
.readerPanel.bilingual .heOnly .he,
.readerPanel.english .enOnly .en,
.readerPanel.bilingual .enOnly .en {
  display: inline;
}
.languageToggle {
  display: inline;
  line-height: 32px;
}
.languageToggle img {
  opacity: 0.4;
  height: 18px;
  width: 18px;
}
.bilingual .languageToggle .he {
  display: none;
}
.loadingMessage {
  font-size: 14px;
  font-style: italic;
}
.bilingual .loadingMessage .he {
  display: none;
}
.readerPanel.light {
  background-color: white;
}
.readerPanel.sepia {
  background-color: #f7f7f7;
}
.readerPanel.dark {
  background-color: #333331;
}
.readerNavMenu,
.homeFeedWrapper {
  position: absolute;
  display: flex;
  flex-direction: column;
  top: 0;
  left: 0;
  width: 100%;
  height: 100%;
  box-sizing: border-box;
}
.readerNavMenu .content,
.homeFeedWrapper .content {
  box-sizing: border-box;
  overflow-y: scroll;
  -webkit-overflow-scrolling: touch;
  font-size: 16px;
}
.readerNavMenu .content {
  padding: 60px 0 0 0;
}
.singlePanel .readerNavMenu .content {
  padding: 85px 0 0 0;
}
.singlePanel .readerNavMenu .categoryColorLine {
  top: 60px;
}
.singlePanel .readerNavMenu.bookPage:not(.fullBookPage) .content {
  padding-top: 25px;
}
.singlePanel .readerNavMenu.bookPage:not(.fullBookPage) .categoryColorLine {
  top: 0;
}
.readerNavMenu.compare .content,
.readerNavCategoryMenu.compare .content,
.bookPage.compare .content {
  padding: 30px 10px;
}
.readerNavMenu .content .contentInner {
  width: 725px;
  margin: 0 auto;
  min-height: 520px;
  max-width: 100%;
  box-sizing: border-box;
  padding-bottom: 70px;
  padding-inline-start: 30px;
  padding-inline-end: 30px;
}
.homeFeedWrapper .content .contentInner {
  max-width: none;
}
.homeFeedWrapper.userStats .content .contentInner {
  max-width: 660px;
  margin: 0 auto;
}
.navTitle {
  display: flex;
  flex-direction: row;
  justify-content: space-between;
  margin-bottom: 40px;
}
.navTitle.tight {
  margin-bottom: 15px;
}
.readerNavMenu .navTitle h1,
.singlePanel .readerNavMenu .navTitle h1 {
  margin-bottom: 0;
}
.navTitle + .dedication {
  margin-bottom: 20px;
}
.navSidebarModule + .dedication {
  margin-top: -30px;
}
.navTitle .languageToggle,
.tocTitle .languageToggle,
.header .languageToggle {
  text-align: center;
  color: #ccc;
  display: inline-flex;
  width: 32px;
  height: 32px;
  border: 1px solid #ccc;
  border-radius: 6px;
  cursor: pointer;
  font-size: 22px;
  flex-direction: row;
  align-items: center;
  justify-content: center;
}
.navTitleTab {
  margin-inline-end: 26px;
  color: #999;
}
.navTitleTab:hover {
  color: inherit;
  text-decoration: none;
}
.navTitleTab.current {
  color: inherit;
  pointer-events: none;
}
.readerNavMenu h1 .navTitleTab img {
  height: 14px;
  margin-inline-end: 6px;
}
.readerNavMenu h1 .navTitleTab.current img {filter: brightness(0.5);}
.sidebarLayout {
  display: flex;
  flex-direction: row;
}
@media (max-width: 700px) {
  .sidebarLayout {
    flex-direction: column;
  }
}
@media (min-width: 1485px) {
  .sidebarLayout {
    max-width: 1485px; /*assuming inner is 665 and sidebar 420*/
    margin: 0 auto;
  }
}
.sidebarLayout h1 {
  --english-font: var(--english-sans-serif-font-family);
  --hebrew-font: var(--hebrew-sans-serif-font-family);
}
.interface-hebrew .sidebarLayout {
  direction: rtl;
}
.readerPanel.hebrew .followsContentLang {
  direction: rtl;
}
.navSidebar {
  width: 420px;
  background-color: #FBFBFA;
  /* HACK: add grey background beyond bounding box of sidebar by utilizing negative margins! */
  border-top: 80px solid #FBFBFA;
  border-bottom: 120px solid #FBFBFA;
  margin: -80px 0 0 0;
}
.singlePanel .navSidebar {
  width: 100%;
  margin: 20px 0 0 0;
  padding: 30px 0 0 0;
  border: none;
}


.navSidebarModule {
  font-size: 16px;
  color: #666;
  margin-bottom: 34px;
  padding: 0 44px;
}
.navSidebarModule #history .fa {
  font-size: small;
}
.connectionsPanel .navSidebarModule{
  padding: initial;
}
.singlePanel .navSidebarModule {
  padding: 0 15px;
}
.singlePanel .contentInner .navSidebarModule {
  padding: 0;
}
.singlePanel .contentInner .navSidebarModule h1 {
  border: none;
  padding: 0;
}
.singlePanel .recentlyViewed {
  background-color: var(--lightest-grey);
  padding-inline: 10px 10px;
  margin-inline: -15px -15px;
  margin-block: -5px -5px;
}
.singlePanel .recentlyViewed ul {
  display: revert;
}
.singlePanel .recentlyViewed #header {
  margin-block-end: 10px;
  margin-inline: 10px 10px;
  padding-block: 5px 5px;
  border-bottom: 1px solid var(--light-grey);
  display: flex;
  justify-content: space-between;
}
.singlePanel .recentlyViewed #header h1 {
  margin-bottom: 0;
}
.singlePanel .recentlyViewed #header h1 span {
  font-size: 16px;
  font-family: "Roboto", "Heebo", "Helvetica Neue", Ariel, sans-serif;
}
.singlePanel .recentlyViewed #header a {
  margin-block-start: 5px;
}
.singlePanel .recentlyViewed #history span {
  color: var(--medium-grey);
}

.gDocAdvertBox {
  margin-top: 50px;
  background: var(--lighter-grey);
  padding: 20px;
  border-radius: 6px;
}
.gDocAdvertBox span  {
  font-family: "Roboto", "Helvetica Neue", "Helvetica", sans-serif;;
  font-size: 16px;
  font-weight: 400;
  line-height: 19px;
  letter-spacing: 0em;
  color: var(--dark-grey);
}
.gDocAdvertBox span #newExtension {
  font-weight: 600;
}
.gDocAdvertBox #installNow {
  margin-top: 18px;
  width: 99px;
  height: 30px;
}
.interface-hebrew .gDocAdvertBox #installNow {
  width: 120px;
}

.gDocAdvertBox #installNow a {
  border-radius: 6px;
  text-align: center;
  background: #FFFFFF;
  color: var(--dark-grey);
  text-decoration: none;
  padding: 4px 9px;
  font-family: "Roboto", "Helvetica Neue", "Helvetica", sans-serif;
  font-size: 16px;
  font-weight: 400;
  line-height: 19px;
  letter-spacing: 0em;
}
.gDocAdvertBox a {
  font-family: "Roboto", "Helvetica Neue", "Helvetica", sans-serif;
  font-size: 16px;
  font-weight: 400;
  line-height: 19px;
  letter-spacing: 0em;
  text-decoration: underline;
}
.readerPanel .navSidebarModule h3,
.readerPanel .navSidebarModule h1,
.readerPanel .bookPage h3{
  margin: 0 0 20px;
  font-size: 22px;
  text-transform: none;
  letter-spacing: 0;
  border-bottom: 1px solid var(--light-grey);
  padding-bottom: 14px;
  font-weight: 500;
  height: auto;
}
.navSidebarModule.blue {
  background-color: var(--sefaria-blue);
  color: white;
  padding: 34px 44px 45px;
}
.singlePanel .navSidebarModule.blue {
  padding: 34px 15px 45px;
}
.readerPanel .navSidebarModule.blue h3 {
  color: white;
}
.navSidebarIcon {
  height: 18px;
  width: 18px;
  margin-inline-end: 10px;
  vertical-align: middle;
  margin-top: -4px;
}
.navSidebarLink {
  font-size: 16px;
  margin-bottom: 10px;
}
.navSidebarLink a {
  color: black;
}
.navSidebarLink.gray a {
  color: #666;
}

.navSidebarLink > ul, .sheetTopicsList > ul {
  font-size: 18px;
  margin-top: 16px;
  display: flex;
  flex-wrap:wrap;
  padding: 0;
  margin-inline-start: 0;
  margin-inline-end: 0;
  margin-bottom: 0;
}
.singlePanel .recentlyViewed .navSidebarLink {
  padding-inline-start: 25px;
  padding-inline-end: 25px;
}
.multiPanel .recentlyViewed #history span::after {
  content: "\203A";
}
.navSidebarLink > ul > li, .sheetTopicsList > ul > li {
  display: inline;
}
.navSidebarLink > ul > li:after, .sheetTopicsList > ul > li:after {
  content: "\2022";
  white-space:pre;
  margin: 0 5px;
}

.navSidebarLink > ul > li:last-child:after, .sheetTopicsList > ul > li:last-child:after {
  content: none;
}

.navSidebarLink .languageItem, .translationsPage .languageItem {
  display: inline;
  font-size: 18px;
}

.navSidebarLink.language {
  font-size: 18px;
  margin-top: 16px;
  display: flex;
  flex-wrap:wrap;
}

.navSidebarLink.ref {
  font-size: 18px;
}
.navSidebar .linkList {
  margin-top: 20px;
}
.navSidebarModule .button {
  margin: 12px 0 0 0;
}
.navSidebarModule .button img {
  filter: invert(1);
  height: 18px;
  width: 18px;
  margin-inline-end: 10px;
  vertical-align: middle;
  margin-top: -2px;
}
.navSidebar .button.white img {
  filter: none;
  opacity: .6;
}
.navSidebar .button.appButton.white img {
  opacity: 1;
}
.navSidebar .button.appButton.ios img {
  margin-top: -5px;
}
.navSidebar .button + .button {
  margin-inline-start: 7px;
}
.navSidebar .button.get-start {
  height: 39px;
  width: 221px;
  display: flex;
  align-items: center;
  justify-content: center;
  margin-left: 0;
  margin-right: 0;
}
.navSidebar .button .get-start {
  white-space: nowrap;
  size: 16px;
}
.navSidebar .button.get-start img {
  filter: unset;
}
.navSidebar .readingsSection {
  margin-bottom: 15px;
}
.navSidebar .readingsSectionTitle {
  margin-bottom: 8px;
  display: block;
}
.navSidebar a.allLink {
  color: #999;
  font-size: 13px;
}
.navSidebar a.moreLink:hover {
  color: inherit;
  cursor: pointer;
}
.navSidebar a.inTextLink,
.translationsDesc  a.inTextLink {
  color: inherit;
  text-decoration: underline;
  margin-inline-start: 5px;
}
.navSidebar .newsletterSignUpBox {
  margin-top: 20px;
}
.navSidebar .newsletterSignUpBox .newsletterInput {
  width: 100%;
  box-sizing: border-box;
  box-shadow: 0px 1px 3px rgba(0, 0, 0, 0.25);
  border: none;
}
.navSidebarModule.wide {
  display: flex;
  margin-bottom: 0;
}
.navSidebarModule.wide div:first-child {
  flex: 1;
}
.navSidebarModule.wide .button {
  margin-top: 0;
}
.navSidebarModule .authorByLine {
  margin-bottom: 15px;
}
.navSidebarModule .imageModuleImage {
  width: 100%;
  box-sizing: border-box;
  border: 1px solid var(--lighter-grey);
}
.aboutTextMetadata {
  margin-bottom: 20px;
}
.aboutTextMetadata .aboutTextComposedText,
.aboutTextMetadata .aboutTextAuthorText {
  color: black;
}
.readerNavTop {
  width: 100%;
  background-color: #FBFBFA;
  border-bottom: 1px solid #E2E2E1;
  box-sizing: border-box;
  height: 60px;
  z-index: 1;
  padding: 10px 25px 10px 25px;
  vertical-align: middle;
  display: flex;
  justify-content: space-between;
  align-items: center;
  line-height: 60px;
}
.interface-hebrew .readerNavTop {
  direction: rtl;
}
.readerNavTop .readerNavTopStart {
  display: flex;
  align-items: center;
  justify-content: flex-start;
}
.singlePanel .readerNavTop {
  padding: 0 10px;
}
.readerNavTop.colorLineOnly {
  height: auto;
  border-bottom: none;
  padding: 0;
}
.readerPanel .readerNavTop h2 {
  margin: 0;
  font-weight: 400;
  color: black;
}
.readerNavTop .readerNavTopCategory .en {
  font-family: "adobe-garamond-pro", "Crimson Text", Georgia, serif;
}
.readerNavTop .readerNavTopCategory .he {
  font-family: "Taamey Frank", "adobe-garamond-pro", "Crimson Text", Georgia, "Times New Roman", serif;
}
.readerNavMenu .readerSearch {
  margin: 0;
  width: 60%;
  box-sizing: border-box;
  border: none;
  background-color: inherit;
  font-size: 18px;
  font-family: "adobe-garamond-pro", "Crimson Text", Georgia, serif;
  height: 48px;
}
.readerNavMenu .readerSearch:focus {
  outline: 0;
}
.readerNavTop .readerNavMenuSearchButton,
.readerNavTop .readerNavMenuCloseButton,
.readerNavTop .readerNavMenuMenuButton,
.readerNavTop .readerOptions {
  text-align: left;
  box-sizing: border-box;
  color: #999;
  float: left;
  font-size: 20px;
  cursor: pointer;
  display: flex;
  align-items: center;
}
.readerNavMenuCloseButton:hover {
  text-decoration: none;
}
.readerNavTop .readerNavMenuCloseButton {
  display: block;
  font-size: 46px;
  padding: 0;
  margin-top: -6px;
}
.readerNavMenuCloseButton:hover {
  text-decoration: none;
}
.readerNavTop .readerNavMenuCloseButton .fa {
  font-size: 20px;
}
.readerNavTop .readerOptions {
  float: right;
  text-align: right;
  display: flex;
  align-items: center;
  width:27px;
}
.sefariaLogo img {
  width: 110px;
}
.readerNavTop .sefariaLogo img {
  vertical-align: middle;
}
.readerNavTop .searchBox {
  display: flex;
  align-items: center;
  justify-content: flex-start;
}
.interface-hebrew .sidebarSearch .searchBox,
.interface-hebrew .sidebarSearch .version,
.interface-hebrew .sidebarSearch .result-title {
  direction: rtl;
}
.sidebarSearch .searchBox {
  display: flex;
  align-items: center;
  padding: 0;
  text-align: inherit;
  background: var(--lighter-grey);
  border-radius: 250px;
  width: 100%;
  height: 30px;
  margin-bottom: 0;
}

.sidebarSearch .searchBox input {
  background: transparent;
  outline: none;
  border: none;
  box-shadow: none;
  font-size: var(--serif-body-font-size);
  width: 100%;
}

.ai-info-messages-box {
  background-color: rgb(251, 251, 250);
  border-radius: 6px;
  box-shadow: rgba(0, 0, 0, 0.25) 0px 1px 3px 0px;
  color: rgb(102, 102, 102);
  cursor: default;
  display: block;
  font-family: "Cardo", "Meltho", "HebrewInEnglish Serif Font", "adobe-garamond-pro", "Crimson Text", Georgia, "Times New Roman", serif, "Noto Sans Samaritan";
  font-size: 16px;
  margin-inline-start: 10px;
  min-width: 150px;
  overflow-x: hidden;
  overflow-y: hidden;
  width: 198px;
  z-index: 1;
}

.ai-info-first-message {
  border-bottom-color: rgb(204, 204, 204);
  border-bottom-style: solid;
  border-bottom-width: 0.833333px;
  color: #666666;
  cursor: default;
  font-size: 14px;
  font-style: normal;
  font-weight: 400;
  line-height: 18px;
  padding-bottom: 6px;
  padding-left: 12px;
  padding-right: 12px;
  padding-top: 12px;
}
.ai-info-first-message* {
  font-family: "Roboto", "Helvetica Neue", Helvetica, sans-serif;
}
.ai-info-messages-box a{
  color: #4B71B7;
}
.ai-info-messages-box .ai-info-messages-hr {
  margin-top: 0px;
  margin-bottom: 0px;
}
.ai-info-messages-box *{
  font-family: "Roboto", "Helvetica Neue", Helvetica, sans-serif;
}
.guideHeader .ai-info-tooltip {
  display: inline;
  float: inline-end;
}

.guideHeader .ai-message {
  left: -180px;
}
.guideHeader .ai-info-tooltip .ai-info-icon {
  margin-top: 5px;
}
.ai-info-last-message {
  align-items: center;
  display: flex;
  line-height: 18px;
  color: #666666;
  font-family: "Roboto", "Heebo", "Helvetica Neue", Ariel, sans-serif;
  padding: 2px 12px 2px 12px;
  font-size: 14px;
  height: 23px;
}
.ai-message {
  z-index: 1;
  position: absolute;
  left: -180px;
  opacity: 0;
  visibility: hidden;
  transition: opacity 2s ease, visibility 0s 2s;
}

.ai-message.visible {
  opacity: 1;
  visibility: visible;
  transition: opacity 0.5s ease;
}

.ai-info-tooltip .ai-info-icon{
  margin-top: 12px;
  margin-inline-end: -2px;
}
.ai-info-tooltip{
  position: relative;
}

.sidebarSearch .searchTopMatter,
.sidebarSearch .searchTopic {
  display: none;
}
.sidebarSearch .result-title {
  padding: 14px 0 14px 0;
  font-size: var(--serif-body-font-size);
  border-top: 1px solid var(--lighter-grey);
  margin-top: 14px;
  color: var(--dark-grey);
}

.sidebarSearch .similar-results {
  margin-inline-start: 30px;
}

.sidebarSearch .snippet.he,
.sidebarSearch .snippet.en {
  font-size: var(--serif-body-font-size);
  display: block;
}

.sidebarSearch .colorBarBox {
  border-inline-start: none;
  padding-inline-start: 0;
}

.readerNavTop .searchBox .readerNavMenuSearchButton {
  margin: 0 5px 0 10px;
}
.interface-hebrew .readerNavTop .searchBox .readerNavMenuSearchButton {
  margin: 0 10px 0 5px;
}
.readerNavTop .searchBox .readerSearch {
  flex: 1;
}
.readerNavMenu h1,
.readerNavMenu h2.styledH1 {
  text-align: start;
  color: #666;
  position: relative;
  font-size: 22px;
  font-weight: 500;
  margin: 0 0px 30px 0;
  height: auto;
  text-transform: none;
}
.singlePanel .readerNavMenu h1,
.singlePanel .readerNavMenu h2.styledH1 {
  margin-bottom: 10px;
}
.readerNavMenu h1 img {
  margin-inline-end: 9px;
}
.readerNavMenu h1 :not(.languageToggle) .en {
  font-family: "Roboto", "Helvetica Neue", "Helvetica", sans-serif;
}
.readerNavMenu h1 .button {
  position: absolute;
  right: 0;
  top: 0;
  padding: 0;
  margin: 0;
  line-height: 26px;
}
.singlePanel .readerNavCategoryMenu .readerTocTopics.content {
  padding-top: 30px;
}
.topicPanel .readings {
  margin-bottom: 40px;
}
.topicPanel .readings .parasha-date {
  font-style: italic;
}
.topicPanel .readings .parasha-date > span:first-child::after {
  content: '•';
  color: #999;
  font-size: 15px;
  margin: 0 5px;
}
.topicPanel .readings .sectionTitleText {
  margin-top: 15px;
}
.topicPanel .readings .sectionTitleText .int-en,
.topicPanel .readings .sectionTitleText .int-he {
  font-size: 16px;
  line-height: 18.75px;
  text-transform: initial;
}
.topicPanel .readings .parasha .navSidebarLink {
  margin-bottom: 0;
}
.topicPanel .readings .parasha .aliyot {
  margin-inline-start: 25px;
}
.topicPanel .readings .haftarot {
  display: flex;
  flex-direction: column;
}
.topicPanel .mainColumn {
  padding: 0 40px 80px;
}
@media (max-width: 450px) {
  .topicPanel .mainColumn,
  .interface-hebrew .topicPanel .mainColumn {
    padding: 0 25px !important;
    margin: 0;
  }
  .topicPanel .filterable-list .filter-sort-wrapper, .collectionPage .filterable-list .filter-sort-wrapper {
    margin-top: 20px;
  }
}
.topicPanel .sideColumn {
  width: 420px;
  background-color: #FBFBFA;
  /* HACK: add grey background beyond bounding box of sidebar by utilizing negative margins! */
  border-top: 80px solid #FBFBFA;
  margin-top: -80px;
}
.topicPanel h1 {
  text-align: unset;
  margin-bottom: 10px;
  height: unset;
}
.topicPanel h1 span {
  font-size: 40px;
}
.topicPanel .sideColumn h2 {
  text-align: unset;
  border-bottom: 1px solid #CCC;
  padding-bottom: 10px;
  margin-top: 30px;
  margin-bottom: 10px;
}
.topicPanel .sideColumn .link-section{
  padding: 0 44px;
}
.topicPanel .sideColumn .link-section:first-child h2 {
  margin-top: 0;
}
.topicPanel h2 span {
  font-size: 22px;
  font-weight: normal;
  color: #666;
  text-align: unset;
  text-transform: none;
  margin-bottom: 20px;
  height: unset;
  line-height: unset;
}
.topicPanel h2 {
  --english-font: var(--english-sans-serif-font-family);
  --hebrew-font: var(--hebrew-sans-serif-font-family);
}
.topicPanel .mainColumn .story {
    padding: 0;
    margin-bottom: 20px;
}
.topicPanel .mainColumn .storySheetListItem {
  padding: 0 0 30px 0;
}
.topicPanel .sideColumn .sideList {
  font-size: 18px;
  line-height: 26px;
}
.topicPanel .sideColumn .sideList a.relatedTopic {
  display: block;
  color: #000;
}
.topicPanel .sideColumn .sideList .topicMetaData .int-en,
.topicPanel .sideColumn .sideList .topicMetaData .int-he {
  color: #666;
}
.topicPanel .sideColumn .sideList a.relatedTopic .int-en {
  font-family: "adobe-garamond-pro", "Crimson Text", Georgia, serif;
}
.topicPanel .sideColumn .sideList a.relatedTopic .int-he {
  font-family: "Taamey Frank", "adobe-garamond-pro", "Crimson Text", Georgia, "Times New Roman", serif;
}
.topicPanel .sideColumn .topicCategory {
  margin-bottom: 30px;
}
.topicPanel .authorOrganizationsystemText {
  font-size: 16px;
  color: #666;
}
.story .storyTitle {
  --english-font: var(--english-serif-font-family);
  --hebrew-font: var(--hebrew-serif-font-family);
}
.story .storyTitle .int-he {
  font-size: 29px;
}
.topicPanel .story .storyTitle {
  --english-font: var(--english-sans-serif-font-family);
  --hebrew-font: var(--hebrew-sans-serif-font-family);
  font-size: 16px;
  font-weight: 600;
}

.topicPanel .story .storyTitle .int-he {
  font-size: 18px;
  font-weight: 600;
}

.topicPanel h1 {
  --english-font: var(--english-serif-font-family);
  --hebrew-font: var(--hebrew-serif-font-family);
}
.topicPanel h1 .int.en {
  font-size: 30px;
}
.topicPanel h1 .int-he {
  font-size: 36px;
}
.pageTitle .topicTitleInHe .heInEn {
  color: #888;
  font-size: 20px;
  font-family: "Taamey Frank", "adobe-garamond-pro", "Crimson Text", Georgia, "Times New Roman", serif;
}
.topicPanel .topicCategory {
  margin: 0 0 15px 0;
}
.readerTocTopics .topicDescription {
  margin: 10px 0 40px 0;
  text-align: center;
}
.readerTocTopics .topicTitle .int-he {
  font-family: "Taamey Frank", "adobe-garamond-pro", "Crimson Text", Georgia, "Times New Roman", serif;
}
.readerTocTopics .topicDescription.systemText .int-en,
.readerTocTopics .topicDescription.systemText .int-he {
  color: #666;
}
.topicPanel .topicDescription {
  margin: 0 0 15px 0;
}
.topicPanel .topicDescription a {
  color: var(--commentary-blue);
}
.topicPanel .resourcesLink.blue {
  padding: 8px 16px;
  font-size: 20px;
  border: 0;
  display: inline-flex;
  align-items: center;
  width: unset;
  margin-bottom: 40px;
  margin-top: 5px;
}
.topicPanel .resourcesLink.blue img {
  opacity: 1;
  width: 20px;
  height: 20px;
  margin: 0 8px 5px 0;
  filter: invert(1);
}
.interface-hebrew .topicPanel .resourcesLink.blue img {
  margin: 0 0 5px 8px;
}
.topicPanel .resourcesLink.blue .int-en {
  font-family: "adobe-garamond-pro", "Crimson Text", Georgia, serif;
}
.topicPanel .resourcesLink.blue .int-he {
  font-family: "Taamey Frank", "adobe-garamond-pro", "Crimson Text", Georgia, "Times New Roman", serif;
  margin-bottom: -3px;
}
.imageWithCaptionPhoto{
  border: 1px solid #EDEDEC;
  max-width: 100%;
  height: auto;
  padding: 0 44;
  top: 121px;
  left: 835px;
}
.imageCaption .int-en {
  font-family: Roboto;
}
.imageCaption .int-he {
    font-family: Roboto;
  }
.imageCaption {
  font-size: 12px;
  font-weight: 400;
  line-height: 15px;
  letter-spacing: 0em;
  color: var(--dark-grey);
  width: 100%;
}
.topicImage{
  padding-left: 44px;
  padding-right: 44px;
}
.navSidebarModule .portalMobile .button {
  margin-top: 0;
}
.portalTopicImageWrapper {
    padding-top: 5px;
    margin-bottom: 25px;
}
.portalTopicImageWrapper .topicImage {
    padding-left: 0;
    padding-right: 0;
}
@media (max-width: 600px) {
  .imageWithCaptionPhoto{
    height: auto;
    max-width: 66.67vw;
    max-height: 66.67vw;
    margin: 0 auto 10px;
    display: block;
  }
  .topicImage{
    padding-left: 0;
    padding-right: 0;
    margin-top: 30px;
    display: flex;
    flex-direction: column;
    justify-content: center;
    align-items: center;
  }
  .imageCaption {
    font-size: 12px;
    font-weight: 400;
    line-height: 15px;
    letter-spacing: 0em;
    color: var(--dark-grey);
    width: 80vw;
    margin-bottom: 30px;
    text-align: center;
  }

}
.readerPanel .translationsPage h2 {
  margin: 40px 0 0 0;
  font-size: 24px;
  text-transform: none;
  color: #000;
}
.translationsPage details > ul,
.translationsPage > ul {
  padding: 0;
  margin: 20px 0;
  display: flex;
  flex-wrap: wrap;
}
.translationsPage details > ul > li:after,
.translationsPage > ul > li:after {
  content: "\2022";
  white-space:pre;
  margin: 0 5px;
}
.translationsPage details > ul > li:last-child:after,
.translationsPage > ul > li:last-child:after{
  content: none;
}
.readerPanel .translationsPage details > summary::-webkit-details-marker {
  display: none;
}

.readerPanel .translationsPage  details > summary {
  list-style: none;
  cursor: pointer;
  font-size: 18px;
}

h1 .languageToggle {
  text-align: center;
  position: absolute;
  right: 0;
  color: #ccc;
  display: block;
  width: 32px;
  height: 32px;
  border: 1px solid #ccc;
  border-radius: 6px;
  line-height: 34px;
  cursor: pointer;
}
h1 div.languageToggle .en {
  font-family: "Taamey Frank", "adobe-garamond-pro", "Crimson Text", Georgia, "Times New Roman", serif;
  font-weight: normal;
}
h1 .languageToggle .he {
  font-family: "adobe-garamond-pro", "Crimson Text", Georgia, serif;
  font-size: 22px;
}
.authorIndexTitle {
  margin-top: 30px;
}
.sectionTitleText.authorIndexTitle .int-en {
  text-transform: none;
  letter-spacing: 0;
}
.authorIndexList {
  display: flex;
  flex-direction: row;
  flex-wrap: wrap;
  margin-bottom: 20px;
}
.authorIndex {
  width: 50%;
  font-size: var(--serif-h3-font-size);
  margin-bottom: 10px;
  padding-right: 20px;
  box-sizing: border-box;
}
.interface-hebrew .authorIndex {
  padding-right: 0;
  padding-left: 20px;
}
@media (max-width: 450px) {
  .readerNavMenu.home .tagline {
    margin-top: 29px;
    height: 60px;
  }
  .readerNavMenu .tagline .en {
    font-size: 19px;
  }
  .readerNavMenu .tagline .he {
    font-size: 20px;
  }
  .authorIndex {
    width: 100%;
    padding: 0;
  }
}
.readerNavMenu .libraryMessage {
  font-size: 18px;
  margin-bottom: 40px;
}
.readerPanel.hebrew .navToggles {
    direction: rtl;
}
.readerNavMenu .navToggles {
    flex-direction: row;
    flex: 1;
    margin-inline-start: 16px;
    margin-top: 4px;
    margin-bottom: 30px;
}
.readerNavMenu .navToggles .navTogglesDivider {
  color: #ccc;
}
.readerNavMenu .navToggle {
  margin-inline-end: 12px;
  display: inline-block;
  text-transform: uppercase;
  color: #666;
  font-size: 13px;
  font-weight: lighter;
  cursor: pointer;
}
.readerNavMenu .navToggle.active {
  color: black;
  border-bottom: 2px solid #999;
  padding-bottom: 4px;
}
.readerPanel h2, .readerPanel h3,
.translationsPage details > summary {
  text-transform: uppercase;
  text-align: start;
  font-size: 15px;
  color: #666;
  margin: 30px 0 0 0;
  font-weight: normal;
}
.readerNavSection h2, .topicsPanel h2 {
  font-size: 16px;
  font-weight: normal;
  letter-spacing: 1px;
  margin-bottom: 40px;
}
.readerNavSection {
  margin-bottom: 44px;
}
a.resourcesLink,
input.resourcesLink {
  white-space: nowrap;
  overflow: hidden;
  text-overflow: ellipsis;
  width: 100%;
  min-height: 60px;
}
.savedHistoryList .story {
  border-top:  1px solid var(--lighter-grey);
  padding:  20px 0;
}
.savedHistoryList .story .storyTitle {
  font-size:  18px;
}
.savedHistoryList .story .storyBody {
  color: var(--dark-grey);
}
.savedHistoryList .saveButton {
  visibility: hidden;
}
.savedHistoryList .story:hover .saveButton {
  visibility: visible;
}
.savedHistoryList .timeStamp {
  color:  var(--medium-grey);
  font-size: 14px;
  margin-inline-start: 10px;
}
.savedHistoryMessage {
  color: var(--dark-grey);
}
.readerNavCategories {
  width: 100%;
  margin-bottom: 30px;
}
.readerNavCategories a {
  color: #000;
}
.readerNavCategories .gridBox .gridBoxItem,
.readerNavCategoryMenu .category .gridBoxItem {
  margin: 0 5px;
  padding: 0;
}
.navBlock {
  padding-bottom: 12px;
  border-top: 1px solid #EDEDEC;
}
.navBlock.withColorLine {
  border-top: 4px solid transparent;
}
.navBlockTitle {
  text-align: start;
  font-size: 24px;
  padding: 15px 0 8px;
  margin: 0;
  cursor: pointer;
  display: flex;
  align-items: center;
  line-height: 1.3;
  flex: 1;
  font-weight: 400;
}
a.navBlockTitle {
  color: #000;
  margin-inline-end: 20px;
}
a.navBlockTitle:hover {
  text-decoration: none;
  color: var(--dark-grey);
}
.navBlockTitle .subtitle {
  color: var(--dark-grey);
  margin-inline-start: 5px;
}
.interface-english .calendarListing .subtitle::before {
    content: "(";
}
.interface-english .calendarListing .subtitle::after {
    content: ")";
}
.navBlockDescription {
  font-size: 14px;
  line-height: 18px;
  color: #666;
  margin-inline-end: 20px;
  --english-font: var(--english-sans-serif-font-family);
  --hebrew-font: var(--hebrew-sans-serif-font-family);
}
.hebrew .navBlockDescription{
  line-height: 24px;
}
.categoryFilter:not(.withBooks) .sidebarDescription{
display: none;
}
.sidebarDescription{
  color: var(--dark-grey);
  --english-font: var(--english-sans-serif-font-family);
  --hebrew-font: var(--hebrew-sans-serif-font-family);
  font-size: var(--sans-serif-small-font-size);
  padding-top: 10px;
}

.sidebarDescription.lowlight{
  color: var(--light-grey);
}

div.sheetsWrapper :nth-child(1 of .card) {
  border-top: 1px solid #EDEDEC;
}
.card {
  flex: 1 1 45%;
  position: relative;
  padding-bottom: 12px;
}
.cardTitle {
  text-align: start;
  font-size: 24px;
  padding: 15px 0 8px;
  margin: 0;
  cursor: pointer;
  display: flex;
  align-items: center;
  line-height: 1.3;
  flex: 1;
  font-weight: 400;
}
a.cardTitle:hover {
  text-decoration: none;
  color: var(--dark-grey);
}
.cardDescription {
  font-size: 14px;
  line-height: 18px;
  color: #666;
  margin-inline-end: 20px;
  --english-font: var(--english-sans-serif-font-family);
  --hebrew-font: var(--hebrew-sans-serif-font-family);
}
.hebrew .cardDescription {
  line-height: 24px;
}
.navBlockTitle .int-he, .navBlockDescription .int-he, .cardTitle .int-he, .cardDescription .int-he{
  font-size: 122%;
}
.interface-english .navBlockDescription.clamped .int-en,
.interface-hebrew .navBlockDescription.clamped .int-he {
  display: -webkit-box;
  -webkit-line-clamp: 3;
  -webkit-box-orient: vertical;
  overflow: hidden;
}
.interface-english .navBlockDescription.clamped5 .int-en,
.interface-hebrew .navBlockDescription.clamped5 .int-he {
  -webkit-line-clamp: 5;
}
.bilingual .navBlock .he {
  display: none;
}
.navSidebarModule.wide {
  background-color: #FAFAFB;
  padding: 24px;
  border-radius: 6px;
}
.navSidebarModule.wide h3 {
  border-bottom: none;
  margin-bottom: 0px;
}
.sidebarPromo {
  color: var(--dark-grey);
  padding-right: 44px;
  padding-left: 44px;
}
.sidebarPromo:not(:first-child) {
  margin-top: 34px;
}

.navSidebarModule .sidebarPromo {
  margin-right: -44px;
  margin-left: -44px;
}
.sidebarPromo h3 {
  margin: 0 0 20px;
  font-size: 22px;
  text-transform: none;
  letter-spacing: 0;
  border-bottom: 1px solid var(--light-grey);
  padding-bottom: 14px;
  font-weight: 500;
  height: auto;
}
.sidebarPromo.blue {
  padding-top: 33px;
  padding-bottom: 33px;
  background-color: var(--sefaria-blue);
  color: #FFF;
}
.sidebarPromo.blue h3 {
  color: #fff
}
.sidebarPromo.blue a.button {
  padding: 10px 14px;
  width: fit-content;
  text-align: center;
  display: inline-block;
  color: var(--sefaria-blue);
  background-color: white;
}
.sidebarPromo a.button img {
  height: 18px;
  width: 18px;
  filter: invert(1);
  margin-inline-end: 10px;
  vertical-align: middle;
  margin-top: -2px;
}

.sidebarPromo.blue a.button img {
  filter: invert(0);
}
.sidebarPromo a {
  margin-inline-start: 0px;
}
.sidebarPromo.blue.button a:hover {
  color: var(--sefaria-blue);
}
.sidebarPromo img {
    height: 18px;
    width: 18px;
    margin-inline-end: 10px;
    vertical-align: middle;
    margin-top: -4px;
}
.readerPanel .communityPage h2 {
  text-transform: none;
  font-size: 22px;
  color: #666;
  margin-top: 0;
  margin-bottom: 0;
}
.communityPage .gridBoxRow:first-child,
.communityPage .recentlyPublished {
  border-top: 1px solid var(--lighter-grey);
}
.communityPage .gridBox {
  margin-bottom: 30px;
}
.communityPage .gridBox .gridBoxItem {
  padding: 0
}
.communityPage .gridBox {
  margin-bottom: 25px;
}
.communityPage .navBlock {
  padding: 25px 0 0 0;
  border: none;
}
.communityPage .navBlockTitle {
  padding-top: 0;
  --english-font: var(--english-serif-font-family);
  --hebrew-font: var(--hebrew-serif-font-family);
}
.communityPage .readingLinks {
  margin-top: 20px;
}
.communityPage .readingLinksHeader {
  color: #666;
  font-size: 14px;
  margin-bottom: 4px;
}
.communityPage .readingLinks a {
  font-size: 18px;
}
.communityPage .calendarDate {
  font-size: 14px;
  color: #999;
  margin-bottom: 15px;
}
.featuredSheetHeading {
  color: #666;
  font-size: 16px;
  margin-bottom: 10px;
}
.featuredSheet .navBlockDescription {
  margin-bottom: 12px;
}
.featuredSheetBottom {
  display: flex;
  justify-content: flex-start;
  align-items: center;
}
.featuredSheetDate {
  color: var(--medium-grey);
  font-size: 14px;
}
.communityPage .recentlyPublished {
  padding-top: 30px;
}
.communityPage .recentlyPublished .gridBoxRow {
  border: none;
}
.communityPage .recentlyPublished .loadingMessage {
  margin-top: 30px;
}
.recentlyPublished .loadMore {
  margin-top: 30px;
}
.bilingual .readerNavMenu .he {
  display: none;
}
.readerNavCalendar {
  margin-bottom: 30px;
  margin-top: -8px;
}
.userDataButtons {
  margin-bottom: 44px;
}
.blockLink,
.readerNavMenu .resourcesLink {
  display: inline-block;
  background-color: white;
  text-align: center;
  color: #000;
  font-size: 16px;
  border-top: 4px solid transparent;
  box-shadow: 0 1px 3px rgba(0,0,0,0.2);
  width: 100%;
  cursor: pointer;
  min-height: 56px;
  vertical-align: middle;
  margin: 0;
  box-sizing: border-box;
  padding: 14px 8px;
}
.blockLink:hover {
  color: #333;
}
.blockLink + .blockLink {
  margin: 5px 0;
}
.blockLink img {
  margin: 0 8px;
  height: 16px;
  width: 16px;
  opacity: 0.4;
  vertical-align: -1px;
}
.resourcesLink {
  border-radius: 7px;
}
.resourcesLink.faded {
  color: #999;
}
.readerNavMenu .blockLink.calendarLink .blockLinkSubtitle{
  display: block;
  font-size: 13px;
  color: #999;
  overflow: hidden;
  text-overflow: ellipsis;
  white-space: nowrap;
}
.readerNavMenu .resourcesLink .en {
  font-family: "Roboto", "Helvetica Neue", "Helvetica", sans-serif;
}
.readerNavMenu .resourcesLink .he {
  font-family: "Heebo", sans-serif;
}
.readerNavMenu .resourcesLink .fa {
  margin: 0 6px;
  color: #999;
}
.readerNavMenu .resourcesLink img {
  width: 16px;
  height: 16px;
  margin: 0 5px;
  position: relative;
  top: 2px;
}
.uppercase {
  text-transform: uppercase;
}
.readerNavMenu .divider {
  color: #ccc;
}
.readerNavCategoryMenu {
  height: 100%;
}
.readerNavMenu.readerNavCategoryMenu .navTitle {
  margin-bottom: 40px;
}
.readerNavMenu.readerNavCategoryMenu h1 {
  color: #000;
  text-transform: uppercase;
  font-size: 30px;
  --english-font: var(--english-serif-font-family);
  --hebrew-font: var(--hebrew-serif-font-family);
}
.readerNavCategoryMenu h2 {
  font-size: 18px;
  color: #666;
  margin: 0 0 20px;
}
.readerNavCategoryMenu .categoryDescription.top {
  margin-top: -26px;
  margin-bottom: 40px;
}
.readerNavCategoryMenu h2 .categoryDescription {
  text-transform: none;
  font-size: 18px;
  margin-inline-start: 5px;
}
.readerNavCategoryMenu .categoryDescription {
  margin-bottom: 16px;
  font-size: 14px;
  color: #666;
}
.readerNavCategoryMenu .categoryDescription.long {
  margin: -8px 0 20px 0;
}
.readerNavCategoryMenu .content .category,
.readerNavCategoryMenu .content .gridBox {
  margin-bottom: 40px;
}
.readerNavCategoryMenu .categoryAttribution {
  color: #666;
  text-align: start;
  font-size: 24px;
  font-style: italic;
  margin: 16px 0 30px;
}
.readerNavCategoryMenu .categoryAttribution .he {
  font-style: normal;
}
.readerNavMenu .blockLink,
.readerNavMenu .catLink,
.readerNavMenu .navButton,
.bookPage .refLink {
  display: block;
  margin: 0;
  padding: 14px 8px;
  box-sizing: border-box;
  box-shadow: 0 1px 3px rgba(0,0,0,0.2);
  border-top: 4px solid transparent;
  color: #000;
  font-size: 18px;
  font-weight: 400;
  line-height: 23px;
  background-color: white;
  cursor: pointer;
  text-align: center;
  unicode-bidi: plaintext;
  flex: 1;
  display: flex;
  justify-content: center;
  align-items: inherit;
  flex-direction: column;
}
.readerNavCategoryMenu .blockLink,
.gridBox .navButton {
  display: flex;
  align-items: center;
  justify-content: center;
}
.readerNavMenu .blockLink .he,
.readerNavMenu .catLink .he,
.readerNavMenu .navButton .he,
.bookPage .refLink .he {
  text-align: center;
}
.blockLink:active,
.navButton:active,
.readerNavCategory:active,
.resourcesLink:active {
  background-color: #EDEDED;
}
@media (max-width: 450px) {
  .readerNavMenu .refLink,
  .readerNavMenu .catLink,
  .readerNavMenu .navButton,
  .readerNavMenu .sheetLink,
  .bookPage .refLink {
    font-size: 18px;
  }
}
.readerNavMenu .readerNavCategoryMenu .blockLink,
.gridBox .navButton {
  width: 100%;
  height: 100%;
  padding: 13px 8px 19px;
  display: inline-block;
}
.readerNavMenu .readerNavCategoryMenu .blockLink.incomplete {
  opacity: 0.65;
}
.categoryColorLine {
  position: absolute;
  top: 0;
  left: 0;
  width: 100%;
  height: 4px;
  z-index: 101;
}
.readerApp.interface-hebrew .readerNavMenu.noLangToggleInHebrew .en {
  display: none;
}
.readerApp.interface-hebrew .readerNavMenu.noLangToggleInHebrew .he {
  display: inline;
}
.bookPage .readerTextToc {
  letter-spacing: 1px;
  text-transform: uppercase;
  font-size: 14px;
}
.bookPage .readerTextToc .en {
  font-family: "Roboto", "Helvetica Neue", "Helvetica", sans-serif;
}
.bookPage .readerTextToc .he {
  font-family: "Heebo", sans-serif;
}
.readerNavMenu .dedication {
  text-align: start;
  color: #666;
  background-color: #FBFBFA;
  padding: 26px 19px;
  font-size: 18px;
  margin-bottom: 27px;
}
.singlePanel .readerNavMenu .dedication{
  margin: 27px 0;
}
.readerNavMenu .dedication a {
  text-decoration: underline;
}
.bookPage .categoryAttribution,
.bookPage .dedication {
  margin: 25px 0 10px;
  text-align: center;
  font-size: 18px;
  font-style: italic;
}
.bookPage .categoryAttribution,
.bookPage .dedication {
  text-align: start;
}
.bookPage .categoryAttribution .he,
.bookPage .dedication .int-he,
.readerNavMenu .dedication .int-he {
  font-style: normal;
}
.readerNavMenu .dedication .int-he {
  font-family: "Heebo", sans-serif;
  font-size: 18px;
}
.readerNavMenu .dedication .int-en {
  font-family: "adobe-garamond-pro", "Crimson Text", Georgia, serif;
  font-style: italic;
}
.bookPage .tocTop {
  padding-bottom: 15px;
}
.bookPage .tocCategory{
  color:#999;
  font-size: 14px;
  text-transform: uppercase;
  letter-spacing: 1px;
}
.bookPage.sheetPage .tocCategory{
  margin-top: 15px;
  margin-bottom: 15px;
  display: block;
}
.bookPage .tocCategory .en {
  --english-font: var(--english-sans-serif-font-family);
}
.bookPage .tocTitle,
.bookMetaDataBox .title {
  font-size: 30px;
  line-height: 1.3;
  unicode-bidi: plaintext;
}
.bookPage.fullBookPage .tocTitle {
  text-align: start;
  margin-bottom: 8px;
  display: flex;
  flex-direction: row;
  justify-content: space-between;
}

.sheetContentSidebar .profile-pic {
  display: block;
  margin-block-end: 20px;
  margin-block-start: 30px;
  margin-inline-start: -5px;
}
.sheetContentSidebar .profileFollowers {
  --english-font: var(--english-sans-serif-font-family);
  --hebrew-font: var(--hebrew-sans-serif-font-family);
  font-size: 16px;
  font-weight: 400;
  line-height: 18.75px;
  margin-block-end: 20px;
  color: var(--dark-grey);
}
.sheetViewer {
  display: flex;
}
.sheetContentSidebar {
  width: 33%;
}
.bookPage .currentSection,
.bookPage .authorStatement {
  font-size: 17px;
  color: #999;
  margin-top: 6px;
  letter-spacing: 1px;
}
.bookPage .currentSection .he,
.bookPage .authorStatement .he,
.bookPage .sheetMeta .he {
  font-family: "Heebo", sans-serif;
}
.bookPage .authorStatement a {
 color: #333;
}
.authorStatement .imageBox,
.collectionStatement .imageBox {
  width: 30px;
  height: 30px;
  display: inline-block;
  vertical-align: middle;
  margin-inline-end: 10px;
  float:none;
}
.authorStatement .profile-pic {
  margin-inline-end: 10px;
}
.authorStatement span p {
  display: inline-block;
}
.fullBookPage .readButton {
  margin: 6px 0px 12px;
}
.fullBookPage .about {
  margin-top: 10px;
}
.fullBookPage .categoryAttribution {
  color: var(--dark-grey);
  font-size: 24px;
}
.bookPage .sheetMeta {
  font-size: 14px;
  color: #999;
  font-family: "Roboto", "Helvetica Neue", "Helvetica", sans-serif;
  margin-top: 10px;
  margin-bottom: 20px;
  letter-spacing: 1px;
}
.bookPage.sheetPage .sheetMetaButtons{
  display: flex;
  justify-content: center;
  align-items: center;
  margin-bottom: 40px;
}
.bookPage.sheetPage .sheetMetaButtons .button{
  height: 40px;
  display: flex;
  justify-content: center;
  align-items: center;
}
.bookPage.sheetPage .sheetMetaButtons .button img{
  margin-inline-end: 5px;
  max-height: 18px;
}
.bookPage .tocDetails{
  margin-top:40px;
  font-size: 16px;
  line-height: 19px;
  color: var(--dark-grey);
  text-align: start;
}
.bookPage .tocDetails h3{
  margin-bottom: 25px;
}
.bookPage .tocDetails .sheetSummary {
  margin: 6px 0 16px;
  font-style: normal;
  font-size: 22px;
  line-height: 1.4;
  text-align: center;
}
.bookPage .moderatorSection {
  margin-inline-start: 20px;
  margin-inline-end: 20px;
}
.bookPage .moderatorSectionExpand, .bookPage .moderatorSectionCollapse {
  cursor: pointer;
  color: #666;
  font-size: 14px;
}
.bookPage.fullBookPage .moderatorSectionExpand, .bookPage.fullBookPage .moderatorSectionCollapse {
  margin: 13px 6px 0;
}
.bookPage.fullBookPage .tocTitleControls{
  display: flex;
}
.bookPage .moderatorSectionExpand:hover {
  text-decoration: underline;
}
.interface-english .bookPage .moderatorSection .button {
  padding: 12px 16px;
  font-size: 16px;
  margin: 0 0 0 10px;
}
.interface-hebrew .bookPage .moderatorSection .button {
  padding: 12px 16px;
  font-size: 16px;
  margin: 0 10px 0 0;
}
.bookPage .moderatorSection .moderatorSectionMessage {
  margin-top: 20px;
  font-size: 18px;
}
.bookPage .moderatorSection .button .fa {
  color: #999;
  margin-right: 4px;
}
.bookPage .versionEditForm {
  text-align: left;
  background-color: #ddd;
  padding: 10px;
  width: 100%;
}
.bookPage .versionEditForm label {
  display: inline-block;
  padding: 10px 10px 0 0;
}
.bookPage .versionEditForm label#versionNotes_label {
  display: block;
}
.bookPage .versionEditForm #versionTitle,
.bookPage .versionEditForm #versionSource,
.bookPage .versionEditForm #versionNotes,
.bookPage .versionEditForm #versionTitleInHebrew,
.bookPage .versionEditForm #versionNotesInHebrew,
.bookPage .versionEditForm #purchase_name,
.bookPage .versionEditForm #purchase_url,
.bookPage .versionEditForm #purchase_image
 {
  width: 98%;
}
.bookPage .versionEditForm #priority {
  width: 25px;
}
.bookPage .versionEditForm #digitzedBySefaria {
  margin-right: 10px;
}
.bookPage .versionEditForm #save_button,
.bookPage .versionEditForm #delete_button {
  text-align: center;
  cursor: pointer;
  color: white;
  background: #212E50;
  padding: 4px 10px;
  border-radius: 3px;
  margin: 10px auto 0;
  width: 60px;
}
.bookPage .versionEditForm #delete_button {
  float: right;
  background: white;
  color: #999;
  border: 1px solid #999;
  width: 100px;
  margin: 0;
}
.bookPage .versionTitle .fa,
.bookPage .versionEditForm .fa {
  font-size: 10px;
  color: #666;
  vertical-align: super;
  margin-left: 3px;
  cursor: pointer;
}
.interface-hebrew .bookPage .versionTitle .fa,
.interface-hebrew .bookPage .versionEditForm .fa {
  margin: 0 3px 0 0 ;
}
.bookPage .versionTitle .error {
  color: red;
}
.bookPage .content {
  box-sizing: border-box;
  text-align: center;
  height: 100%;
}
.bookPage.fullBookPage .content {
  text-align: start;
}
.bookPage .content .sheetTags {
  display: flex;
  flex-direction: row;
  flex-wrap: wrap;
}
.textTableOfContents .structToggles{
  margin-top: 20px;
  margin-bottom: 20px;
}
.connectionsPanel .textTableOfContents .structToggles {
  margin-top: 0;
}

.textTableOfContents .structToggles .structTogglesInner {
  display: flex;
  flex-direction: row;
  align-items: start;
}
.interface-hebrew .textTableOfContents .structToggles{
  direction: rtl;
}
.interface-english .textTableOfContents .structToggles{
  direction: ltr;
}
.altStructToggleBox a, .altStructToggleBox a:hover, .altStructToggleBox a:visited, .altStructToggleBox a:link, .altStructToggleBox a:active {
  text-decoration: none;
}
.textTableOfContents .structToggles .altStructToggle {
  color: var(--dark-grey);
  cursor: pointer;
  text-align: start;
  font-style: normal;
  font-weight: normal;
  font-size: 16px;
  line-height: 19px;
  text-align: justify;
}
.textTableOfContents .structToggles .altStructToggleBox:not(:last-child):after{
  content: "•";
  color: var(--dark-grey);
  margin-inline-start: 5px;
  margin-inline-end: 5px;
}
.bookPage.compare .structToggles .altStructToggle {
  font-size: 16px;
}
.textTableOfContents .structToggles .altStructToggle.active {
  color: #000000;
}
.textTableOfContents .structToggles .toggleDivider {
  color: #ccc;
  margin: 0 8px;
}
.textTableOfContents .sectionLink {
  display: inline-block;
  height: 50px;
  min-width: 50px;
  line-height: 50px;
  vertical-align: middle;
  font-size: 18px;
  font-weight: lighter;
  margin: 3px;
  text-align: center;
  background-color: #FBFBFA;
  color: #666;
  cursor: pointer;
  padding: 0 6px;
  box-sizing: border-box;
}
.textTableOfContents .torahNavParshiot .sectionLink,
.connectionsPanel .textTableOfContents .torahNavParshiot .sectionLink,
.topicPanel .readings .sectionLink{
  display: initial;
  background-color: initial;
  font-size: 14px;
  margin: 0;
  padding: 0 4px;
  line-height: 30px;
  color: var(--medium-grey);
  --english-font: var(--english-sans-serif-font-family);
  --hebrew-font: var(--hebrew-sans-serif-font-family);
}
.connectionsPanel .textTableOfContents .sectionLink {
  background-color: #ffffff;
  color: #000000;
}
.textTableOfContents .sectionLink.current{
  background-color: var(--sefaria-blue);
  color: #FFFFFF;
}
.textTableOfContents .torahNavParshiot .sectionLink.current{
  color: var(--sefaria-blue);
  font-weight: bold;
}
.textTableOfContents .sectionName {
  display: none;
}
.textTableOfContents .tocSection > .sectionName {
  font-size: 24px;
  margin: 0 3px 4px;
  color: #666;
  display: block;
}
.bookPage .content .tab-view.largeTabs {
  padding: 20px 0 40px;
  text-align: start;
}
.bookPage.compare .content .textTableOfContents {
  padding: 10px 0;
}
.bookPage.narrowPanel .textTableOfContents {
  padding: 0 0 40px;
}
.textTableOfContents .tocSection {
  margin-bottom: 22px;
  display: block;
  text-align: left;
}
.textTableOfContents .tocSection.noSubLevels{
  display: none;
}
.textTableOfContents > .tocLevel {
  margin-bottom: 30px;
}
.textTableOfContents > .tocContent > .tocLevel > .schema-node-toc > .schema-node-title {
  font-size: 24px;
  line-height: 29px;
}
.textTableOfContents .schema-node-title {
  color: black;
  font-size: 18px;
  display: inline-block;
  margin-bottom: 10px;
  cursor: pointer;
}
.textTableOfContents .torahNavParshiot .schema-node-title {
  font-size: 24px;
  margin-bottom: 0;
}
.textTableOfContents .schema-node-toc {
  display: block;
}
.textTableOfContents .schema-node-toc.linked.current,
.textTableOfContents .schema-node-toc.linked.current .schema-node-title {
  color: var(--sefaria-blue);
  font-weight: bold;
}
.textTableOfContents .schema-node-toc:not(.linked)>.schema-node-title:not(.fixed):after {
  content: "\f105";
  display: inline-block;
  font-size: inherit;
  text-rendering: auto;
  -webkit-font-smoothing: antialiased;
  -moz-osx-font-smoothing: grayscale;
  font-family: FontAwesome;
  margin-inline-start: 8px;
  font-size: 14px;
  position: relative;
  top: -2px;
  color: var(--medium-grey);
}
.textTableOfContents .schema-node-toc:not(.linked) > .schema-node-title.open:not(.fixed):after {
  content: "\f107";
}
.readerPanel.hebrew .textTableOfContents .schema-node-toc:not(.linked) > .schema-node-title:not(.fixed):after,
.readerApp.interface-hebrew .noLangToggleInHebrew .textTableOfContents .schema-node-toc:not(.linked) > .schema-node-title:not(.fixed):after {
  content: "\f104";
  font-size: 122%;
  margin-inline-start: 9px;
}
.readerPanel.hebrew .textTableOfContents .schema-node-toc:not(.linked) > .schema-node-title.open:not(.fixed):after,
.readerApp.interface-hebrew .noLangToggleInHebrew .textTableOfContents .schema-node-toc:not(.linked) > .schema-node-title.open:not(.fixed):after {
  content: "\f107";
}
.textTableOfContents .schema-node-contents {
  margin: 0 auto 22px;
  display: block;
  width: 100%;
}
.textTableOfContents .torahNavParshiot .schema-node-contents {
  margin-bottom: 0;
}
.textTableOfContents .schema-node-contents > .tocLevel > .schema-node-toc:not(.janode){
  margin-inline-start: 15px;
}
.textTableOfContents .schema-node-contents.closed {
  display: none;
}
.textTableOfContents .schema-node-toc .schema-node-contents.closed {
  display: block;
}
.textTableOfContents .tocLevel {
  display: block;
}
.textTableOfContents .torahNavParshiot .tocLevel {
    display: flex;
    flex-flow: row wrap;
    justify-content: space-between;
}
.textTableOfContents .torahNavParshiot .tocLevel .schema-node-toc {
  flex: 1 1 50%;
  text-decoration: none;
}
.textTableOfContents > .tocLevel > .schema-node-toc {
  margin: 10px 0;
}
.textTableOfContents.schema-node-toc {
  margin: 6px 20px;
}
.textTableOfContents .schema-node-toc.linked:hover .schema-node-title {
  text-decoration: underline;
}
.textTableOfContents .specialNavSectionHeader {
  font-size: 16px;
  line-height: 18.75px;
  --english-font: var(--english-sans-serif-font-family);
  --hebrew-font: var(--hebrew-sans-serif-font-family);
  margin-bottom: 10px;
  color: var(--dark-grey);
}
.textTableOfContents .torahNavParshiot{
  margin-top: 30px;
}
.textTableOfContents .altStruct .refLink {
  width: 49%;
  margin: 3px;
  box-sizing: border-box;
  display: inline-block;
}
@media (max-width: 450px) {
  .textTableOfContents .altStruct .refLink {
    margin: 0.5%;
  }
}
.hebrew .textTableOfContents .tocSection,
.hebrew .textTableOfContents,
.english .noLangToggleInHebrew .textTableOfContents,
.bilingual .noLangToggleInHebrew .textTableOfContents{
  text-align: right;
}
.english .noLangToggleInHebrew .textTableOfContents,
.bilingual .noLangToggleInHebrew .textTableOfContents{
  direction: rtl;
}
.bookPage .button.allVersionsButton {
  color: #999;
  text-transform: uppercase;
  font-size: 15px;
  padding: 12px 50px;
  margin: 20px 0;
}
.bookPage .allVersionsButton.inactive {
  background-color: transparent;
}
.versionBlock{
  display: flex;
  flex-flow: column;
}
.versionBlock .versionBlockHeading{
  display: flex;
  justify-content: start;
  align-items: flex-start;
  margin-bottom: 10px;
}
.versionBlock .versionTitle {
  font-size: 18px;
  color: #000;
  /*unicode-bidi: plaintext;*/
}
.versionBlock.with-preview .versionPreviewWithOptionalEllipsis {
  --english-font: "adobe-garamond-pro", var(--english-serif-font-family);
  --hebrew-font: var(--hebrew-serif-font-family);
  font-size: 18px;
  display: block;
}
.versionBlock .versionPreview {
  --line-height: 22px;
  line-height: var(--line-height);
  text-decoration: none;
}
.versionBlock .versionPreview big {
  font-size: inherit;
}
.versionBlock .versionPreview i.footnote {
  display: none;
}
.versionBlock.with-preview {
  --english-font: var(--english-sans-serif-font-family);
  --hebrew-font: var(--hebrew-sans-serif-font-family);
}
.versionBlock .versionPreview.shouldAttemptTruncation  {
  display: block;
  overflow: hidden;
  --max-lines: 5;
  max-height: calc(var(--line-height) * var(--max-lines));
}
.version-with-preview-title-line {
  display: inline;
  flex-wrap: wrap;
  font-size: 14px;
  line-height: 22px;
  color: var(--medium-grey);
  margin-inline-start: 5px;
}
.version-with-preview-title-line .open-details {
  display: inline;
  margin-inline-end: 5px;
  font-style: italic;
}
.versionBlock.with-preview summary {
  margin-top: 10px;
}
[open] .versionBlock.with-preview summary {
  margin-bottom: 10px;
}
.versionBlock.with-preview details summary::before {
  content: url('/static/icons/little-chevron-down.svg');
}
.versionBlock.with-preview details[open] summary::before {
  content: url('/static/icons/little-chevron-up.svg');
}
.versionBlock.with-preview summary::-webkit-details-marker {
  /*hide marker for safari*/
  display: none;
}
.versionBlock.with-preview summary {
  /*hide marker for chrome*/
  list-style: none;
  cursor: pointer;
}
details .open-details::before {
  margin-inline-end: 5px;
}
.version-with-preview-title-line .selectButton {
  text-decoration: none;
}
.version-with-preview-title-line .selectButton.currSelectButton {
  cursor: default;
}
.version-with-preview-title-line .selectButton:not(.currSelectButton) {
  color: var(--select-blue);
}
.version-with-preview-title-line .selectButton::before {
  content: "•";
  margin-inline-end: 5px;
  color: var(--medium-grey);
}
.version-block-with-preview-details {
  background-color: var(--lighter-grey);
  border-radius: 6px;
  padding: 10px;
}
.versionDetails-version-title {
  color: black;
}
.bookPage .versionBlock .versionTitle{
  font-style: normal;
  font-weight: normal;
  font-size: 24px;
  line-height: 29px;
  max-inline-size: max-content;
}
.versionsBox .versionBlock:not(.with-preview) {
  border-top: solid 1px #CCC;
  padding: 20px 0;
}
.versionsBox .versionBlock.with-preview {
  padding: 15px 0;
}
.language-block .versionLanguage {
  border-bottom: solid 1px #CCC;
}
.bookPage .versionsBox .versionBlock{
  padding-top: 20px;
  padding-bottom: 34px;
}
.bookPage .versionsBox .versionBlock:first-child{
  padding-top: 0;
  border-top: none;
}
.singlePanel .versionsBox .versionBlock .versionTitle .he {
    display: inline;
}
.versionBlock .versionTitle a {
  color: black;
}
.versionBlock .versionBlockHeading .versionLanguage {
  display: none;
}
.bookPage .versionBlock .versionBlockHeading .versionLanguage{
  display: initial;
  margin-inline-start: auto;
  font-style: normal;
  font-weight: normal;
  font-size: 14px;
  line-height: 18px;
  color: #666666;
  background: #EDEDEC;
  border-radius: 25px;
  padding: 5px 10px;
}
.aboutBox .versionBlock .versionTitle:hover {
  text-decoration: none;
}
.versionBlock .versionTitle a{
}
.versionBlock .versionBlockHeading .versionEditIcon{
  display: none;
}
.versionBlock .versionBlockHeading .versionEditIcon.enabled{
  display: inline-block;
  align-self: self-start;
  font-size: 14px;
  padding: 5px;
}
.versionBlock .versionBlockHeading .versionEditIcon.enabled:hover{
  color: #666666;
  cursor: pointer;
}
.versionBlock .versionSelect{
  margin: 10px 0;
}
.bookPage .versionBlock .versionSelect, .aboutBox .currVersionSection .versionSelect{
  display: none;
}
.versionBlock .versionNotes a {
  font-style: normal;
  font-weight: normal;
  color: #666666;
  text-decoration: underline;
}
.versionBlock .versionDetails {
  display: flex;
  flex-flow: row;
  justify-content: space-between;
  font-style: normal;
  font-weight: normal;
  font-size: 14px;
  line-height: 20px;
  color: #666666;
}
.bookPage .versionBlock .versionDetails{
  line-height: 20px;
}
.versionBlock .versionDetails .versionDetailsInformation{
  display: flex;
  flex-flow: column;
}
.versionBlock .versionDetails .versionDetailsImage{
  margin-top: 5px;
}
.versionBlock .versionDetails .versionDetailsInformation .versionDetailsElement.versionBuyLink a{
  color: var(--sefaria-blue);
}
.versionBlock .versionDetails .versionDetailsLabel, .versionBlock .versionDetails .versionDetailsLabel:hover{
  text-decoration: none;
}
.versionBlock .versionDetails .versionBuyImage .versionDetailsImageLink img{
  height: 120px;
}
.versionBlock .versionDetails .n-a, .versionBlock .n-a{
  display: none;
}
.versionBlock .versionTitle:hover {
  text-decoration: underline;
  cursor: pointer;
}
.versionBlock .versionNotes {
  font-style: normal;
  font-weight: normal;
  font-size: 18px;
  line-height: 22px;
  color: #666666;
  margin: 10px 0;
  text-align: start;
}
.bookPage .versionBlock .versionNotes{
  font-size: 16px;
  line-height: 19px;
  padding-bottom: 15px;
}
.versionBlock .versionEditIcon {
  margin: 0 7px;
  vertical-align: 1px;
}
.versionBlock .versionExtendedNotesLinks{
  font-style: italic;
  display: block;
}
.versionBlock .versionExtendedNotesLinks.no-notes{
  display: none;
}
.versionBlock .versionExtendedNotesLinks{/*temporary because broken*/
  display: none;
}
.modTools {
  width: 50%;
  margin: 0 auto;
  overflow-y: scroll;
  height: 100%;
}
.modTools .modToolsSection {
  padding: 50px;
  border-top: 1px solid #ccc;
}
.bookPage .content .dlSection {
}
.modTools .dlSectionTitle {
    width: 60%;
    margin: 0 auto;
}
.modTools .dlSectionTitle,
.bookPage .content h2 {
    text-transform: uppercase;
    color: #999;
    padding: 10px 0;
    margin-bottom: 14px;
}
.bookPage .content h2[role=button] {
  cursor: pointer;
}
.bookPage .content h2 img {
  opacity: 0.43;
  padding: 0 5px;
  height: 10px;
  width: 10px;
}
.bookPage .versionSectionHeader {
  display: flex;
  flex-direction: row;
  justify-content: space-between;
}
.bookPage .versionSectionSummary {
  text-transform: none;
  color: #ccc;
  font-size: 14px;
}
.bookPage .versionSectionSummaryHidden {
  visibility: hidden;
}
.modTools .dlVersionSelect {
  display: block;
}

select {
  width: 100%;
  margin: 10px auto;
  background-color: white;
  font-size: 14px;
  height: 50px;
  border-color: #ccc;
  border-radius: 3px;
  color: #333;
  font-family: "Roboto", "Helvetica Neue", "Helvetica", sans-serif;
}
.modTools .dlVersionSelect option,
.bookPage .content .dlVersionSelect option{
  unicode-bidi: plaintext;
}
.modTools .modtoolsButton,
.bookPage .content .versionDownloadButton {
  width: 60%;
  margin: 10px auto;
  background-color: white;
  font-size: 14px;
  height: 3em;
  border: 1px solid #ccc;
  border-radius: 3px;
  color: #ccc;
  font-family: "Roboto", "Helvetica Neue", "Helvetica", sans-serif;
}
.modTools .modtoolsButton .modtoolsButtonInner,
.bookPage .content .versionDownloadButton .downloadButtonInner {
    font-size: 16px;
    padding: 10px;
}
.modTools .modtoolsButton .he,
.bookPage .content .versionDownloadButton .he {
    font-family: "Heebo", sans-serif;
    direction: rtl;
    text-align: right;
}
.modTools a .modtoolsButton,
.bookPage .content a .versionDownloadButton {
    border-color: #212E50;
    background-color: #212E50;
}
.modTools .workflowy-tool{
  width: 60%;
  margin: auto;
}
.modTools .workflowy-tool .dlSectionTitle{
  width: unset;
}
.modTools .workflowy-tool .modtoolsButton{
  color: black;
}
.modTools .workflowy-tool .modtoolsButton:hover{
  background-color: #999;
}
.modTools .workflowy-tool textarea {
  width: 100%;
  min-height: 30rem;
  font-family: "Lucida Console", Monaco, monospace;
  font-size: 0.8rem;
  line-height: 1.2;
}
.modTools .workflowy-tool .workflowy-tool-form{
  display: flex;
  flex-flow: column;
}
.dictionarySearchBox {
  display: flex;
  justify-content: space-between;
  align-items: center;
  padding-bottom: 5px;
  color: var(--medium-grey);
  font-size: 16px;
  line-height: 19px;
  width: 300px;
  height: 30px;
  background: var(--lighter-grey);
  border-radius: 6px;
  margin-bottom: 25px;
  position: relative;
}
.dictionarySearchBox .dictionarySearchButton{
  width: 16px;
  height: 16px;
  margin-inline-start: 8px;
  margin-inline-end: 5px;
}
.searchBox.dictionarySearchBox .keyboardInputInitiator {
  margin-bottom: 2px;
  border: none;
}
.interface-hebrew .searchBox.dictionarySearchBox .keyboardInputInitiator {
  display: none;
}
.dictionarySearchBox input {
  font-size: 17px;
  background-color: transparent;
  border: none;
  height: 18px;
  margin-inline-end: auto;
  --english-font: var(--english-sans-serif-font-family);
  --hebrew-font: var(--hebrew-sans-serif-font-family);
}
.dictionarySearchBox input::placeholder{
  font-size: 16px;
  line-height: 19px;
  color: var(--dark-grey);
}
body .ui-autocomplete.dictionary-toc-autocomplete {
  margin-top: 40px;
  padding: 6px 0 0;
  width: 300px;
  min-height: 85px;
  max-height: 185px;
  background: #FFFFFF;
  box-shadow: 0px 1px 3px rgba(0, 0, 0, 0.25);
  border-radius: 6px;
  overflow-y: auto;
}
body .ui-autocomplete.dictionary-toc-autocomplete .ui-menu-item {
  padding: 4px 25px;
  font-size: 22px;
  line-height: 29px;
  color: black;
  cursor: pointer;
  display: block;
}
body .ui-autocomplete.dictionary-toc-autocomplete .ui-menu-item:hover{
  background: var(--lighter-grey);
}
body .ui-autocomplete.dictionary-toc-autocomplete .ui-menu-item a.ui-state-focus {
  text-decoration: underline;
}
.singlePanel .searchContent h1 {
  height: revert;
}
.searchContent h1 {
  height: 40px;
  font-size: 30px;
  color: #000;
  margin-bottom: 5px;
  --english-font: var(--english-serif-font-family);
  --hebrew-font:  var(--hebrew-serif-font-family);
}
.searchContent h1.englishQuery {
  font-size: 30px;
}
.searchContent h1.hebrewQuery {
  font-family: var(--hebrew-serif-font-family);
}
.searchContent .searchTopLine {
  margin-bottom: 40px;
}
.searchContent .searchResultCount {
  color: var(--dark-grey);
}
.searchContent .searchTopMatter {
  position: relative;
  display: flex;
  border-bottom: 1px solid var(--light-grey);
  flex-direction: row;
  justify-content: space-between;
  align-items: center;
}
.searchTopMatter .type-buttons {
  display: flex;
  flex-direction: row;
  align-self: flex-start;
}
.searchTopMatter .search-dropdown-button {
  font-size: 22px;
  color: #999;
  cursor: pointer;
  padding: 10px 0;
  -webkit-touch-callout: none; /* iOS Safari */
  user-select: none;
  margin-inline-end: 20px;
}
@media (max-width: 540px) {
  .searchTopMatter .search-dropdown-button {
    margin-inline-end:  15px;
  }
  .searchTopMatter .search-dropdown-button,
  .searchTopMatter .dropdown-button {
  font-size: 16px;
  }
}
.compare .searchTopMatter .search-dropdown-button {
  margin-inline-end:  15px;
}
.compare .searchTopMatter .search-dropdown-button,
.compare .searchTopMatter .dropdown-button {
  font-size: 16px;
}
.searchTopMatter .search-dropdown-button.active {
  color: #000;
  border-bottom: 4px solid var(--medium-grey);
}

.searchContent .searchResultList {
  padding-top: 25px;
  max-width: 665px;
  padding-top: 25px;
  max-width: 665px;
}

.searchResultList .topicTitle .int-en, .searchResultList .topicTitle .int-he {
  font-size: 24px;
}

.searchContent .searchResultList #searchTopics {
  border-top: 1px solid #EDEDEC;
  border-bottom: 1px solid #EDEDEC;
  padding-top: 30px;
  padding-bottom: 5px;
  margin-bottom: 25px;
}
.searchResultList .searchTopic {
  margin-bottom: 30px;
}
.searchResultList .searchTopic .topicDescSearchResult {
  margin-top: 10px;
}
.searchResultList .searchTopic .topicSourcesSheets {
  margin-top: 10px;
}
.searchResultList .searchTopic .topicSourcesSheets.systemText .int-en,
.searchResultList .searchTopic .topicSourcesSheets.systemText .int-he {
  color: #666666;
}

@media (min-width: 701px) {
  /* prevent width of left-pane from changing due to content size when filters applied */
  .searchContent .searchResultList {
    width: 60vw;
  }
}

.searchContent .searchFilters h2 {
  --english-font: var(--english-sans-serif-font-family);
  --hebrew-font: var(--hebrew-sans-serif-font-family);
  font-size: 22px;
  text-transform: none;
  color: var(--dark-grey);
  border-bottom: 1px solid var(--light-grey);
  padding-bottom: 10px;
  margin: 0 0 10px 0;
}
.searchContent .searchStatusLine {
  text-align: center;
  font-size: 13px;
  height: 10px;
}
.searchFilterBoxes .type-button {
  padding: 6px 14px;
  margin: 5px;
  border-radius: 12px;
  border: 1px solid #DADADA;
  font-size: 13px;
  color: #666;
  font-family: "Roboto", "Helvetica Neue", "Helvetica", sans-serif;
  letter-spacing: 1px;
  cursor: pointer;
}
.searchFilterBoxes .type-button .he {
  font-family: "Heebo", sans-serif;
}
.searchFilterBoxes .type-button.active {
  color: #000;
  background-color: white;
}
.searchContent .type-button-title,
.searchContent .type-button-total {
  display: inline-block;
  padding: 2px;
}
.searchContent .results-count,
.searchContent .searchStatusLine > .loadingMessage {
  color: #999;
  font-family: "Roboto", "Helvetica Neue", "Helvetica", sans-serif;
  letter-spacing: 1px;
  padding-top: 5px;
}
.dropdown-modal {
  position: relative;
}
.dropdown-modal.position-unset {
  position: unset;
}
.dropdown-button {
  color: #666;
  margin-left: 5px;
  margin-right: 5px;
  font-size: 18px;
  letter-spacing: 1px;
  cursor: pointer;
  font-weight: lighter;
  user-select: none;
}
.dropdown-button:hover {
  text-decoration: underline;
}
.dropdown-button .active {
  color: #000;
}
.dropdown-button .en {
  font-family: "Roboto", "Helvetica Neue", "Helvetica", sans-serif;
}
.dropdown-button .he {
  font-family: "Heebo", sans-serif;
}
.dropdown-button img {
  opacity: 0.43;
  padding: 0 5px;
  height: 10px;
  width: 10px;
}
.dropdown-button.buttonStyle {
  letter-spacing: 0;
  background-color: var(--lighter-grey);
  font-size: 16px;
  padding: 5px 10px;
  border-radius: 6px;
  margin: 0;
}
.dropdown-button.buttonStyle:hover {
  text-decoration: none;
}
.message-modal {
  position: fixed;
  text-align: center;
  padding: 10px;
  background-color: #eee;
  width: auto;
  height: auto;
  margin: 0;
  z-index: 100;
  overflow: hidden;
  line-height: 1.2;
  border-radius: 0;
  max-width: 100%;
  border-radius: 6px;
}
.message-overlay {
  display: none;
  position: fixed;
  z-index: 20;
  background: black;
  opacity: 0.4;
  height: 100%;
  width: 100%;
  top: 0px;
  left: 0px;
}
.messageHeader {
  font-weight: bold;
  font-size: 14px;
  margin-bottom: 4px;
}
.message-modal textarea {
  display: block;
  max-width: 100%;
  height: 140px;
  width: 480px;
  box-sizing: border-box;
  margin-bottom: 20px;
}
.searchContent .searchFilterGroup {
  margin-bottom:  30px;
}
.searchContent .searchFilterBoxes li {
  display: flex;
  justify-content: space-between;
  flex: 1 0 45%;  /* see https://stackoverflow.com/questions/29546550/flexbox-4-items-per-row */
  padding: 6px 0;
  font-size: 18px;
  cursor: pointer;
  line-height: 125%;
  color: #000;
}
.searchContent .searchFilterBoxes li img {
  height: 10px;
  width: 10px;
  opacity: 0.43;
  padding: 0 10px;
}
.searchContent .searchFilterBoxes .searchFilterExactBox li {
  justify-content: flex-start;
}
.searchContent .searchFilterBoxes li .checkboxAndText {
  display: flex;
}
.searchContent .searchFilterBoxes li .checkboxAndText label {
  opacity: 0.4;
}
.searchContent .searchFilterBoxes li .checkboxAndText label:hover {
  opacity: 0.6;
}
.searchContent .searchFilterBoxes li input[type="checkbox"] {
  display: none;
}
.searchContent .searchFilterBoxes li input[type="checkbox"] + label span {
  display:inline-block;
  width: 15px;
  height: 15px;
  cursor:pointer;
  background-image: url(/static/img/checkbox-unchecked.svg);
  background-size: contain;
  margin-inline-end: 10px;
}
.searchContent .searchFilterBoxes li input[type="checkbox"]:checked + label span {
  background-image: url(/static/img/checkbox-checked.svg);
}
.searchContent .searchFilterBoxes li input[type="checkbox"]:indeterminate + label span {
  background-image: url(/static/img/checkbox-partially.svg);
}
.searchContent .searchFilterTitle:hover {
  text-decoration: underline;
}
.searchContent .searchFilterBoxes li .filter-count {
  color: var(--dark-grey);
}
.searchContent .searchFilterBoxes li .fa {
  color:  var(--medium-grey);
  font-size: 20px;
}
.searchContent .searchFilterBooks {
  padding-inline-start: 27px;
  margin-top: -6px;
}
.searchContent .searchFilters .showMore {
  display: block;
  margin-inline-start: 27px;
  cursor: pointer;
  font-size: 14px;
  margin-top: 4px;
  background: none!important;
  border: none;
  padding: 0!important;
  color: inherit;

}
.searchContent .searchFilters .showMore:hover {
  text-decoration: underline;
}
.searchFilters .searchBox {
  overflow: hidden;
  display: flex;
  align-items: center;
  padding-left: 10px;
  padding-right: 10px;
  text-align: inherit;
  background: #EDEDEC;
  border-radius: 250px;
  border: none;
  width: calc(100% - 10px);
  height: 30px;
  --english-font: var(--english-sans-serif-font-family);
  --hebrew-font: var(--hebrew-sans-serif-font-family);
  font-size: var(--sans-serif-body-font-size);
  margin-bottom: 10px;
}
.searchFilters .searchFilterIcon {
  float: right;
  margin: 0px -5px 1px 0px;
}
.searchBox input.searchFiltersInput {
  width: calc(100% - 10px);
  background-color: transparent;
  border: 0;
  font-size: var(--sans-serif-body-font-size);
}
.searchBox button {
  border:0;
}
.dropdown-option-list {
  margin-top: 10px;
  background: white;
  width: auto;
  position: absolute;
  z-index: 1;
  -webkit-border-radius: 7px;
  -moz-border-radius: 7px;
  border-radius: 7px;
  border: 1px solid #ccc;
}
.dropdown-option-list-label span {
  white-space: nowrap;
}
.interface-english .dropdown-option-list {
  right: 0;
}
.interface-hebrew .dropdown-option-list {
  left: 0;
}
.dropdown-option-list.hidden{
  display: none;
}
.dropdown-option-list table {
  border-collapse: collapse;
}
.dropdown-option-list tr {
  font-family: "Roboto", "Helvetica Neue", "Helvetica", sans-serif;
  padding: 15px;
  font-size: 16px;
  cursor: pointer;
}
.interface-hebrew .dropdown-option-list tr {
  font-family: "Heebo", sans-serif;
}
.dropdown-option-list tr:hover {
  background-color: var(--lighter-grey);
}
.dropdown-option-list tr:not(:last-child) {
  border-bottom: 1px solid #eee;
}
.dropdown-option-list td:not(:first-child) {
  padding: 15px 15px 15px 0;
}
.dropdown-option-list td:first-child {
  padding: 0 0 0 15px;
}
.interface-hebrew .dropdown-option-list td:not(:first-child) {
  padding: 15px 0 15px 15px;
}
.interface-hebrew .dropdown-option-list td:first-child {
  padding: 0 15px 0 0;
}
.dropdown-option-list tr.unselected {
  color: #aaa;
}
.dropdown-option-list tr .dropdown-option-check {
  width: 10px;
  height: 10px;
  padding-left: 0;
  padding-right: 10px;
}
.interface-hebrew .dropdown-option-list tr .dropdown-option-check {
  padding-left: 10px;
  padding-right: 0;
}
.dropdown-option-list tr.unselected .dropdown-option-check {
  display: none;
}
.searchContent .mobileSearchFilters {
  position: absolute;
  width: 100%;
  height: 100%;
  top: 0;
  left: 0;
  display: flex;
  flex-direction: column;
  z-index: 1002;
  background-color: var(--lightest-grey);
}
.mobileSearchFiltersHeader {
  background-color: var(--lighter-grey);
  padding: 20px 15px;
  display: flex;
  justify-content: center;
  color:  var(--dark-grey);
}
.mobileSearchFiltersHeader .readerNavMenuCloseButton {
  font-size: 45px;
  color: var(--medium-grey);
  height: 20px;
  display: block;
  line-height: 20px;
  position: absolute;
  margin-right: 100%;
  margin-left: 45px;
}
.mobileSearchFilters .searchFilters {
  flex-grow:  1;
  overflow-y: scroll;
  padding:  20px 15px;
}
.mobileSearchFilters .toggleSet {
  width: 100%;
  margin: 10px 0 0 0;
}
.mobileSearchFiltersFooter {
  padding: 15px;
  border-top: 1px solid var(--light-grey);
}
.searchContent .result {
  padding-bottom: 20px;
}
.searchContent .result a:hover,
.sidebarSearch .result a:hover {
  text-decoration: none;
}
.searchContent .similar-results {
  padding: 0 25px;
}
.searchContent .similar-results .result-title {
  display: none;
}
.searchContent .result-title {
  font-size: 24px;
  margin-bottom: 15px;
}
.searchContent .result-title .int-he {
  font-family: "Taamey Frank", "adobe-garamond-pro", "Crimson Text", Georgia, "Times New Roman", serif;
  font-size: 22px;
}
.searchContent .sheetResult .sheetData{
  display: flex;
  justify-content:flex-start;
  align-items: center;
  color: #999;
  font-size: 13px;
  margin: 15px 0 5px;
}
.searchContent .sheetResult .ownerData{
  display: flex;
  justify-content:flex-start;
  align-items: center;
  font-size: 13px;
}
.searchContent .sheetResult .ownerName {
  color: #000;
  margin-inline-start: 10px;
}
.searchContent .sheetResult .sheetData .tagsViews a:not(:last-of-type):after{
  content: ",";
  margin-inline-end: 4px;
}
.searchContent .sheetResult .sheetData .tagsViews a:first-of-type:before{
  content: '•';
  margin-inline-start: 4px;
  margin-inline-end: 4px;
}
.searchContent .result .result-title:hover {
  text-decoration: underline;
}
.readerPanel.english .searchContent .snippet.he,
.readerPanel.hebrew .searchContent .snippet.en,
.bilingual .searchContent .snippet.he {
  display: block;
}
.searchContent .snippet {
  font-size: 18px;
  color: #000;
}
.searchContent .sheet_result .snippet:hover {
  text-decoration: none;
}
.searchContent .similar-results .result .result-title {
  padding: 0 0 5px;
}
.searchContent .result .version,
.sidebarSearch .result .version {
  color: #999;
  font-family: "Roboto", "Helvetica Neue", "Helvetica", sans-serif;
  font-size: 13px;
  margin: 15px 0 5px;
  display: flex;
  align-items: center;
}
.searchContent .result .version .ownerMetadata {
  margin-inline-start: 10px;
}
.searchContent .result .similar-trigger-box,
.sidebarSearch .result .similar-trigger-box {
  color: #999;
  font-weight: lighter;
  --english-font: var(--english-sans-serif-font-family);
  --hebrew-font: var(--hebrew-sans-serif-font-family);
  text-transform: uppercase;
  letter-spacing: 1px;
  font-size: 11px;
  padding: 0;
  cursor: pointer;
  margin: 8px 0;
}
.searchContent .result .similar-trigger-box i {
  padding: 0 5px;
}
.searchContent .result + .loadingMessage {
  margin-top: 30px;
}
.readerNavMenu .yourSheetsLink.navButton {
  width: 98%;
  margin-bottom: 20px;
  text-transform: uppercase;
  font-family: "Roboto", "Helvetica Neue", "Helvetica", sans-serif;
}
.search-container{
  position: relative;
  padding-right: 10px;
}
.autocomplete-dropdown{
  background: #FFFFFF;
  position: absolute;
  top: 45px;
  width: auto;
  max-width: 130%;
  box-shadow: 0px 1px 3px rgba(0, 0, 0, 0.25);
  border-radius: 0px 0px 6px 4px;
  z-index: 2;
}
.singlePanel .autocomplete-dropdown {
  width: 0;
  position: fixed;
  top: 120px;
  inset-inline-start: 0;
  padding-bottom: 10px;
}
.singlePanel .autocomplete-dropdown:has(*){
  width: 100vw;
}
.search-group-suggestions{
  border-bottom: 0.766667px solid rgb(204, 204, 204);
  display: flex;
  align-items: start;
  padding-top: 5px;
  padding-bottom: 5px;
}
.singlePanel .search-group-suggestions{
  border-bottom-width: 0;
  padding-top: 0;
  padding-bottom: 0;
}
.search-group-suggestions-items{
  display: flex;
  flex-direction: column;
  flex-grow: 1;
  width: 0%;
}
.search-suggestion-link-wrapper{
  display: flex;
  align-items: center;
}
.search-suggestion-link-wrapper:hover{
  text-decoration: none;
}
.singlePanel .search-suggestion-link-wrapper{
  border-bottom: 0;
  padding: 0;
}
.singlePanel .search-suggestion-link-wrapper.search-override-wrapper {
  padding-top: 12px;
  padding-bottom: 12px;
  margin-bottom: 16px;
  border-top: 0.766667px solid #EDEDEC;
  border-bottom: 0.766667px solid #EDEDEC;
}

.search-suggestion {
    display: flex;
    list-style-type: none;
    padding: 6px 12px;
    font-family: 'EB Garamond';
    font-style: normal;
    font-weight: 400;
    font-size: 18px;
    line-height: 23px;
    cursor: pointer;
    width: max-content;
    flex-grow: 1;
    max-width: 100%;
    min-height: 10px;
}
.singlePanel .search-suggestion{
  width: auto;
}

.search-suggestion-text{
  font-family: 'EB Garamond';
}
.singlePanel .search-suggestion-text{
  color: #000000;
}
.search-suggestion-text.hebrew-result{
  font-family: "Taamey Frank";
}
.search-suggestion.highlighted{
  background-color: #EDEDEC;
}

.autocomplete-dropdown .search-override-text{
  font-family: 'Roboto';
  font-style: normal;
  font-weight: 400;
  font-size: 16px;
  line-height: 19px;
  margin-top: 3px;

  /* Dark Grey */
  color: #666666;
}
.autocomplete-dropdown .type-icon{
  display: inline-block;
  opacity: .4;
  height: 18px;
  width: 18px;
  margin-top: 2px;
}
.singlePanel .autocomplete-dropdown .type-icon{
  padding-inline-start: 2px;
}

.singlePanel .autocomplete-dropdown .type-icon.english-result{
  margin-top: 2px;
}

.autocomplete-dropdown .type-icon.ac-img-User{
  opacity: 1;
  border-radius: 50%;
}

.interface-english .autocomplete-dropdown .type-icon {
  margin-right: 10px;
}
.interface-hebrew .autocomplete-dropdown .type-icon {
  margin-left: 10px;
}
.interface-hebrew .autocomplete-dropdown .type-icon {
  margin-left: 10px;
}
.autocomplete-dropdown .type-icon.search-icon {
  padding-inline-start: 3px;
}
.autocomplete-dropdown .type-title{
  font-family: 'Roboto';
  font-style: normal;
  font-weight: 400;
  font-size: 14px;
  line-height: 18px;
  color: #999999;
  margin-top: 6px;
  width: 20%;
  padding-inline-end: 10px;
}
.autocomplete-dropdown .type-title .int-en{
  margin-left: 15px;
  margin-right: 114px;
}
.autocomplete-dropdown .type-title .int-he{
  margin-right: 15px;
  margin-left: 114px;
}
.singlePanel .autocomplete-dropdown .type-title {
  width: 0;
  visibility: hidden;
  padding-inline-end: 0;
}

.topic-landing-search-wrapper{
  display: flex;
  justify-content: center;
}

.topic-landing-page-content{
  display: flex;
  flex-direction: column;
  justify-content: center;
  align-items: center;
}
.readerNavMenu .content .contentInner.topic-landing-page-content{
  width: 843px;
}
h1.topic-landing-header {
  font-size: 40px;
  color: var(--dark-grey);
  margin: 0;
}
.singlePanel h1.topic-landing-header{
  font-size: 22px;
}

.topic-landing-page-content .topic-landing-section {
  margin-top: 70px;
  width: 100%;
}
.singlePanel .topic-landing-page-content .topic-landing-section.first-section {
  margin-top: 18px;
}
.singlePanel .topic-landing-page-content .topic-landing-section.following-search-section {
  margin-top: 18px;
}

.interface-hebrew .topic-landing-page-wrapper{
  direction: rtl;
}

.topic-landing-search-container{
  display: flex;
  align-items: center;
  flex-direction: column;
  position: relative;
  padding: 0;
  text-align: inherit;
  background: #EDEDEC;
  border-radius: 250px;
  width: 634px;
  height: 60px;
}
.singlePanel .topic-landing-search-container{
  width: 344px;
  height: 47px;
}

.topic-landing-search-input-box-wrapper{
  display: flex;
  margin-top: 15px;
}
.singlePanel .topic-landing-search-input-box-wrapper{
  display: flex;
  margin-top: 9px;
  font-style: normal;
  width: 100%
}

.topic-landing-search-input{
  background-color: transparent;
  padding: 0;
  flex: 1;
  height: 100%;
  margin-bottom: 1px;
  /*font-size: var(--serif-body-font-size);*/
  font-size: 24px;
  font-weight: 500;
  border: none;
  width: 600px;
}
.singlePanel .topic-landing-search-input{
  font-family: Roboto;
  font-size: 14px;
  margin-top: 2px;
}

.topic-landing-search-suggestion{
  display: flex;
  list-style-type: none;
  padding: 6px 12px;
  font-style: normal;
  font-weight: 400;
  font-size: 18px;
  line-height: 23px;
  cursor: pointer;
  flex-grow: 1;
  max-width: 100%;
  min-height: 10px;
}
.topic-landing-search-suggestion .type-icon{
  display: inline-block;
  opacity: .4;
  height: 18px;
  width: 18px;
  margin-top: 2px;
  margin-inline-end: 8px;
}
.topic-landing-search-suggestion-title{
  font-family: 'EB Garamond';;
}
.topic-landing-search-suggestion-category-path{
  color: #333333;
}

.topic-landing-search-suggestion.highlighted{
  background-color: #EDEDEC;
}
.topic-landing-sidebar-list{
  font-size: 18px;
  font-weight: 400;
  line-height: 20px
}

.topic-landing-search-dropdown{
  background: #FFFFFF;
  width: 606px;
  box-shadow: 0px 1px 3px rgba(0, 0, 0, 0.25);
  border-radius: 0px 0px 6px 4px;
  padding: 10px;
  max-height: calc(1.9em * 10 + 2em); /* 2.5em is an estimate of the height per suggestion, and 2em for padding */
  z-index: 2;
  margin-top: 47px;
  overflow-y: scroll;
  position: absolute;
}
.singlePanel .topic-landing-search-dropdown{
  position: absolute;
  width: 92vw;
  margin-top: 38px;
  max-height: calc(1.9em * 5 + 1em);

}
.topic-landing-search-dropdown:empty {
  padding: 0;
  visibility: hidden;
}
.topic-landing-search-container .readerNavMenuSearchButton{
  top: 6px;
  padding-inline-start: 11px;
}
.explore-all-topics-prompt{
  display: none;
}
.singlePanel .explore-all-topics-prompt{
  display: block;
  color: var(--darkest-grey);
  --english-font: var(--english-sans-serif-font-family);
  font-size: 14px;
  font-style: normal;
  font-weight: 400;
  line-height: 18px;
  text-align: center;
  margin-top: 15px
}
.featuredTopic {
  display: flex;
  flex-direction: column;
}
.singlePanel .featuredTopicContent {
  display: flex;
  flex-direction: column;
}
.singlePanel .featuredTopicImgWrapper .imageWithCaptionPhoto{
  max-width: 92vw;
  max-height: unset;
}
.featuredTopicContent {
  display: flex;
  flex-direction: row;
}
.featuredTopicImgWrapper {
  width: 239px;
  height: 100%;
}
.featuredTopicContent img {
  object-fit: contain;
}
.featuredTopicContent h3 {
  font-size: var(--serif-h3-font-size);
  text-transform: none;
  margin: 0 0 15px 0;
}
.featuredTopicText {
  flex: 1;
}
.featuredTopicText .int-en,
.featuredTopicText .int-he {
  display: flex;
  flex-direction: column;
  color: var(--dark-grey);
  margin-inline-start: 30px;
}
.singlePanel .featuredTopicText .int-en,
.singlePanel .featuredTopicText .int-he {
  margin-inline-start: 0px;
}
.featuedTopicText h3 {
  text-transform: none;
  margin: 0 0 15px 0;
}
.featuedTopicGoToLink {
  margin-top: 25px;
}
.featuredTopicText .topicDescription {
  font-size: var(--sans-serif-small-font-size);
}
.featuredTopic h1 {
  font-size: var(--sans-serif-h2-font-size);
  border-bottom: 1px solid #ccc;
  width: fit-content;
  padding-bottom: 10px;
}
.topic-landing-newsletter {
  background-color: var(--sefaria-blue);
  display: flex;
  flex-direction: row;
  padding: 36px 74px;
  justify-content: space-between;
}
.singlePanel .topic-landing-newsletter {
  padding: 36px 36px;
  flex-direction: column;
  align-items: center;
}
.topic-landing-newsletter .topic-landing-newsletter-input-row {
  display: flex;
  flex-direction: row;
  justify-content: space-between;
  align-items: center;
}
.singlePanel .topic-landing-newsletter .topic-landing-newsletter-input-row{
  flex-direction: column;
  align-items: center;
}
.singlePanel .topic-landing-newsletter .topic-landing-newsletter-input-wrapper {
  display: flex;
  flex-direction: column;
  width: 100%;
}

.topic-landing-newsletter .topic-landing-newsletter-input-row:first-child {
  margin-bottom: 20px;
}
.singlePanel .topic-landing-newsletter .topic-landing-newsletter-input-row:first-child {
  margin-bottom: 0px;
}
.topic-landing-newsletter .topic-landing-newsletter-input-row input,
.topic-landing-newsletter .topic-landing-newsletter-input-row button {
  border-radius: 6px;
  border: 0;
  flex: 1;
  padding: 5px 12px;
  background-color: white;
  --english-font: var(--english-sans-serif-font-family);
  --hebrew-font: var(--hebrew-sans-serif-font-family);
}
.singlePanel .topic-landing-newsletter .topic-landing-newsletter-input-row button {
  width: 100%;
}
.singlePanel .topic-landing-newsletter .topic-landing-newsletter-input-row input,
.singlePanel .topic-landing-newsletter .topic-landing-newsletter-input-row button {
  margin-bottom: 20px;
}
.topic-landing-newsletter .topic-landing-newsletter-input-row button {
  flex: unset;
  color: var(--sefaria-blue);
}
.topic-landing-newsletter .topic-landing-newsletter-input-row input:first-child {
  margin-inline-end: 16px;
}
.singlePanel .topic-landing-newsletter .topic-landing-newsletter-input-row input:first-child {
  margin-inline-end: 0px;
}
.singlePanel .topic-landing-newsletter .topic-landing-newsletter-input-row input {
  width: 90%;
}

.topic-landing-newsletter .topic-landing-newsletter-input-row .subscribeMessage {
  color: white;
  margin-top: 10px;
  --english-font: var(--english-sans-serif-font-family);
  --hebrew-font: var(--hebrew-sans-serif-font-family);
}

.topic-landing-newsletter-wrapper .subscribeErrorMessage {
  color: var(--Halakhah-Red, #802F3E);
  font-family: Roboto;
  font-size: 16px;
  font-style: italic;
  font-weight: 400;
  line-height: normal;
  margin-top: 10px;
  text-align: end;
}

.topic-landing-newsletter h3.topic-landing-newsletter-text {
  width: 220px;
  color: white;
  margin: 0;
  font-size: 22px;
  text-transform: unset;
  --english-font: var(--english-sans-serif-font-family);
  --hebrew-font: var(--hebrew-sans-serif-font-family);
}
.singlePanel .topic-landing-newsletter h3.topic-landing-newsletter-text {
  margin-bottom: 20px;
}
.topic-landing-upper-rainbow{
  margin-bottom: 43px;
  z-index: 0;
}
.topic-landing-lower-rainbow{
  margin-top: 43px;
  z-index: 0;
}
.singlePanel .topic-landing-upper-rainbow{
  margin-bottom: 20px;
}
.singlePanel .topic-landing-lower-rainbow{
  margin-top: 20px;
}
/*'Dummy' font, a hack to prevent the ellipsis char from being displayed at the end of a webkit line-clamped element*/
/*This font addresses only the ellipsis char, rendering its size 0% */
@font-face {
  font-family: "hide-ellipsis-char-font";
  src: local("Courier");
  unicode-range: U+2026;
  size-adjust: 0%;
}


.salad-container{
  overflow: hidden;
  display: -webkit-box;
  -webkit-box-orient: vertical;
  -webkit-line-clamp: var(--num-lines);
  text-overflow: clip;
  font-family: hide-ellipsis-char-font;
}
.rowed-salad-container{
  white-space: nowrap;
  overflow-x: scroll;
  display: flex;
  scrollbar-width: none; /* For Firefox */
}
.rowed-salad-container::-webkit-scrollbar {
  display: none; /* For Chrome, Safari, and Edge */
}

.topic-salad{
  font-size: 22px;
  font-weight: 400;
  line-height: 32px;
  text-align: center;
  text-underline-position: from-font;
  text-decoration-skip-ink: none;
}
.topic-salad-item{
  margin: 11px;
  --english-font: var(--english-sans-serif-font-family);
  --hebrew-font: var(--hebrew-sans-serif-font-family);
}
.rowed-salad-item-container{
  border-radius: 6px;
  background: var(--sefaria-blue);
  margin-inline-end: 7px;
  color: white;
  padding-top: 4px;
  padding-bottom: 4px;
}
.no-wrapping-salad-item-container{
  white-space: nowrap;
}
.topic-landing-temporal{
  display: flex;
  margin-top: 30px;
}
.singlePanel .topic-landing-temporal {
  flex-direction: column;
}

.topic-landing-parasha{

}
.topic-landing-seasonal{

}
.topic-landing-parasha .browse-all-parashot-prompt{
  color: var(--Commentary-Blue, #4B71B7);
  margin-top: 14px
}
.topic-landing-parasha .browse-all-parashot-prompt span{
  font-family: Roboto;
  font-size: 14px;
}
.topic-landing-parasha .read-portion-button{
  margin-top: 30px;
}
.topic-landing-temporal > .topic-landing-parasha {
    border-inline-end: 1px solid #ccc;
    padding-inline-end: 67px;
    flex: 1;
}
.topic-landing-temporal > .topic-landing-seasonal {
    padding-inline-start: 67px;
    flex: 1;
}
.singlePanel .topic-landing-temporal > .topic-landing-parasha {
    border-bottom: 1px solid #ccc;
    border-inline-end: 0px;
    padding-bottom: 30px;
}
.singlePanel .topic-landing-temporal > .topic-landing-seasonal {
    border-top: 1px solid #ccc;
    padding-inline-start: 0px;
    padding-top: 30px;
}

.topic-landing-calendar .calendar-header{
  color: var(--dark-grey);
  --english-font: var(--english-sans-serif-font-family);
  --hebrew-font: var(--hebrew-sans-serif-font-family);
  font-size: 16px;
  font-style: normal;
  font-weight: 500;
  line-height: normal;
}

.topic-landing-seasonal .explore-calendar-prompt{
  color: var(--commentary-blue);
  margin-top: 14px;
}
.topic-landing-seasonal .explore-calendar-prompt span{
  font-family: Roboto;
  font-size: 14px;
}

.topic-landing-temporal .learn-more-prompt{
  font-size: 14px;
  line-height: 18px;
  color: #666;
  margin-inline-end: 20px;
  --english-font: var(--english-sans-serif-font-family);
  --hebrew-font: var(--hebrew-sans-serif-font-family);
}
.topic-landing-temporal .parashah-link{
  margin-top: 47px;
}
.topic-landing-parasha .parasha-link .navSidebarLink.ref span{
  --english-font: var(--english-sans-serif-font-family);
  --hebrew-font: var(--hebrew-sans-serif-font-family);
}
.topic-landing-temporal .display-date-message{
  color: var(--darkest-grey);
  font-size: 14px;
  font-style: normal;
  font-weight: 600;
  line-height: 18px;
  margin-top: 55px;
}
.topic-landing-temporal .display-date-message span {
  font-family: Roboto;
}
.topic-landing-temporal .display-date-message a {
  font-family: Roboto;
}
.topic-landing-temporal .display-date{
  font-size: 14px;
  font-style: normal;
  font-weight: 400;
  font-family: Roboto;
  margin-top: 19px;
}
.topic-landing-temporal .display-date span{
  font-family: 'Roboto';
}
.topic-landing-parasha .navSidebarLink span{
  font-family: Roboto, sans-serif;
}
.topic-card-with-description-row{
  display: flex;
  margin-top: 30px;
  gap: 20px;
  justify-content: center;
}
.topic-card-with-description-row > * {
  flex: 1 1 0; /* All children will have equal width */
}
.singlePanel .topic-card-with-description-row {
  overflow-x: scroll;
  overflow-y: visible;
  box-sizing: border-box;
  scrollbar-width: none; /* For Firefox */
  padding-bottom: 5px;
  padding-inline-start: 5px;
  padding-inline-end: 5px;
}
.singlePanel .topic-card-with-description-row .topic-card-with-description .card {
  width: 268px;
}
.singlePanel .topic-card-with-description-row{
  justify-content: unset;
}
.singlePanel .topic-card-with-description-row::-webkit-scrollbar {
    display: none; /* For Chrome, Safari, and Edge */
}

.topic-card-with-description .card{
  flex: 1;
  border-top: 4px solid var(--sefaria-blue);
  background: var(--lightest-grey);
  box-shadow: 0px 4px 4px 0px rgba(0, 0, 0, 0.25);
  height: 345px;
}
.topic-card-with-description .cardDescription{
  top: 95px;
  margin-inline-end: 30px;
  margin-inline-start: 30px;
  max-width: 208px;
  max-height: 201px;
  display: -webkit-box;
  -webkit-box-orient: vertical;
  overflow-y: hidden;
  word-wrap: break-word;
  -webkit-line-clamp: 10;
  position: absolute;
}

.topic-card-with-description .bottomCardLink {
  font-size: 14px;
  line-height: 18px;
  color: #666;
  margin-inline-end: 20px;
  --english-font: var(--english-sans-serif-font-family);
  --hebrew-font: var(--hebrew-sans-serif-font-family);
  position: absolute;
  top: 298px;
  margin-inline-start: 30px;
}
.topic-card-with-description .cardTitle {
  margin-inline: 30px;
  margin-top: 23px;
  padding: unset;
  -webkit-line-clamp: 2;
  -webkit-box-orient: vertical;
  overflow: hidden;
  display: -webkit-box;
  line-height: 1.1;
}
.readerNavMenu .sheet {
  display: flex;
  justify-content: space-between;
  padding: 20px 0;
}

.readerNavMenu .sheet:not(.profile-page .sheet) {
  border-bottom: 1px solid #eee;
  color: black;
}

.sheetsProfileList .sheet {
  display: flex;
  justify-content: space-between;
  padding: 20px 0;
}

.readerNavMenu .sheet:hover{
  text-decoration: none;
}
.readerNavMenu .sheet .sheetImg {
  height: 40px;
  width: 40px;
  margin: 1px 0 0 0;
  border-radius: 2px;
}
.readerNavMenu .sheet .sheetTextInfo {
  display: flex;
  justify-content: flex-start;
}
.readerNavMenu .sheet:hover .sheetTextInfo {
  text-decoration: underline;
}
.readerNavMenu .sheet .sheetAuthTitle{
  display: flex;
  flex-flow: column;
  margin: auto 14px;
}
.readerNavMenu .sheet .sheetAuthor {
  font-family: "Roboto", "Helvetica Neue", "Helvetica", sans-serif;
  color: #999;
  font-size: 14px;
  margin-bottom: 6px;
  letter-spacing: 1px;
}
.readerNavMenu .sheet .sheetTitle {
  overflow: hidden;
  font-size: 16px;
  unicode-bidi: plaintext;
}
.readerNavMenu .sheet .sheetViews {
  color: #999;
  font-size: 13px;
  font-family: "Roboto", "Helvetica Neue", "Helvetica", sans-serif;
}
.readerNavMenu .sheet:hover .sheetViews {
  display: inline-block ;
  text-decoration: none;
}
.interface-english .readerPanel .readerNavMenu .tagsList .gridBox {
  direction: ltr;
}
.interface-hebrew .readerPanel .readerNavMenu .tagsList .gridBox {
  direction: rtl;
}
.tagsList .heOnly {
  direction: rtl;
}
.tagsList .enOnly {
  direction: ltr;
}
.readerControlsOuter {
  position: relative;
  z-index: 103;
}
.readerControls {
  position: relative;
  top: 0;
  left: 0;
  width: 100%;
  box-sizing: border-box;
  text-align: center;
  height: 60px;
  line-height: 60px;
  box-shadow: 0 1px 3px rgba(0,0,0,0.2);
  background-color: #FBFBFA;
}
.sepia .readerControls {
  background-color: #F3F3F1;
}
.dark .readerControls {
  background-color: #2D2D2B;
  color: white;
  border-color: #444;
}
.dark .readerControls .readerTextToc .readerTextTocBox {
  color: white;
}
.readerNavMenuCloseButton {
  font-family: var(--english-serif-font-family);
}
.readerControls.connectionsHeader {
  background-color: #F3F3F2;
  white-space: nowrap;
  box-shadow: none;
}
.readerControls.connectionsHeader.fullPanel  {
  background-color: #EDEDED;
}
.readerControls .connectionsPanelHeader .connectionsHeaderTitle {
  letter-spacing: 1px;
  font-size: 16px;
  font-weight: lighter;
}
.readerControls .connectionsPanelHeader .connectionsHeaderTitle:not(.active) {
  text-transform: uppercase;
}
.connectionsPanelHeader .connectionsHeaderTitle.active {
  cursor: pointer;
}
.connectionsHeaderTitle .fa-chevron-left {
  margin-right: 10px;
}
.connectionsHeaderTitle .fa-chevron-right {
  margin-left: 10px;
}
.connectionsHeaderTitle .fa-chevron-left, .connectionsHeaderTitle .fa-chevron-right{
  color: #999;
}
.readerControls .readerControlsInner {
  position: relative;
  width: 760px;
  margin: 0 auto;
  padding: 0 30px;
  display: flex;
  justify-content: space-between;
  max-width:  100%;
  box-sizing: border-box;
}
.compare .readerControls .readerControlsInner {
  padding: 0 25px;
}
.readerControls.connectionsHeader .readerControlsInner {
  padding: 0 34px;
}
.readerControls.transLangPrefSuggBann {
  background-color: #EDEDEC;
  z-index: 2;
}
.readerControls .readerControlsInner.transLangPrefSuggBannInner {
  justify-content: center;
  align-items: center;
  line-height: initial;
  height: 100%;
  color: #666;
}
.readerControls.transLangPrefSuggBann .transLangPrefCentered {
  display: flex;
  align-items: center;
  margin-inline-start: auto;
}
.readerControls .readerControlsInner.transLangPrefSuggBannInner .yesNoGroup {
  margin: 0 10px;
  display: flex;
}
.readerControls .readerControlsInner.transLangPrefSuggBannInner .yesNoButton {
  border: none;
  font-size: 16px;
  border-radius: 6px;
  background-color: white;
  padding: 5px 11px;
  margin: 0 7px 0 0;
  user-select: none;
  cursor: pointer;
  text-decoration: none;
  color: inherit;
}
.interface-hebrew .readerControls .readerControlsInner.transLangPrefSuggBannInner .yesNoButton {
  margin: 0 0 0 7px;
}
.readerControls .readerControlsInner.transLangPrefSuggBannInner .readerNavMenuCloseButton {
  font-size: 35px;
  margin-inline-start: auto;
  margin-top: -6px;
  color: #bbb;
}
.trans-pref-header-container {
  display: flex;
  flex-direction: row;
  justify-content: space-between;
  padding-inline: 12px;
  padding-block: 10px;
  align-items: center;
}
.trans-pref-header-container .trans-pref-reset {
  display: flex;
  align-items: center;
  text-decoration: none;
}
.interface-hebrew .trans-pref-header-container .trans-pref-reset {
  direction: rtl;
}
.interface-hebrew .trans-pref-header-container .trans-pref-reset .smallText {
  padding-bottom: 2px;
}
.trans-pref-header-container img.reset-btn {
  width: 10px;
  height: 10px;
  opacity: 0.4;
}
.singlePanel .readerControls .readerControlsInner {
  padding: 0px 15px;
}
.readerControls .readerTextToc a {
  color: inherit;
}
.readerControls .readerTextToc a:hover {
  text-decoration: none;
}
.readerControls .readerTextToc .readerTextTocBox h1 {
  display: unset;
  font-size: unset;
  font-weight: unset;
  margin-block-start: unset;
  margin-block-end: unset;
}
.readerControls .readerTextToc .readerTextTocBox a {
  display: flex;
  flex-direction: column;
  align-items: center;
  justify-content: center;
}
.readerControls .readerTextToc .readerTextTocBox a .readerControlsTitle {
  display: flex;
  align-items: center;
  justify-content: center;
}
.readerControls.connectionsHeader .readerTextToc {
  font-family: "Roboto", "Helvetica Neue", "Helvetica", sans-serif;
  color: #666;
  width: 100%;
}
.readerControls .readerTextToc.attributed .readerTextTocBox {
  line-height: 1.2;
}
.readerControls .readerTextToc .categoryAttribution {
  font-style: italic;
  font-size: 15px;
  color: #999;
  margin: 0 2px;
  white-space: nowrap;
  text-overflow: ellipsis;
  overflow: hidden;
  padding: 0 2px;
  display: inline;
}
.readerControls .readerTextToc .categoryAttribution .he {
  font-style: normal;
}
.interface-english .leftButtons,
.interface-hebrew .rightButtons {
  display: flex;
  flex-direction: row;
  text-align: left;
}
.interface-english .rightButtons,
.interface-hebrew .leftButtons {
  display: flex;
  flex-direction: row;
  text-align: right;
  align-items: center;
}
/* icons need a little nudge in flipped hebrew mode */
.interface-hebrew .rightButtons {
  margin-left: -3px;
}
.interface-hebrew .leftButtons {
  margin-right: 2px;
}
.leftButtons .saveButton,
.rightButtons .saveButton {
  display: flex;
  align-items: center;
  justify-content: flex-end;
  width: 30px;
  height: 56px;
  cursor: pointer;
}
.saveButton img {
  height: 18px;
  width: 18px;
  margin-top: 3px;
}
.rightButtons .saveButton.tooltip-toggle::before {
  top: 47px;
  left: -50px;
}
.interface-hebrew .rightButtons .saveButton.tooltip-toggle::before {
  left: auto;
  right: -50px;
}
.saveButton.tooltip-toggle.three-dots-button {
  background-color: #ededec;
  padding: 0 6px;  /* HACK: setting width and height to equal values doesn't make this circular, but this does! */
  height: 22px;
  display: flex;
  align-items: center;
  justify-content: center;
  border-radius: 50%;
}
.three-dots-button img {
  width: 10px;
  height: 10px;
  margin-top: 0;
}
.topicPanel .mainColumn .saveLine .saveButton.three-dots-button {
  margin-left: 10px;
  margin-right: 0;
  padding-bottom: 0;
}
.interface-hebrew .topicPanel .mainColumn .saveLine .saveButton.three-dots-button {
  margin-left: 0;
  margin-right: 10px;
}
.interface-hebrew .topicPanel .three-dots-button {
  margin-left: 0px;
  margin-right: 10px;
}
.leftButtons .readerNavMenuSearchButton,
.leftButtons .readerNavMenuMenuButton,
.leftButtons .readerNavMenuCloseButton,
.rightButtons .readerOptions,
.rightButtons .readerNavMenuCloseButton {
  width: 40px;
  height: 56px;
  line-height: 56px;
  color: #666666;
  font-size: 20px;
  display: inline-block;
  cursor: pointer;
}
.readerOptions .int-en {
  margin-right: 4px;
}
.readerOptions .int-he {
  margin-left: 8px;
}
.readerOptions .int-he img {
    height: 18px;
}
.rightButtons .readerOptionsTooltip.tooltip-toggle::before {
    top: 47px;
    left: -50px;
}
.rightButtons .readerOptions {
  vertical-align: middle;
}
.rightButtons .readerOptions:hover {
  text-decoration: none;
}
.leftButtons .readerNavMenuMenuButton {
  font-size: 24px;
  margin-top: 6px;
}
.compare .leftButtons .readerNavMenuMenuButton {
  font-size: 20px;
}
.leftButtons .readerNavMenuCloseButton {
  font-size: 44px;
}
.leftButtons .readerNavMenuSearchButton span,
.rightButtons .readerOptions img,
.leftButtons .readerNavMenuCloseButton span {
  vertical-align: middle;
}
.readerControls .readerTextToc {
  font-size: 18px;
  box-sizing: border-box;
  height: 50px;
  text-align: center;
  display: inline-block;
  cursor: pointer;
  vertical-align: middle;
  min-width: 0; /* see https://css-tricks.com/flexbox-truncated-text/ */
}
.readerControls .readerTextToc.connected, .readerControls .readerTextToc.connected a{
  cursor: initial;
}

.readerTextTocHeader.readerTextToc {
  font-size: 16px;
}
.hebrew .readerControls .readerTextToc {
  direction: rtl;
}
.english .readerControls .readerTextToc {
  direction: ltr;
}
.interface-english .bilingual .readerControls .readerTextToc {
  direction: ltr;
}
.interface-hebrew .bilingual .readerControls .readerTextToc {
  direction: rtl;
}
.interface-hebrew .bilingual .readerControls .readerTextToc .readerTextTocBox.sheetBox,
.interface-hebrew .english .readerControls .readerTextToc .readerTextTocBox.sheetBox {
  padding-left: 23px;
  padding-right: 0;
}
.english .readerControls .readerTextToc .readerTextTocBox.sheetBox,
.bilingual .readerControls .readerTextToc .readerTextTocBox.sheetBox {
  padding-right: 23px;
  padding-left: 0;
}
.readerControls .readerTextToc .readerTextTocBox {
  display: inline-block;
  vertical-align: middle;
  max-width: 100%;
  white-space: nowrap;
  text-overflow: ellipsis;
  overflow: hidden;
}
.readerControls .readerTextToc .readerTextTocBox a h1,
.readerControls .readerTextToc .readerTextTocBox a span,
.readerControls .readerTextToc .readerTextTocBox a div {
  white-space: nowrap;
  text-overflow: ellipsis;
  overflow: hidden;
  max-width: 100%;
}
.readerControls .readerTextToc .readerTextVersion {
  font-size: 15px;
  color: #999;
}
.readerControls .readerTextToc .fa {
  color: #999;
  font-weight: bold;
  margin: 0 7px;
  vertical-align: 0;
}
.readerControls .readerTextToc .fa.invisible {
  visibility: hidden;
}
/*.bilingual .readerTextToc .he {
  display: none;
}*/
.readerOptions img {
  height: 16px;
}
.readerOptions .textIcon {
  font-size: 22px;
  line-height: 60px;
}
.dark .readerOptions img {

}
.readerOptionsPanel {
  position: absolute;
  width: 100%;
  top: 58px;
  right: 0;
  padding: 20px;
  box-sizing: border-box;
  direction: ltr;
  background: #FBFBFA;
  border-bottom: 1px solid #ccc;
  z-index: 103;
}
.readerOptionsPanelInner {
  max-width: 530px;
  margin: 0 auto;
  display: flex;
  flex-flow: row wrap;
  justify-content: space-between;
  color: #999;
}
.toggleSet {
  display: inline-block;
  width: 47%;
  margin: 2px auto 0 auto;
}
#accountSettingsPage .toggleSet {
  display: flex;
}
#accountSettingsPage .additional-info {
  color: var(--dark-grey);
}
/* #accountSettingsPage .saveCancel {
  display: flex;
  justify-content: space-between;
  margin-top: 30px;
} */
.toggleSet.aliyotTorah, .toggleSet.punctuationTalmud, .toggleSet .toggle-set-label {
  --english-font: var(--english-sans-serif-font-family);
  --hebrew-font: var(--english-sans-serif-font-family);
  text-transform: uppercase;
}
.toggleSet .toggle-set-label{
  font-size: 13px;
  display: block;
  text-align: center;
  margin: 10px;
  letter-spacing: 1.5px;
}
.toggleSetToggleBox {
  display:  flex;
}
.toggleOption {
  font-size: 26px;
  box-sizing: border-box;
  text-align: center;
  border: 1px solid #ccc;
  margin-left: -1px;
  padding: 4px;
  height: 42px;
  line-height: 34px;
  flex: 1;
  background-color: #FBFBFA;
  vertical-align: middle;
}

.toggleSet.aliyotTorah .toggleOption,
.toggleSet.punctuationTalmud .toggleOption {
  font-size: 14px;
}
.toggleSet.vowels .toggleOption.all span span,
.toggleSet.vowels .toggleOption.partial span span {
  position: relative;
  top: -3px;
}
.toggleSet.fontSize .toggleOption {
  color: black;
}
.toggleSet.biLayout .toggleOption img,
.toggleSet.layout .toggleOption img {
  opacity: 0.5;
}
.toggleOption:first-child {
  border-top-left-radius: 4px;
  border-bottom-left-radius: 4px;
}
.toggleOption:last-child {
  border-top-right-radius: 4px;
  border-bottom-right-radius: 4px;
  border-right: 1px solid #999;
}
.toggleOption.on,
.toggleOption:hover {
  background-color: white;
  color: black;
}
.toggleSet.biLayout .toggleOption.on img,
.toggleSet.layout .toggleOption:hover img {
  opacity: 1;
}
.toggleSet.separated .toggleOption {
  margin-right: 3%;
  border-right: 1px solid #999;
}
.toggleSet.separated .toggleOption:last-child {
  margin-right: 0;
}
.color .toggleOption {
  border-radius: 5px;
  height: 38px;
}
.color .toggleOption.on {
  border-color: black;
}
.color .light, .color .light.on {
  background-color: white;
}
.color .sepia, .color .sepia.on {
  background-color: #f7f7f7;
}
.color .dark, .color .dark.on {
  background-color: #333331;
}

.toggleSet .toggleOption .he,
.toggleSet .toggleOption .en {
  display: inline;
}
.toggleOption.bilingual {
  font-size: 18px;
}
.toggleOption.segmented, .toggleOption.continuous {
  font-size: 18px;
}
.toggleOption.smaller, .toggleOption.larger {
  font-family: "Roboto", "Helvetica Neue", "Helvetica", sans-serif;
}
.interface-hebrew .toggleOption.smaller, .interface-hebrew .toggleOption.larger {
  font-family: "Heebo", sans-serif;
}
.toggleOption.smaller {
  font-size: 12px;
}
.toggleOption.larger {
  font-size: 22px;
}
.toggleSet.blueStyle {
  box-shadow: 0px 1px 3px rgba(0, 0, 0, 0.25);
  --english-font: var(--english-sans-serif-font-family);
  --hebrew-font: var(--hebrew-sans-serif-font-family);
  border-radius: 6px;
}

.toggleSet.blueStyle.primary {
  width: 100%;
}
.toggleSet.blueStyle.primary .toggleOption {
  background-color: revert;
}
.toggleSet.blueStyle .toggleOption {
  border: none;
  font-size: 16px;
  height: 50px;
  display: flex;
  align-items: center;
  justify-content: center;
}
.toggleSet.blueStyle .toggleOption.on {
  background-color:  var(--sefaria-blue);
  color: white;
  border-radius: 6px;
}
.readerOptionsPanel .line {
  margin: 20px 0;
  border-top: 1px solid #ddd;
}
.mask {
  position: fixed;
  top: 0;
  left: 0;
  width: 100%;
  height: 100%;
  z-index: 102;
  cursor: pointer;
}
.textRange.basetext {
  width: 100%;
  box-sizing: border-box;
  font-size: 2.2em;
  line-height: 1.6;
  text-align: justify;
  background-color: inherit;
  margin: 0 auto;
  max-width: 760px;
  position: relative;
  padding: 0 30px;
}
.sheetContent .modalTitle {
  --english-font: var(--english-sans-serif-font-family);
  --hebrew-font: var(--hebrew-sans-serif-font-family);
  font-size: 22px;
  font-weight: 500;
  line-height: 25.78px;
  text-align: center;
  color: var(--dark-grey);
  padding-block-end: 15px;
  border-bottom: 1px solid var(--lighter-grey);
}
.sheetContent .successMessage {
  color: var(--inline-link-blue);
  margin-inline-start: 5px;
}
.dialogModal .modal-content > * {
   padding: 20px;
}
.sheetContent .modalMessage {
  --english-font: var(--english-sans-serif-font-family);
  --hebrew-font: var(--hebrew-sans-serif-font-family);
  font-size: 16px;
  font-weight: 400;
  line-height: 18.75px;
  text-align: center;
  color: black;
}
.singlePanel .textRange.basetext,
.singlePanel .sheetContent {
  padding: 0;
}
.narrowColumn .textRange.basetext {
}
.narrowColumn .content .contentInner {
  padding: 0 15px;
}
.textRange.basetext .title, .sheetContent .customSourceTitle {
  padding: 0 28px;
  margin: 30px 0 24px 0;
  color: #000;
  text-align: center;
  justify-content: center;
  font-weight: lighter;
  letter-spacing: 1px;
  font-size: 1.1em;
}
.sheetContent .customSourceTitle {
  padding-top: 14px;
}
.dark .textRange.basetext .title, .dark .sheetContent .title {
  color: #ccc;
}
.textRange.basetext .title .titleBox, .sheetContent .customSourceTitle .titleBox {
  display: inline-block;
  border-bottom: 4px solid #E6E5E6;
  padding: 0 6px 3px;
}
.dark .textRange.basetext .title .titleBox, .dark .sheetContent .title .titleBox {
  border-bottom: 4px solid #666;
}
.bilingual .sheetContent .title .he {
  display: none;
}
.interface-hebrew .readerPanel.ltr .textRange,
.interface-hebrew .readerPanel.english .categoryFilterGroup,
.interface-hebrew .readerPanel.bilingual .categoryFilterGroup,
.interface-hebrew .readerPanel.english .essayGroup,
.interface-hebrew .readerPanel.bilingual .essayGroup,
.interface-hebrew .readerPanel.english .textTableOfContents,
.interface-hebrew .readerPanel.bilingual .textTableOfContents {
  direction: ltr;
}
.interface-english .readerPanel.rtl .textRange,
.interface-english .readerPanel.hebrew .textRange,
.interface-english .readerPanel.hebrew .categoryFilterGroup,
.interface-english .readerPanel.hebrew .essayGroup,
.interface-english .readerPanel.hebrew .structToggles,
.interface-english .readerPanel.hebrew .textTableOfContents,
.interface-english .readerPanel.hebrew .connectionsPanel .toolsButton.more,
.interface-english .readerPanel.hebrew .connectionsPanel .toolsButton.seeLess {
  direction: rtl;
}
.basetext .text, .sheetContent .text {
  margin: 30px 0;
  background-color: inherit;
}
.sheetContent .text.editorContent {
  padding: 30px 44px;
  margin: 0;
}
.narrowColumn .basetext .text, .narrowColumn .sheetContent .text {
  padding: 0 26px;
}
.singlePanel .basetext .text, .singlePanel .sheetContent .text  {
  padding: 0 34px;
}
.parashahHeader {
  text-align: center;
  color: #000;
  margin: 32px 0;
  font-size: 24px;
  letter-spacing: 1px;
}
.parashahHeader.aliyah span {
  text-transform: uppercase;
  font-size: 18px;
}
.title + .text span:first-child .parashahHeader {
  margin-top: -5px;
}
.title + .text {
  margin-top: 0;
}
.segment {
  cursor: pointer;
  display: block;
  background-color: inherit;
}
.continuous .segment {
  display: inline;
  margin: 0;
  padding: .3333em 0;
}
.readerPanel.english.continuous .segment {
  padding: .15em 0;  /* underline of named entities is cut off if padding is higher */
}
.continuous .clearFix {
  display: none;
}
.segment .segmentText{
  display: inline;
}
.segment > .he,
.segment > .en,
.segment > p > .he,
.segment > p > .en {
  margin-top: 0;
  margin-bottom: 0;
}
.basetext .segment {
  margin-bottom: 26px;
}

.segment .segmentText .poetry.indentWhenWrap {
  text-indent: -30px;
  padding-inline-start: 30px;
  display: inline-block;
}

.segment .segmentText .poetry.indentAll {
  padding-inline-start: 30px;
  display: inline-block;
}

.segment .segmentText .poetry.indentAllDouble {
  padding-inline-start: 60px;
  display: inline-block;
}

.continuous .segment .segmentText .poetry {
  text-indent: initial;
  padding-inline-start: initial;
  display: inline;
  margin-inline-end: .5em;
}

.continuous .segment .segmentText br {
  display: none;
}

/*.hebrew.segmented .segment > .he,
.hebrew.segmented .segment > p > .he{
  display: block;
}
.hebrew.continuous .segment > .he,
.hebrew.continuous .segment > p > .he{
  display: inline;
}*/
.bilingual .segment > .he,
.bilingual .segment > p > .he {
  display: block;
}
.bilingual .segment > .en,
.bilingual .segment > p > .en {
  display: block;
}
.bilingual .segment > .en ,
.bilingual .segment > p > .en {
  text-align: left;
}
.bilingual .segment > .he,
.bilingual .segment > p > .he {
  text-align: right;
}
.stacked.bilingual .basetext .segment {
  margin-bottom: 14px;
  display: block;
}
.stacked.bilingual .segment > .en,
.stacked.bilingual .segment > p > .en {
  margin-top: 6px;
  text-align: left;
}
.stacked.bilingual .sheetContent .segment > .en,
.stacked.bilingual .sheetContent .segment > p > .en {
  margin-top: 0;
}
.stacked.bilingual .basetext .segment > .translation ,
.stacked.bilingual .basetext .segment > p > .translation {
  margin: 10px 0 20px;
  color: #666;
}
.stacked.bilingual .basetext .segment > p > .he.translation {
  color: black;
}
.stacked.bilingual .segment.heOnly > .he,
.stacked.bilingual .segment.enOnly > .en,
.stacked.bilingual .segment.heOnly > p > .he,
.stacked.bilingual .segment.enOnly > p > .en {
  display: block;
}
.heLeft.bilingual .basetext .text,
.heRight.bilingual .basetext .text,
.heLeft.bilingual .sheetContent .text,
.heRight.bilingual .sheetContent .text {
  padding: 0;
}

.heLeft.bilingual .segment > .en,
.heLeft.bilingual .segment > .he,
.heRight.bilingual .segment > .en,
.heRight.bilingual .segment > .he,
.heLeft.bilingual .segment > p > .en,
.heLeft.bilingual .segment > p > .he,
.heRight.bilingual .segment > p > .en,
.heRight.bilingual .segment > p > .he {
  width: 50%;
  box-sizing: border-box;
  display: block;
}
.heLeft.bilingual .sheetItem.enOnly > .en,
.heLeft.bilingual .sheetItem.heOnly > .he,
.heRight.bilingual .sheetItem.enOnly > .en,
.heRight.bilingual .sheetItem.heOnly > .he,
.heLeft.bilingual .sheetItem.enOnly > p > .en,
.heLeft.bilingual .sheetItem.heOnly > p > .he,
.heRight.bilingual .sheetItem.enOnly > p > .en,
.heRight.bilingual .sheetItem.heOnly > p > .he {
  width: 100%;
}
.readerPanel .sheetItem.heOnly > .en,
.readerPanel .sheetItem.heOnly > p > .en {
  display: none;
}
.readerPanel .sheetItem.heOnly > .he,
.readerPanel .sheetItem.heOnly > p > .he {
  display: block;
}
.readerPanel .sheetItem.enOnly > .he,
.readerPanel .sheetItem.enOnly > p > .he {
  display: none;
}
.readerPanel .sheetItem.enOnly > .en,
.readerPanel .sheetItem.enOnly > p > .en {
  display: block;
}
.readerPanel.english .SheetSource .sheetItem.segment .en {
  background-color: white;
}
.heLeft.bilingual .segment > .translation,
.heRight.bilingual .segment > .primary,
.heLeft.bilingual .segment > p > .translation,
.heRight.bilingual .segment > p > .primary,
.heRight.bilingual .SheetSource .sheetItem.segment > .he,
.heLeft.bilingual .SheetSource .sheetItem.segment > .en{
  float: right;
  padding-left: 20px;
}
.heRight.bilingual .segment > .translation,
.heLeft.bilingual .segment > .primary,
.heRight.bilingual .segment > p > .translation,
.heLeft.bilingual .segment > p > .primary,
.heRight.bilingual .SheetSource .sheetItem.segment > .en,
.heLeft.bilingual .SheetSource .sheetItem.segment > .he{
  float: left;
  padding-right: 20px;
}
.segment > p > .he.translation {
  --hebrew-font: var(--hebrew-sans-serif-font-family);
  font-size: 100%;
}
.basetext .segment:active,
.basetext .segment:focus {
  background-color: #f5faff;
}
.sheetContent .segment:active .segmentNumber,
.sheetContent .segment:focus .segmentNumber,
.sheetContent .segment:active .linkCount,
.sheetContent .segment:focus .linkCount,
.basetext .segment:active .segmentNumber,
.basetext .segment:focus .segmentNumber,
.basetext .segment:active .linkCount,
.basetext .segment:focus .linkCount {
  background-color: transparent;
}
.dark .basetext .segment:active,
.dark .basetext .segment:focus {
  background-color: #444;
}
.basetext .segment.highlight,
.editTextInfo .textPreviewSegment.highlight,
.editorContent .sheetItem.highlight,
.editorContent .sheetItem.highlight .SheetSource .en,
.editorContent .sheetItem.highlight .SheetSource::after
{
  background-color: #F0F7FF;
}
.sheetContent .segment a {
  color: #4B71B7;
  cursor: pointer;
}
.sheetContent .segment .sourceContentText a {
  text-decoration: underline;
}
.basetext .segment.highlight .segmentNumber,
.basetext .segment.highlight .linkCount {
  background-color: transparent;
}
.sepia .basetext .segment.highlight {
  background-color: #E3E3E1;
}
.dark .basetext .segment.highlight {
  background-color: #444;
}
.textRange {
  line-height: 1.4;
  font-size: 1.6em;
}
.textRange .textInner, .sheetContent .textInner  {
  position: relative;
}
.textRange.lowlight .text {
  color: #999;
}
.segment {
}
.segment.heOnly{
  text-align: right;
  direction: rtl;
}
.segment.enOnly{
  text-align: left;
  direction: ltr;
}
.segment.heOnly .en{
  display: none;
}
/*in the text reader we don't have enOnly anymore. it always hvae primary (which is one the meaning of heOnly) maybe this is useful for other cases*/
.segment.enOnly .he{
  display: none;
}
.segment.heOnly .he{
  display: initial;
}
.segment.enOnly .en{
  display: initial;
}
/*
This is an attempt to fix dictionary entries in this layout (hebrew continuous) from having the headwords flip to the right instead of left.
But not to use a display block directive that might break continuous mode for other English only texts
 */
.readerPanel.hebrew.continuous .segment.enOnly .en{
  unicode-bidi: embed;
}
.readerPanel.hebrew .segment.enOnly .sheetSegmentNumber .en{
  display: none;
}
.readerPanel.english .segment.enOnly .sheetSegmentNumber .he{
  display: none;
}
.segment .segmentNumber,
.segment .linkCount,
.textRange .numberLabel {
  position: absolute;
  background-color: inherit;
  font-weight: lighter;
  color: #ccc;
  display: block;
  width: 30px;
  text-align: center;
  -webkit-text-size-adjust: 100%;
  user-select: none;
  -webkit-user-select: none;
}
.segmentNumber .segmentNumberInner,
.linkCount .linkCountDot {
  display: inline-block;
  user-select: none;
  -webkit-user-select: none;
}
.bilingual .segmentNumber .segmentNumberInner,
.bilingual .linkCount .linkCountDot,
.bilingual .numberLabel .numberLabelInner {
  margin-top: 0;
}
.segment .segmentNumber,
.segment .linkCount {
  display: none;
  line-height: 1.4;
}
.hebrew .segment .segmentNumber,
.hebrew .segment .linkCount {
  display: none;
  line-height: 1.6;
}
.sheetContent .segment .linkCount {
  display: inline-block;
}
.segment .segmentNumber .segmentNumberInner,
.segment .segmentNumber .segmentNumberInner .he,
.textRange .numberLabel .numberLabelInner {
  font-size: 12px;
  vertical-align: middle;
}
.segment .segmentNumber,
.textRagnge .numberLabel {
  color: #000;
  top: 0;
}
.dark .segment .segmentNumber,
.dark .textRagnge .numberLabel {
  color: white;
}
.segment .linkCount {

}
.segment .linkCountDot {
  display: inline-block;
  width: 6px;
  height: 6px;
  border-radius: 12px;
  background-color: black;
  vertical-align: middle;
}
.dark .segment .linkCount {
  filter: invert(100%);
  -webkit-filter: invert(100%);
}
.readerPanel .segment .segmentNumber .en,
.readerPanel .segment .segmentNumber .he {
  text-align: center;
}
.readerPanel.english .segment .segmentNumber {
  left: -48px;
}
.readerPanel.hebrew .segment .segmentNumber,
.readerPanel.bilingual .segment .segmentNumber {
  right: -46px;
}
.readerPanel.hebrew .segment .linkCount,
.readerPanel.bilingual .segment .linkCount {
  left: -48px;
}
.readerPanel.english .segment .linkCount {
  right: -46px;
  left: auto;
}
.readerPanel.heLeft.bilingual .segment .segmentNumber,
.readerPanel.heRight.bilingual .segment .segmentNumber {
  left: 50%;
  margin-left: -15px;
  right: auto;
}
.readerPanel.heLeft.bilingual .segment .linkCount,
.readerPanel.heRight.bilingual .segment .linkCount {
  visibility: hidden;
}
.singlePanel .readerPanel.english .segment .segmentNumber {
  left: -30px;
}
.singlePanel .readerPanel.hebrew .segment .segmentNumber,
.singlePanel .readerPanel.bilingual .segment .segmentNumber {
  right: -30px;
}
.singlePanel .readerPanel.english .segment .linkCount {
  right: -30px;
}
.singlePanel .readerPanel.hebrew .segment .linkCount,
.singlePanel .readerPanel.bilingual .segment .linkCount {
  left: -30px;
}
.singlePanel .readerPanel.english .sheetItem.segment .linkCount {
  left: auto;
  right: -30px;
}
.readerPanel.english .segment.heOnly .segmentNumber .he,
.readerPanel.bilingual .segment.heOnly .segmentNumber .he,
.readerPanel.hebrew .segment.enOnly .segmentNumber .en {
  display: none;
}
.readerPanel.english .segment.heOnly .segmentNumber .en,
.readerPanel.bilingual .segment.heOnly .segmentNumber .en,
.readerPanel.hebrew .segment.enOnly .segmentNumber .he {
  display: block;
}
.segment .refLink, .scrollLink {
  font-size: .8em;
  font-weight: bold;
  letter-spacing: 1px;
  cursor: pointer;
  color: #333;
}
.scrollLink:hover, .refLink:hover {
  text-decoration: underline;
}
.segment .namedEntityLink {
  color: inherit;
}
.segment .namedEntityLink:hover {
  cursor: text;
  text-decoration: none;
}
.segment.showNamedEntityLinks .namedEntityLink:hover {
  /* only show named entity underline when class showNamedEntityLinks exists */
  cursor: pointer;
  border-bottom: 2px dotted #666;
}
.stacked.bilingual .segment .en .namedEntityLink:hover {
  border-bottom-color: #666;
}
.textRange .actionLinks {
  text-align: right;
}
.textRange .actionLinks > span {
  font-size: 13px;
  text-transform: uppercase;
  display: inline-block;
  margin: 0 7px;
  cursor: pointer;
  color: #aaa;
}
.textRange .actionLinks > span > img {
  height: 13px;
  width: 13px;
  margin: 0 5px;
  opacity: 0.3;
  vertical-align: baseline;
}
.textRange .actionLinks > span > i {
  margin: 0 5px;
  font-size: 16px;
  vertical-align: top;
}
.textRange .actionLinks .en {
  font-family: "Roboto", "Helvetica Neue", "Helvetica", arial, sans-serif;
}
.textRange .actionLinks .he {
  font-family: "Heebo", sans-serif;
}
/* Footnotes */
.segment sup,
.versionPreview sup {
  margin-left: .2em;
  margin-right: .2em;
  text-decoration: none;
  font-family: var(--hebrew-sans-serif-font-family);
  font-size: 0.6em;
  line-height: 1;
}
.segment sup.footnote-marker,
.segment sup.endFootnote{
  color: var(--inline-link-blue);
}
.segment .he sup {
  font-size: 0.6em;
}
.segment sup.footnote-marker:hover {
  text-decoration: underline;
}
.sheetContent .segment sup:hover {
  text-decoration: none;
}
.segment sup::before {
  padding: 12px 12px;
  content: "";
  margin-inline-start: -7px;
  position: absolute;
}
.segment sup.itag {
  text-decoration: none;
  font-family: var(--hebrew-sans-serif-font-family);
  font-size: 0.5em;
  line-height: 1;
  color: var(--inline-link-blue);
}
.segment i.footnote {
  display: none;
  font-size: .8em;
  margin-left: .5em;
  margin-right: .5em;
  color: #666;
  font-style: normal;
}
.segment img {
  max-width: 100%;
}
.segment i[data-overlay="Vilna Pages"] {
  display: inline-block;
}
.segment i[data-overlay="Vilna Pages"]:after {
    color: grey;
	content: attr(data-value);
    font-size: .4em;
    font-style: normal;
    font-family: var(--english-sans-serif-font-family);
}
.segment i[data-overlay="Venice Columns"] {
  display: inline-block;
}
.segment i[data-overlay="Venice Columns"]:after {
    color: grey;
	content: attr(data-value);
    font-size: .4em;
    font-style: normal;
    font-family: var(--english-sans-serif-font-family);
}
.connectionsPanelHeader {
  display: flex;
  justify-content: space-between;
  align-items: center;
}
.singlePanel .connectionsPanelHeader {
  justify-content: flex-start;
  align-items: stretch;
  height: 100%;
}
.interface-hebrew .connectionsPanelHeader {
  direction: rtl;
}
.interface-english .connectionsPanelHeader {
  direction: ltr;
}
.connectionsPanelHeader .rightButtons {
  margin-top: -4px;
}
.connectionsPanelHeader .languageToggle,
.connectionsHeader .readerNavMenuCloseButton.circledX{
  height: 32px;
  width: 30px;
  text-align: center;
  line-height: 32px;
}
.readerNavMenu.compare {
  background-color: var(--lightest-grey);
}
.readerNavMenu.compare .readerNavTop .readerNavMenuCloseButton.circledX {
  height: 32px;
  width: 30px;
  display: flex;
  align-items: center;
  margin: 0 15px;
}
.connectionsPanelHeader .languageToggle {
  margin: 0 15px;
}
.connectionsHeader .readerNavMenuCloseButton.circledX,
.readerNavMenu.compare .readerNavTop .readerNavMenuCloseButton.circledX {
  width: 20px;
}
.connectionsHeader .readerNavMenuCloseButton.circledX img,
.readerNavMenu.compare .readerNavTop .readerNavMenuCloseButton.circledX img {
  height: 20px;
  width: 20px;
  vertical-align: middle;
}
.readerNavMenu.compare .navBlockDescription,
.readerNavMenu.compare .categoryDescription {
  display: none;
}
.readerNavMenu.compare .navToggles {
  margin-inline-start: 0;
}
.connectionsPanelHeader .languageToggle img {
  vertical-align: middle;
  margin-top: -2px;
}
.connectionsPanel .flashMessage {
  font-size: 18px;
  color: #999;
  margin-bottom: 30px;
  text-align: left;
}
.interface-hebrew .connectionsPanel .flashMessage {
  text-align: right;
}
.textList {
  width: 100%;
  height: 54%;
  bottom: 0;
  left: 0;
  position: absolute;
  margin: 0 auto;
  background-color: #FBFBFA;
}
.textList.marginless .texts,
.textList.fullPanel.marginless .texts {
  padding: 0 0 80px 0;
}
.dark .textlist {
  background-color: #333331;
}
.textList.fullPanel {
  padding-top: 60px;
  height: 100%;
  box-sizing: border-box;
}
.textList .texts {
  height: 100%;
  width: 100%;
  box-sizing: border-box;
  overflow: hidden;
  overflow-y: scroll;
  -webkit-overflow-scrolling: touch;
}
.textList .texts .contentInner {
  max-width: 660px;
  margin: 0 auto;
}
.textList .texts {
  padding: 30px 30px 80px 30px;
}
.textList.fullPanel .texts {
  padding: 40px 40px 80px 40px;
}
.textList .segment.heOnly,
.textList .segment.enOnly {
  text-align: justify;
}
.textListTop {
  position: absolute;
  top: 0;
  left: 0;
  width: 100%;
  background-color: inherit;
  z-index: 1;
}
.textList.fullPanel .textListTop {
  text-align: center;
  height: 55px;
}
.dark .textList {
  background-color: #333331;
}
.dark .textList .anchorText {
  background-color: #333331;
}
.textList .heOnly {
  display: block;
}
.textList.fullPanel .textListTop .leftButtons {
  margin: 9px 0 0 10px;
}
.textList.fullPanel .textListTop .rightButtons {
  margin: 9px 10px 0 0;
}
.gridBox {
  width: 100%;
  background-color: transparent;
}
.gridBox .gridBoxRow {
  display: flex;
  justify-content: space-between;
  margin-bottom: 6px;
}
.gridBox .gridBoxItem {
  flex: 1;

   /* HACK: overflow hidden will hide any box shadow beneath (b/c overflow cuts off at padding-box) can get around this by increasing padding-box and decreasing margin-box. see here https://stackoverflow.com/questions/33949013/css-overflow-hidden-cuts-shadow*/
  display: flex;
  flex-direction: column;
  padding: 5px;
}
.gridBox .gridBoxItem.placeholder {
  visibility: hidden;
}
.gridBox .gridBoxItem:first-child {
  padding-inline-start: 0;
  margin-inline-start: 0;
}
.gridBox .gridBoxItem:last-child {
  padding-inline-end: 0;
  margin-inline-end: 0;
}
.dark .filterSet td {
  border-color: #555;
}
.filterSet td.empty {
  border-left: 1px solid transparent;
  border-right: 1px solid transparent;
}
.topFilters {
  text-transform: none;
}
.dark .topFilters {
  background-color: #2D2D2B;
  border-bottom: 1px solid #444;
}
.textList.fullPanel .topFilters {
  margin: 0;
  border-top: 8px solid transparent;
  padding: 6px 22px 5px;
  background-color: #EDEDED;
}
.topFilters .textFilter {
  color: #999;
  display: inline-block;
  padding: 16px 8px;
}
.topFilters .textFilter.on {
  color: black;
}
.dark .topFilters .textFilter {
  color: #bbb;
}
.topFilters .textFilter > div {
  display: table-cell;
  vertical-align: middle;
}
.textList.fullPanel .recentFilterSet {
  margin: 0 0 12px 0;
}
.textList .recentFilterSet .textFilter,
.connectionsPanelHeader .recentFilterSet.topFilters .textFilter {
  display: inline-block;
  padding: 0;
  margin: 6px 14px;
  background-color: transparent;
  color: #999999;
  border-bottom: 4px solid #cccccc;
  margin-inline-start: 0;
}
.connectionsPanelHeader .recentFilterSet.topFilters .textFilter {
  margin: 18px;
  margin-inline-end: 14px;
  margin-inline-start: 0;
}
.textList .recentFilterSet .textFilter.on, .connectionsPanelHeader .recentFilterSet.topFilters .textFilter.on {
  color: #000000;
  border-bottom-color: var(--category-color);
}
.recentFilterSet.filterSet .textFilter, .recentFilterSet.filterSet .textFilter span{
  font-family: "HebrewInEnglish Serif Font", "adobe-garamond-pro", "Crimson Text", Georgia, serif;
}
.hebrew .textList .recentFilterSet.filterSet {
  direction: rtl;
}
.textList.singlePanel .connectionsHeader .topFilters{
  overflow-x: scroll;
  overflow-y: hidden;
}
.topFiltersInner {
  display: inline-block;
  white-space: nowrap;
  overflow: hidden;
  text-overflow: ellipsis;
  vertical-align: middle;
}
.textList.fullPanel .topFiltersInner {
  white-space: normal;
}
.textList.singlePanel .versionsTextList .topFiltersInner .textFilter {
  padding: 5px;
  margin-bottom: 5px;
  color: #999;
}
.textList.singlePanel .versionsTextList .topFiltersInner {
  white-space: pre-wrap;
}
.showMoreFilters {
  vertical-align: middle;
  float: right;
}
.categoryFilter {
  margin: 19px 34px;
  font-size: 18px;
  cursor: pointer;
  line-height: 21.6px;
  color: #000;
  -webkit-tap-hightlight-color: rgba(0,0,0,0); /* pulled from common.css; should apply more broadly? */
}
.categoryFilter:not(.withBooks) .filterInner:before{
  min-width: 18px;
  width: 18px;
  height: 16px;
  content: '';
  -webkit-mask: url("/static/img/connection-book.svg") no-repeat;
  mask: url("/static/img/connection-book.svg") no-repeat;
  -webkit-mask-size: cover;
  mask-size: cover;
  line-height: 25px;
  /**transform: scale(0.95);*/
  display: inline-block;
  background-color: var(--category-color);
}
.connectionsPanel .toolsButton.more{
  color: #666666;
}
.connectionsPanel .toolsButton.seeLess{
  margin-inline-start: 33px;
  font-style: normal;
  font-weight: normal;
  font-size: 13px;
  line-height: 18px;
  color: #999999;
  align-items: center;
}
.connectionsPanel .toolsButton.seeLess img.toolsButtonIcon{
  height: 10px;
  width: 10px;
}
.connectionsPanel .toolsButton.seeLess .toolsButtonText{
  margin-inline-start: 5px;
}

.connectionsPanel .topToolsButtons {
  margin-top: 30px;
}
.categoryFilter:not(.withBooks) .filterText{
  margin-inline-start: 15px;
  margin-inline-end: auto;
}
.textFilter {
  padding: 19px 0px;
  font-size: 18px;
  line-height: 1.2;
  display: block;
  cursor: pointer;
  color: #333;
  margin-inline-start: 34px;
  margin-inline-end: 34px;
}
.connectionsCount {
  color: #666;
  font-size: 16px;
  font-weight: lighter;
  letter-spacing: 1px;
  font-family: "Roboto", "Helvetica Neue", "Helvetica", sans-serif;
  unicode-bidi: isolate;
}
.englishAvailableTag {
  font-family: "Roboto", "Helvetica Neue", "Helvetica", sans-serif;
  text-transform: uppercase;
  align-self: flex-start;
  color: #999;
  border: 1px solid #CCC;
  border-radius: 3px;
  font-size: 12px;
  line-height: 18px;
  padding: 0px 3px;
  margin-left: 4px;
}
.filterInner {
  display: flex;
  justify-content: space-between;
  align-items: center;
}
.essayGroup a:hover {
  text-decoration: none;
}
.essayGroup .filterText {
  margin-inline-start: 15px;
  margin-inline-end: auto;
  text-align: left
}
.essayGroup .filterInner:before{
  min-width: 18px;
  width: 18px;
  height: 16px;
  content: '';
  -webkit-mask: url("/static/img/connection-book.svg") no-repeat;
  mask: url("/static/img/connection-book.svg") no-repeat;
  -webkit-mask-size: cover;
  mask-size: cover;
  line-height: 25px;
  /**transform: scale(0.95);*/
  display: inline-block;
  background-color: #3B5849;
}
.essayGroup .textFilter {
  padding: 0 0 0 0;
  margin: 19px 34px;
}
.categoryFilterGroup.withBooks {
  /*border-bottom: 1px solid #E5E5E5;*/
  border-top: 4px solid;
  border-top-color: var(--category-color);
}
.categoryFilterGroup.withBooks .categoryFilter{
  margin: initial;
  margin-inline-end: 34px;
  margin-inline-start: 34px;
  padding: 19px 0px;
  border-bottom: 1px solid #E5E5E5;

}
.categoryFilterGroup a:hover {
  text-decoration: none;
}
.categoryFilterGroup.withBooks + .categoryFilterGroup {
  /*margin-top: 30px;*/
}
.categoryFilterGroup .textFilter {
  border-bottom: 1px solid #E5E5E5;
}
.categoryFilterGroup :first-child .textFilter {
  border-top: 1px solid #E5E5E5;
}
.categoryFilter.on, .textFilter.on {
  color: black;
}
.dark .categoryFilter.on, .dark .textFilter.on {
  color: white;
}
.textFilter.lowlight {
  color: #999;
}
.topFilters .textFilter.showMoreFilters {
  color: #999;
}
.bilingual .textFilter .he,
.bilingual .categoryFilter .he {
  display: none;
}
.textList .textListTop > .loadingMessage,
.textList .texts .contentInner > .loadingMessage {
  padding: 22px 10px 0;
  color: #999;
  font-size: 14px;
  text-align: center;
}
.textList .textListTop > .loadingMessage {
  position: relative;
  top: 70px;
}
.textList .texts {
  position: relative;
  background-color: #FBFBFA;
}
.sepia .textList .texts {
  background-color: #FBFBFA;
}
.dark .textList .texts {
  background-color: #333331;
}
.textList .texts .textRange {
  font-size: 1.8em;
  padding-top: 16px;
  margin-top: 12px;
  position: relative;
  cursor: text;
}
.textList .texts .textRange .segment{
  cursor: text;
}
.textListTextRangeBox {
  border-bottom: 1px solid #eee;
}
.textList .texts .textRange .title {
  color: #999;
}
.textList .texts .segment .queryTextHighlight {
  padding: 0;
  background-color: inherit;
  font-weight: bold;
}
.dark .textList .texts .textRange .title {
  color: #ddd;
}
.textList.singlePanel .textListTextRangeBox:first-child {
  margin-top: -30px;
}
.textRange .title {
  display: flex;
  justify-content: space-between;
}
.textRange .title .buttons {
}
.bilingual .textList .title .he {
  display: none;
}
.textList .sheetList .sheet,
.textList .note {
  padding: 0 0 24px 0;
  display: flex;
  flex-flow: column;
}
.textList .sheet + .sheet {
  padding: 24px 0;
  border-top: 1px solid #E6E5E6;
}
.textList .sheetList .sheet a.sheetTitle {
  margin-bottom: 0;
  align-items: flex-start;
}
.textList .sheet .sheetInfo {
  display: flex;
  justify-content: space-between;
}
.sheet .sheetInfo .sheetUser {
  display: flex;
  align-items: center;
}
.textList .sheet .sheetAuthorImg,
.textList .note .noteAuthorImg {
  height: 26px;
  width: 26px;
  vertical-align: -8px;
}
.textList .sheet .sheetViews {
  color: #999;
  font-size: 12px;
}
.textList .sheet .sheetAuthor,
.textList .note .noteAuthor {
  color: #666;
  font-size: 16px;
  margin: auto 14px;
}
.textList .sheet .sheetTitle {
  display: flex;
  justify-content: flex-start;
  margin-top: 14px;
  font-size: 18px;
  text-align: left;
  color: #000;
}
.textList .sheet .sheetLeft .sheetTitle img.sheetIcon {
  width: 14px;
  height: 14px;
  margin: 3px 0 0 0;
}
.textList .sheet .sheetTitle .sheetTitleText{
  margin: auto 6px;
}
.textList .sheet .sheetTags {
  display: flex;
  flex-flow: row wrap;
  margin-top: 6px;
  font-size: 13px;
  color: #999;
  text-align: left;
}
.textList .sheet .sheetTag {
  color: inherit;
  display: inline-block;
  white-space: nowrap;
}
.sheet .sheetRight {
  display: flex;
  flex-direction: row;
  align-items: flex-start;
  justify-content: space-between;
  padding-top: 5px;
  margin: 0 -4px;
}
.sheet .sheetRight img {
  display: none;
  padding: 0 5px;
  width: 22px;
  height: 22px;
  margin: 0;
}
.sheet .sheetRight img.pinned,
.sheet:hover .sheetRight img {
  display: block;
}
.sheet:hover .sheetRight img:hover {
  opacity: 0.6;
  cursor: pointer;
}
.sheet .sheetTag .separator {
  display: inline-block;
  margin-right: 8px;
}
.sheet .sheetTags .unlisted img,
.collectionListing .collectionListingDetails .unlisted img,
.tocTop .unlisted img {
  width: 13px;
  height: 13px;
  opacity: 0.4;
  margin-inline-end: 3px;
  position: relative;
  top: 2px;
}
.sheetTag.button,
.sheetTag.button:hover,
.sheetTag.button:active {
  background-color: #EDEDED;
  border-color: #ccc;
  color: #999;
  font-size: 14px;
  margin: 4px;
}
.bookPage .sheetTag.button {
  padding: 5px 16px;
  height: 30px;
}
.textList .sheetList {
  padding-top: 40px;
}
.textList .sheetList:first-of-type {
  padding-top: 0px;
}
.textList .sheetList + .sheetList {
  border-top: 1px solid #E6E5E6;
}
.textList .note .noteAuthorInfo {
  margin-bottom: 14px;
}
.textList .note .noteTitle {
  font-weight: bold;
}
.textList .note .noteTitle,
.textList .note .noteText {
  font-size: 16px;
}
.textList .textListTextRangeBox + .sheet {
  margin-top: 24px;
}
.mediaList .media {
  border-top: solid 1px #CCC;
  padding: 20px 0;
}
.mediaList .mediaTitle {
  font-family: "Roboto", "Helvetica Neue", "Helvetica", sans-serif;
  font-style: normal;
  font-weight: 400;
  font-size: 16px;
  line-height: 19px;
  color: #666;
	padding-bottom: 15px;
}
.mediaList .mediaTitle .he {
  font-size: 16px;
}
.mediaList .media .title {
	font-size: 22px;
  color: #000;
}
.mediaList .media a {
	color: #999;
}
.mediaList .media .description {
	margin: 10px 0;
  font-size: 13px;
  font-family: "Roboto", "Helvetica Neue", "Helvetica", sans-serif;
  flex-flow: row;
  justify-content: space-between;
  color: #666;
}
.mediaList .media .panel{
	background: #e6e6e6;
	border-radius: 50px;
	text-align: center;
	margin: 15px 0;
	padding: 15px;
  font-size: 13px;
  line-height: 15px;
  flex-direction: row;
  display: flex;
  flex-wrap: nowrap;
  justify-content: space-between;
  text-align: left;
  direction: ltr;
}
.mediaList .media .panel .playTimeContainer {
  display: inline-flex;
  align-self: center;
  font-size: 13px;
  font-family: "Roboto", "Helvetica Neue", "Helvetica", sans-serif;
}
.mediaList .media .panel .playTimeContainer span {
  margin: 0 15px;
}
.mediaList .media .panel .sliderContainer {
  display: inline-flex;
  flex: 2;
  align-self: center;
}
.mediaList .media .panel input[type='image'] {
	  width: 10px;
    height: 10px;
    padding: 2.5px;
}
.slider {
  -webkit-appearance: none;
  height: 2px;
  background: #4d4d4d;
  outline: none;
  opacity: 0.7;
  width: 100%;
}
.slider:hover {
  opacity: 5;
}
.slider::-webkit-slider-thumb {
  -webkit-appearance: none;
  appearance: none;
  width: 10px;
  height: 10px;
  border-radius: 50%;
  background: #4871bf;
  cursor: pointer;
}
.slider::-moz-range-thumb {
  width: 10px;
  height: 10px;
  border-radius: 50%;
  background: #4871bf;
  cursor: pointer;
}
/* All the same stuff for IE */
.slider::-ms-thumb {
  width: 10px;
  height: 10px;
  border-radius: 50%;
  background: #4871bf;
  cursor: pointer;
}
.webpageList .website {
  text-align: start;
  display: flex;
  justify-content: flex-start;
  color: #000;
  cursor: pointer;
  font-size: 16px;
  letter-spacing: 1px;
  margin: 20px 34px;
  align-items: center;
}
.webpageList .website .icon {
  height: 16px;
  width: 16px;
  margin-top: 2px;
}
.webpageList .webpage {
  margin-bottom: 30px;
  text-align: left;
  direction: ltr;
}
.webpageList .webpage.hebrew{
  text-align: right;
  direction: rtl;
}
.webpageList .webpage .icon {
  margin-right: 10px;
}
.webpage.hebrew .icon {
  margin: 0 0 0 10px;
}
.webpageList .webpage .title {
  font-size: 22px;
  color: black;
  text-decoration: none;
  margin-bottom: 10px;
}
.webpageList .webpage .title:hover {
  text-decoration: none;
}
.webpageList .webpage .domain {
  font-family: "Roboto", "Helvetica Neue", "Helvetica", sans-serif;
  font-size: 14px;
  color: #666;
  margin-bottom: 10px;
}
.webpageList .webpage .description {
  font-size: 18px;
  color: #999;
}
.webpageList .webpage .webpageMetadata,
.mediaList .media .meta,
.manuscript .meta {
  font-size: 13px;
  color: #999;
  margin-top: 5px;
}
.interface-hebrew .webpageList .webpage .webpageMetadata {
  text-align: right;
  direction: rtl;
}
.interface-english .webpageList .webpage .webpageMetadata {
  text-align: left;
  direction: ltr;
}

.webpageList .website .siteName {
  margin-inline-start: 15px;
}

.manuscript .meta span,
.manuscript .meta a {
  font-family: "Roboto", "sans-serif";
  margin-top: 2px;
}
.manuscript .meta .int-he {
  font-family: "Heebo", "sans-serif";
}
.webpageList.empty .loadingMessage {
  margin-top: 0px;
}
.webpageList .webpagesLinkerMessage {
  padding: 20px 0px;
  color: #999;
  border-top: 1px solid #E5E5E5;
  font-size: 13px;
}
.marginless .webpageList .webpagesLinkerMessage {
  padding: 20px 34px;
}
.webpageList .webpagesLinkerMessage a {
  color: #999;
  text-decoration: underline;
}
.manuscriptImage {
  width: auto;
  max-height: 180px;
  border-radius: 3px;
}
.manuscriptCaption {
  font-family: "Adobe Garamond Pro", "sans-serif";
  font-size: 18px;
  line-height: 22px;
  margin-top: 13px;
  margin-bottom: 2px;
  border-bottom: 0px;
  text-align: left;
}
.manuscriptCaptionHe {
  font-family: "Taamey Frank", "Heebo", "sans-serif";
  font-size: 22px;
  line-height: 22px;
  margin-top: 13px;
  margin-bottom: 2px;
  border-bottom: 0px;
  text-align: right;
}
.fullSizeImageLink {
  width: 292px;
  height: 23px;
  left: 830px;
  top: 367px;
  font-family: "Roboto", "sans-serif";
  font-style: normal;
  font-weight: normal;
  font-size: 13px;
  line-height: 15px;
  color: #999999
}
.manuscript {
  border-bottom: 1px solid #DDDDDD;
  margin: 29px 34px;
  padding-bottom: 19px;
  overflow-x: hidden;
}

.manuscript a {
  color: inherit;
}
/*.manuscriptBorder {*/
/*  border: 1px solid #dddddd;*/
/*  position: absolute;*/
/*  width: 292px;*/
/*  height: 0px;*/
/*  left: 830px;*/
/*  top: 409px;*/
/*}*/
.manuscriptList :last-child {
  border-bottom: 0px solid red;
}
.textList.marginless .webpageList.empty .loadingMessage {
  margin: 50px 40px;
}
.textRange .numberLabel {
  position: absolute;
  top: 14px;
}
.english .textRange .numberLabel {
  left: -24px;
}
.english .textRange .numberLabel.itag {
  right: -30px;
  left: initial;
}
.hebrew .textRange .numberLabel,
.bilingual .textRange .numberLabel  {
  right: -30px;
}
.multiPanel .textRange .numberLabel{
  display: none;
}
.multiPanel .textRange .numberLabel.itag{
  display: block;
  color: #4871bf;
}
.textRange.lowlight .numberLabel {
  color: #999;
}
.readerPanel.bilingual .connectionsPanel .he {
  display: none;
}
.connectionsSummaryLoading {
  padding: 20px 34px;
  color: #999;
}
.connectionsPanel .connectionPanelSectionHeader{
  margin-inline-start: 34px;
  margin-inline-end: 34px;
  margin-top: 30px;
  margin-bottom: 15px;
  border-bottom: 1px solid #CCCCCC;
  padding-bottom: 13px;
}
.connectionsPanel .connectionPanelSectionHeader .connectionPanelSectionHeaderInner{
  font-size: 14px;
  font-style: normal;
  font-weight: 400;
  line-height: 18px;
  letter-spacing: 0em;
  text-align: justified;
  color: #666666;
  text-transform: uppercase;

}
.connectionsPanel .connectionsSummaryLoading .loadingMessage {
  margin-top: 0;
}
.textListTextRangeBox {
  position: relative;
}

.textListTextRangeBox .textRange{
  margin-bottom: 0;
  padding-bottom: 0;
}
.textListTextRangeBox .connection-buttons, .versionsTextList .connection-buttons{
  margin-bottom: 28px;
  display: flex;
  align-items: flex-start;
  align-content: flex-start;
}
.connection-buttons.access-user .connection-button.delete-link{
  display:none;
}
.connection-buttons .connection-button,
.version-block-with-preview-details .connection-button{
  font-style: normal;
  font-weight: normal;
  font-size: 13px;
  line-height: 15px;
  color: #999999;
  margin-inline-end: 15px;
  text-decoration: none;
  cursor: pointer;
  display: flex;
  flex-flow: row wrap;
  align-items: center;
}
.version-block-with-preview-details .connection-button {
  font-size: 14px;
  color: var(--dark-grey);
  margin-top: 15px;
}
.version-block-with-preview-details img {
  padding-inline-start: 15px;
}
.singlePanel .connection-buttons .connection-button{
  text-align: start;
  margin-inline-end: 5px;
}
.connection-buttons .connection-button span{
  text-align: initial;
}
.connection-buttons .connection-button .int-en{
  font-family: "Roboto", "Helvetica Neue", "Helvetica", sans-serif;
}
.connection-buttons .connection-button .int-he{
  font-family: "Heebo", "Roboto", "Helvetica Neue", "Helvetica", sans-serif;
}
.toolsMessage {
  margin: 130px 0;
  text-align: center;
  font-size: 18px;
}
.connection-buttons .connection-button::before,
.version-block-with-preview-details .connection-button::before{
  display: block;
  content: ' ';
  background-size: 15px 15px;
  background-repeat: no-repeat;
  height: 15px;
  width: 15px;
  margin-inline-end: 5px;
}
.version-block-with-preview-details .connection-button::before {
  height: 18px;
}
.connection-buttons .panel-open-link::before,
.version-block-with-preview-details .connection-button::before{
  background-image: url("/static/icons/open-panel.svg");
}
.connection-buttons .delete-link::before{
  background-image: url("/static/icons/remove-connection.svg");
}
.connection-buttons .add-to-sheet-link::before{
  background-image: url("/static/icons/add-to-sheet.svg");
}
.sheetContent .toolsButtonContainer {
  letter-spacing: 0;
}
.toolsButtonContainer {
  display: flex;
  justify-content: flex-start;
  color: #000;
  /*border-top: 1px solid #E5E5E5;*/
  cursor: pointer;
  font-size: 16px;
  letter-spacing: 1px;
  margin: 20px 34px;
  align-items: center;
  flex-wrap: wrap;
}

.toolsButtonContainer.blue {
  background-color: var(--sefaria-blue);
  color: white;
  margin: -29px 34px 20px;
  margin-inline-start: -34px;
  margin-inline-end: -34px;
  padding-inline-start: 68px;
  padding-inline-end: 34px;
  padding-top: 18px;
  padding-bottom: 18px;
}

.toolsButtonContainer .toolsButtonText,
.toolsButtonContainer .toolsSecondaryButton {
  position: relative;
  top: 1.5px;
}

.toolsButton {
  background: none;
  padding: 0;
  border: 0px;
  flex: 1 1 auto;
}

.toolsButton ::before {
  position: relative;
  top: 3px;
}

.toolsSecondaryButton {
  color: var(--dark-grey);
  --english-font: var(--english-sans-serif-font-family);
  --hebrew-font: var(--hebrew-sans-serif-font-family);
  height: var(--sans-serif-small-font-size);
  margin-inline-start: 30px;
  align-self: flex-start;
}

.toolsButtonContainer.blue .experimentLabel {
  --english-font: var(--english-sans-serif-font-family);
  color: var(--light-grey);
  font-size: 14px;
  border: 1px solid var(--light-grey);
  border-radius: 6px;
  float: inline-end;
  padding: 2px;
  line-height: 14px;
}

.linkArrow {
  height: var(--sans-serif-small-font-size);
  position: relative;
  top: 1px;
}

.toolsButtonContainer .toolsButton.greyColor {
  color: var(--dark-grey);
}
.toolsButton .toolsButtonText .connectionsCount::before{
  content: " ";
}
.topicList.topicsHe {
  direction: rtl;
}
.topicList.topicsEn {
  direction: ltr;
}
.interface-hebrew .topicList.topicsEn {
  direction: rtl;
}

.topicButton {
  display: flex;
  justify-content: flex-start;
  color: #000;
  cursor: pointer;
  font-size: 16px;
  flex-direction: column;
  letter-spacing: unset;
  align-items: initial;
  border-top: 1px solid #E5E5E5;
  padding: 20px 34px;
  margin: initial;
}
.topicList #topicItem-0 {
  border-top: none;
}
.topicButton:hover {
  text-decoration: none;
}

.topicButton .topicButtonTitle {
  display: flex;
  flex-direction: row;
  justify-content: space-between;
  text-align: left;
}
.topicButton .topicButtonTitle .he {
  text-align: right;
}
.topicButton .contentText .en {
  font-family: "adobe-garamond-pro", "Crimson Text", Georgia, serif;
}
.topicButtonTitle .he {
  font-size: 122%;
}
.topicButton .three-dots-button.tooltip-toggle::before,
.named-entity-title-bar .three-dots-button.tooltip-toggle::before {
  transform: none;
  left: unset;
  right: 30px;
  width: 180px;
}
.readerPanel.hebrew .topicButton .three-dots-button.tooltip-toggle::before,
.readerPanel.hebrew .named-entity-title-bar .three-dots-button.tooltip-toggle::before {
  right: unset;
  left: 30px;
  text-align: right;
}
.topicButton .smallText {
  margin-top: 10px;
  line-height: 18px;
  font-size: 18px;
  text-align: start;
}
.topicButton .smallText .en {
  font-family: "Roboto", "Helvetica Neue", "Helvetica", sans-serif;
  font-size: 13px;
  font-weight: normal;
  color: #999;
}
.topicButton .smallText .he {
  font-family: "Heebo", sans-serif;
  font-size: 13px;
  font-weight: normal;
  color: #999;
}
.toolsButton:hover {
  text-decoration: none;
  color: inherit;
}
.toolsButton.systemTypeface .toolsButtonText span.int-en,
.toolsButton.systemTypeface .toolsButtonText span.en{
  font-family: "Roboto", "Helvetica Neue", "Helvetica", sans-serif;
}
.toolsButton.textTypeface .toolsButtonText span.int-en,
.toolsButton.textTypeface .toolsButtonText span.en{
  font-family: "adobe-garamond-pro", "Crimson Text", Georgia, serif;
}
.toolsButton.systemTypeface .toolsButtonText span.int-he,
.toolsButton.systemTypeface .toolsButtonText span.he{
  font-family: "Heebo", "Roboto", "Helvetica Neue", "Helvetica", sans-serif;
}
.toolsButton.textTypeface .toolsButtonText span.int-he,
.toolsButton.textTypeface .toolsButtonText span.he{
  font-family: "Taamey Frank", "adobe-garamond-pro", "Crimson Text", Georgia, "Times New Roman", serif;
  font-size: 122%;
}
.blue .toolsButton .toolsButtonIcon {
  filter: invert(1);
}
.toolsButton .toolsButtonIcon {
  color: #999;
  font-size: 20px;
  width: 20px;
  margin-top: -1px;
}
.interface-hebrew .toolsButton .toolsButtonIcon {
  margin-top: 1px;
}
.toolsButton img.toolsButtonIcon {
  width: 18px;
  height: 18px;
  vertical-align: middle;
}
.toolsButton .toolsButtonText{
  margin-inline-start: 15px;
}

.shareSettingsBox .shareDropdown {
  display: inline-block;
  height: 20px;
  width: 52px;
  margin: 0 3px;
  border: 0;
  color: var(--sefaria-blue);
  font-weight: 600;
  --english-font: var(--english-sans-serif-font-family);
  --hebrew-font: var(--hebrew-sans-serif-font-family);
  font-size: var(--sans-serif-body-font-size);
  align-self: flex-end;
  appearance: none;
  -webkit-appearance: none;
  -moz-appearance: none;
  bottom: 1px;
  position: relative;
  background-color: Transparent;
  background-image: url(/static/icons/arrow-down-bold.svg);
  background-repeat: no-repeat;
  background-position: right;
  background-size: 12px;
}

.shareInputBox .copyLinkIcon {
  float: right;
  margin: 0px -5px 1px 0px;
}

.shareInputBox span {
  --english-font: var(--english-sans-serif-font-family);
  --hebrew-font: var(--hebrew-sans-serif-font-family);
  font-size: var(--sans-serif-body-font-size);
}

.shareInputBox {
  position: relative;
  display: flex;
  box-sizing: border-box;
  border-radius: 7px;
  border: none;
  box-shadow: 0 1px 3px rgb(0 0 0 / 20%);
  font-size: var(--sans-serif-body-font-size);
  font-family: "Roboto", "Helvetica Neue", "Helvetica", sans-serif;
  color: #666;
  padding: 20px 20px;
  margin: 19px 33px;
}
.shareInput {
  width: calc(100% - 40px);
  box-sizing: border-box;
  border-radius: 7px;
  border: none;
  font-size: var(--sans-serif-body-font-size);
  font-family: "Roboto", "Helvetica Neue", "Helvetica", sans-serif;
  color: #666;
  text-overflow: ellipsis;
}

.shareInputBox .shareInputButton {
  background-color: #fff;
  position: absolute;
  border: 0;
  margin-inline-start: calc(100% - 60px);
}

.shareInputBox .shareInputButton:active {
  background-color: var(--light-grey);
}

.shareSettingsBox {
  display: flex;
  box-sizing: border-box;
  border-radius: 7px;
  border: none;
  font-size: var(--sans-serif-body-font-size);
  --english-font: var(--english-sans-serif-font-family);
  --hebrew-font: var(--hebrew-sans-serif-font-family);
  color: var(--dark-grey);
  margin: 20px 34px;
}
.addToSourceSheetBox {
  position: relative;
}
.addToSourceSheetBox input {
  padding: 13px 12px;
  margin: 0;
  cursor: pointer;
  font-size: 18px;
  border-radius: 4px;
  box-shadow: none;
  border: 1px solid #E9E9E9;
  width: 60%;
  height: 50px;
  box-sizing: border-box;
}
.addToSourceSheetBox .button {
  width: 100%;
  text-align: center;
  margin: 0;
}
.addToSourceSheetBox .button.small {
  width: 37%;
  box-sizing: border-box;
  height: 50px;
  padding: 17px;
  margin: 0;
  float: right;
}
.interface-hebrew .addToSourceSheetBox input {
  width: 47%;
}
.interface-hebrew .addToSourceSheetBox .button.small {
  width: 50%;
  float: left;
}
.addToSourceSheetBox .newSheet {
  border-top: 1px solid #E9E9E9;
  padding: 14px 22px;
}
.addToSourceSheetBox .newSheet input::placeholder { /* eventual spec? */
  font-family: "Roboto", "Helvetica Neue", "Helvetica", sans-serif;
}
.addToSourceSheetBox .newSheet input::-webkit-input-placeholder { /* Chrome/Opera/Safari */
  font-family: "Roboto", "Helvetica Neue", "Helvetica", sans-serif;
}
.addToSourceSheetBox .newSheet input::-moz-placeholder { /* Firefox 19+ */
  font-family: "Roboto", "Helvetica Neue", "Helvetica", sans-serif;
}
.addToSourceSheetBox .newSheet input:-ms-input-placeholder { /* IE 10+ */
  font-family: "Roboto", "Helvetica Neue", "Helvetica", sans-serif;
}
.addToSourceSheetBox .newSheet input:-moz-placeholder { /* Firefox 18- */
  font-family: "Roboto", "Helvetica Neue", "Helvetica", sans-serif;
}
.confirmAddToSheet {
  text-align: center;
  background-color: #FBFBFA;
  margin-bottom: 10px;
}
.confirmAddToSheet .message{
  text-align: start;
}
.confirmAddToSheet.addToSourceSheetBox .message span{
  font-family: 'HebrewInEnglish Serif Font', "adobe-garamond-pro", "Crimson Text", Georgia, "Times New Roman", serif;
  font-style: normal;
  font-weight: normal;
  font-size: 18px;
  line-height: 25px;
  text-decoration-line: none;
  color: #666666;
}
.confirmAddToSheet.addToSourceSheetBox .message span a{
  text-decoration: underline;
  color: #666666;
}
.confirmAddToSheet .button {
  width: 100%;
}
.connectionsPanel .allSheetsLink,
.connectionsPanel .allNotesLink {
  display: block;
  margin-top: 10px;
}
.interface-hebrew .allNotesLinks {
  text-align: left;
}
.noteList + .noteList {
  border-top: 1px solid #ccc;
}
.connectionsPanel .loadingMessage {
  margin-top: 40px;
}
.connectionsPanel textarea.noteText,
.connectionsPanel textarea.feedbackText,
.sideColumn textarea.feedbackText {
  width: 100%;
  min-height: 100px;
  border: none;
  border-radius: 7px;
  padding: 20px 25px;
  box-sizing: border-box;
  box-shadow: 0 1px 3px rgba(0,0,0,0.2);
  font-size: 18px;
  font-family: "adobe-garamond-pro", "Crimson Text", Georgia, serif;
  margin-bottom: 10px
}


.connectionsPanel .noteSharingToggle {
  border: 1px solid #ccc;
  border-radius: 4px;
  margin-bottom: 12px;
}
.connectionsPanel .notePrivateButton,
.connectionsPanel .notePublicButton {
  width: 50%;
  display: inline-block;
  text-align: center;
  color: #CCC;
  padding: 16px 24px;
  border-radius: 4px;
  cursor: pointer;
  font-size: 15px;
  letter-spacing: 1px;
  font-family: "Roboto", "Helvetica Neue", "Helvetica", sans-serif;
  box-sizing: border-box;
}
.connectionsPanel .notePrivateButton.active,
.connectionsPanel .notePublicButton.active {
  background-color: white;
  color: #666;
}
.connectionsPanel .notePrivateButton {
  border-right: 1px solid #ccc;
  border-top-right-radius: 0;
  border-bottom-right-radius: 0;
}
.hebrew .connectionsPanel .notePrivateButton {
  border-left: 1px solid #ccc;
  border-top-left-radius: 0;
  border-bottom-left-radius: 0;
  border-right: none;
  border-top-right-radius: 4px;
  border-bottom-right-radius: 4px;
}
.connectionsPanel .line {
  width: 100%;
  border-bottom: 1px solid #ccc;
  margin: 40px 0;
}
.connectionsPanel .deleteNote {
  text-align: center;
  padding: 18px 0;
  color: #999;
  font-size: 15px;
  cursor: pointer;
  font-family: "Roboto", "Helvetica Neue", "Helvetica", sans-serif;
}
.connectionsPanel.textList .note {
  padding: 30px 0;
  position: relative;
}
.connectionsPanel.textList .note {
  border-top: 1px solid #E6E5E6;
}
.connectionsPanel.textList .note:first-child {
  border-top: none;
}
.connectionsPanel .noteButtons {
  position: absolute;
  top: 30px;
  left: -32px;
}
.interface-hebrew .connectionsPanel .noteButtons {
  left: auto;
  right: -32px;
}
.connectionsPanel .editNoteButton {
  visibility: hidden;
}
.connectionsPanel .note:hover .editNoteButton {
  visibility: visible;
}
.connectionsPanel .noteButtons .fa {
  cursor: pointer;
  color: #C6C6C6;
  font-size: 20px;
  margin: 0 8px;
}

.feedbackOverlay .buttonContainer {
  width: 100%;
  margin-top: 15px;
  text-align: center;
}

.connectionsPanel .divineNameReplacer p {
  font-size: 16px;
  font-family: "Roboto", "Helvetica Neue", "Helvetica", sans-serif;
  line-height: 19px;
  color: #666666;
}

.addConnectionBox {
  font-size: 18px;
  text-align: center;
}
.addConnectionBox .dropdown .dropdownMain{
  justify-content: center;
}
.addConnectionBox .dropdown .dropdownMain span, .addConnectionBox .dropdown .dropdownMain img{
  margin-inline-start: auto;
}
.addConnectionSummary {
  margin-bottom: 20px;
}
.loginPrompt {
  text-align: center;
}
.loginPrompt .loginPromptMessage {
  font-size: 18px;
  margin-bottom: 20px;
}
.loginPrompt .button {
  width: auto;
  margin: 0 6px;
}
.profile-pic {
  display: flex;
  justify-content: center;
  align-items: center;
  flex-direction: column;
}
.profile-page {
  background-color: var(--lightest-grey);
}
.profile-page .profile-pic .profile-pic-hover-button {
  display: none;
}
.profile-pic-cropper-error {
  line-height: 1;
  max-width: 50vw;
  overflow: hidden;
}
.profile-page .profile-pic:hover .profile-pic-hover-button.profile-pic-button-visible {
  display: flex;
}
.profile-page .profile-pic .profile-pic-button-row {
  display: flex;
}
.profile-page .profile-pic .profile-pic-button {
  position: relative;
  top: calc(-1 * ((175px/2) + (46px/2)));  /* height of .profile-img + height of .profile-pic-button */
}
.profile-pic-cropper-modal {
  max-width: unset !important;
  max-height: unset !important;
  padding: 15px 15px 17px 15px !important;
  box-shadow: 0px 1px 4px rgba(0, 0, 0, 0.4);
  background-color: #FFF !important;
  border-radius: 6px;
}
.profile-pic-cropper-modal-inner {
  overflow: auto;
  display: block;
  line-height: 0;
  border-radius: 6px;
}
.profile-pic-loading {
  display: flex;
  align-items: center;
  justify-content: center;
  margin-top: 17px;
}
.profile-pic-cropper-modal .ReactCrop__crop-selection {
  box-shadow: 0 0 0 9999em rgba(255, 255, 255, 0.6);
}
.profile-page .profile-pic-cropper-modal .ReactCrop__crop-selection {
  border-radius: 50%;
}
.profile-pic-cropper-modal .ReactCrop__image {
  max-width: 50vw;
  max-height: 50vh;
}
.profile-pic-close {
  right: 25px !important;
}
.profile-pic-cropper {
}
#interruptingMessage.profile-pic-cropper-modal .profile-pic-cropper-button {
  display: inline-flex;
}
.profile-pic-cropper-desc {
  margin-top: 9px;
  margin-bottom: 18px;
}
.profile-pic .profile-pic-input-file {
  /* make it essentially invisible so it stays in DOM and is accessible */
  width: 0.1px;
  height: 0.1px;
  opacity: 0;
  overflow: hidden;
  position: absolute;
  z-index: -1;
}
.readerNavMenu.profile-page .resourcesLink img {
  top: 0;
}
.profile-page .logoutLink {
  box-shadow: none;
  font-size: 16px;
}
.profile-page .logoutLink .int-en {
  font-family: "Roboto", "Helvetica Neue", "Helvetica", sans-serif;
}
.profile-page .logoutLink .int-he {
  font-family: "Heebo", sans-serif;
}
.notificationsTopContainer {
  display: flex;
  flex-direction: row;
  margin-bottom: 30px;
}
.notificationsHeaderBox {
  flex-grow: 1;
  margin-bottom: 12px
}
.readerNavMenu .notificationsHeaderBox h1 {
  margin: 4px 0 0 0;
}
.notificationsTitleIcon {
  position: relative;top: 2px;
}
.notification {
  border-bottom: 1px solid var(--light-grey);
  border-top: none;
  padding: 25px 0;
  line-height: 1.4;
}
.notification {
  display: flex;
}
.notification .imageSection {
  margin-inline-end: 15px;
}
.notification .imageSection img {
  height: 30px;
  width: 30px;
  border-radius: 15px;
}
.notification .mainSection {
  flex: 1;
}
.notification a {
  unicode-bidi: plaintext;
}
.notification a:hover {
  color: inherit;
}
.notification .topLine {
  display: flex;
  justify-content: space-between;
  flex-direction: row;
  margin-top: 2px;
  align-content: space-between;
}
.notification .topLine a {
  font-weight: bold;
}
.notification .topLineText {
  flex: 1;
}
.notification .date {
  color: var(--medium-grey);
  font-size: 14px;
  margin-inline-start: 15px;
}
.notification .notificationBody {
  margin-top: 20px;
}
.notification .sheetTitle,
.notification .collectionName {
  --english-font: var(--english-serif-font-family);
  --hebrew-font: var(--hebrew-serif-font-family);
  font-size: 24px;
  display: block;
}
.notification .sheetSummary {
  --english-font: var(--english-serif-font-family);
  --hebrew-font: var(--hebrew-serif-font-family);
  color: var(--dark-grey);
  font-size: 18px;
  margin-top: 10px;
}
.notification .replyButton {
  margin-top: 15px;
}
.notification .replyButton img {
  width: 15px;
  height: 10px;
  margin-inline-end: 10px;
}
.notification-message-link {
  display: inline-block;
  padding: 0 5px;
}
.globalUpdateForm {
  padding: 20px;
  background-color: #ddd;
  border-radius: 15px;
  font-size: 18px;
}
.globalUpdateForm .storyTypeSelector {
  padding-bottom: 15px;
}
.globalUpdateForm  select {
  margin: 0 0 0 15px;
}
.globalUpdateForm .error {
  color: red;
  font-size: 90%;
}
.globalUpdateForm input[type="text"] {
  padding: 5px;
  margin: 5px 0;
  width: 260px;
}
.globalUpdateForm input[type="radio"] {
  padding: 5px;
  margin: 8px;
}
.globalUpdateForm label {
  padding-top: 10px;
  display: block;
}
.globalUpdateForm .previewButton {
  margin-left: 85%;
  font-size: 20px;
}
.update {
  position: relative;
}
.update .imageSection {
  display: none;
}
.update .delete-update-button {
  position: absolute;
  top:  8px;
  right:  0px;
  color:  var(--dark-grey);
}
.story-action-button {
  display: inline-block;
  background: #CB6158;
  padding: 0 15px;
  margin: 0 8px;
  width: 60px;
  text-align: center;
  height: 19px;
  color: #fff;
  cursor: pointer;
  border-radius: 8px;
  box-shadow: 1px 1px 1px #ccc;
  border: 1px solid #ccc;
}

.lds-ring {
  display: inline-block;
  position: relative;
  width: 34px;
  height: 34px;
}
.lds-ring div {
  box-sizing: border-box;
  display: block;
  position: absolute;
  width: 21px;
  height: 21px;
  margin: 6px;
  border: 6px solid #999;
  border-radius: 50%;
  animation: lds-ring 1.2s cubic-bezier(0.5, 0, 0.5, 1) infinite;
  border-color: #999 transparent transparent transparent;
}
.lds-ring div:nth-child(1) {
  animation-delay: -0.45s;
}
.lds-ring div:nth-child(2) {
  animation-delay: -0.3s;
}
.lds-ring div:nth-child(3) {
  animation-delay: -0.15s;
}
@keyframes lds-ring {
  0% {
    transform: rotate(0deg);
  }
  100% {
    transform: rotate(360deg);
  }
}
.sefariaLogo {
  text-align: center;
  text-transform: uppercase;
  font-family: "Roboto", "Helvetica Neue", "Helvetica", sans-serif;
}
#appLoading {
  position: fixed;
  text-align: center;
  background-color: #FBFBFA;
  height: 100%;
  width: 100%;
  direction: initial;
}
#appLoading .loadingMessage {
  position: absolute;
  top: 45%;
  left: 50%;
  transform: translate(-50%, -50%);
}
#appLoading img.int-en {
  width: 150px;
  height: 42px;
  margin-bottom: 6px;
}
#appLoading img.int-he {
  width: 150px;
  height: 49px;
  margin-bottom: 6px;
}
.emptyDesktop {
  margin-top: 200px;
  text-align: center;
  color: #999;
}
.button {
  display: inline-block;
  color: white;
  background-color: var(--sefaria-blue);
  box-shadow: 0 1px 3px rgba(0,0,0,0.25);
  border-radius: 6px;
  padding: 16px 30px;
  margin: 0 2px 6px 2px;
  cursor: pointer;
  font-size: 16px;
  box-sizing: border-box;
  line-height: 19px;
  text-align: center;
  --english-font: var(--english-sans-serif-font-family);
  --hebrew-font: var(--hebrew-sans-serif-font-family);
  border: none;
}
.saveProfileButton{
  background-color: var(--midrash-green);
}
.button.disabled{
  border: 1px solid var(--light-grey);
  background-color: var(--lightest-grey);
  font-size: 16px;
  line-height: 19px;
  text-align: center;
  color: var(--medium-grey);
  box-shadow: none;
}
.button.disabled:hover{
  color: var(--medium-grey);
  cursor: initial;
}
a.button {
  color: white;
}
.button:hover,
a.button:hover {
  color: white;
  text-decoration: none;
}
.button.white {
  background-color: white;
  color: #333;
}
a.button.white {
  color: var(--dark-grey);
}
.button.grey {
  background-color:  var(--lighter-grey);
  color: var(--dark-grey);
  box-shadow: none;
  border: none;
}
a.button.mini {
  padding: 5px;
  font-size: .8em;
}
.interface-english .userSheetTitle a.button.mini {
  float: right;
}
.interface-hebrew .userSheetTitle a.button.mini {
  float: left;
}
.button.transparent {
  color: #666;
  background-color: transparent;
  border: 1px solid transparent;
}
.profile-page .button.transparent {
  border: 0;
}
.button.transparent.bordered {
  border: 1px solid #CCC;
}
.button.fillWidth {
  width: 100%;
  text-align: center;
  display: block;
  margin: 10px 0;
}
.button.squareBorder {
  border-radius: 0;
}
a .button:hover {
  text-decoration: none;
}
.reactMarkdown a {
  color: var(--commentary-blue);
}
.button.small {
  padding: 10px 14px;
  width: -moz-fit-content;
  width: fit-content;
}
.button.small.publish {
  color: #666666;
  background-color: white;
  font-weight: 500;
  min-height: 31px;
  height: 31px;
  padding: 0 10px;
}
.headerWithAdminButtonsContainer{
  display: flex;
  justify-content: space-between;
  flex-direction: row;
  align-items: center;
  flex-wrap: nowrap;
  width: 100%;
}
.headerWithAdminButtonsContainer .pencilEditorButton{
  margin-top: 8px;
  margin-bottom: 5px;
  margin-inline-end: 6px;
  cursor: pointer;
}
.button.extraSmall.reviewState{
  margin-inline-end: 7px;
}
.button.extraSmall.reviewState.reviewed {
  background-color: #5D956F;

}
.button.extraSmall.reviewState.notReviewed {
  background-color: #CB6158;
}
.button.extraSmall.reviewState.edited {
  background-color: #C3EB34;
}
.button.extraSmall {
  border-radius: 6px;
  box-shadow: none;
  margin: 0;
  padding: 5px 8px;
  height: 30px;
  line-height: 20px;
  letter-spacing: normal;
}
.button.extraSmall.topic {
  color: #000000;
  background-color: var(--lighter-grey);
  white-space: nowrap;
}
.adminButtons .button.extraSmall.topic.top {
  border-top-left-radius: 6px;
  border-top-right-radius: 6px;
}
.adminButtons .button.extraSmall.topic.bottom {
  border-bottom-left-radius: 6px;
  border-bottom-right-radius: 6px;
  border-bottom: 1px solid var(--light-grey);
}
.adminButtons .button.extraSmall.topic {
  box-shadow: 0 1px 3px rgb(0 0 0 / 25%);
  border-radius: revert;
  color: #666666;
}
.headerWithAdminButtons {
  display: flex;
  position: relative;
  flex: 1;
}
.adminButtons.hiddenButtons {
  display: none;
}
.adminButtons {
  display: flex;
  flex-direction: column;
  width: 147px;
  position: absolute;
  height: 90px;
  padding: 0 20px 0 20px;
}

.button .buttonIcon {
  margin-inline-end: 7px;
  vertical-align: middle;
}
.button.small .buttonIcon {
  height: 14px;
  width: 14px;
  margin-top: -3px;
}
.button.appButton {
  box-shadow: none;
  border: 2px solid var(--sefaria-blue);
  color: var(--sefaria-blue);
}
.button.appButton img {
  margin-inline-end: 5px;
}
.button.appButton.iconOnly {
  width: 40px;
  height: 40px;
  box-sizing: border-box;
  display: inline-flex;
  padding: 0;
  justify-content: center;
  align-items: center;
}
.button.appButton.iconOnly img {
  width: 18px;
  height: 18px;
  margin: 0;
}
.lexicon-content{
  font-size: 15px;
  padding-bottom: 10px;
  margin-bottom: 1px;
}
.lexicon-link:hover {
  text-decoration: underline;
}
.lexicon-header {
  padding: 10px;
  border-bottom: 1px solid #e5e5e5;
  background-color: #AAAAAA;
}
.lexicon-header h4 {
  font-size: 1.2em;
  margin: 0;
}
.entry + .entry {
  padding-top: 10px;
}
.lexicon-results {
  padding-top: 20px;
}
.named-entity-attribution {
  margin-top: 13px;
}
.named-entity-ambiguous {
  margin-bottom: 24px;
}
.named-entity-ambiguous .systemText .int-en,
.named-entity-ambiguous .systemText .int-he {
  color: #999;
}
.named-entity-title-bar {
  display: flex;
  flex-direction: row;
  justify-content: space-between;
}
.named-entity-wrapper {
  display: flex;
  flex-direction: column;
}
.named-entity-wrapper + .named-entity-wrapper {
  margin-top: 26px;
}
.readerPanel.english .named-entity-wrapper {
  direction: ltr;
}
.readerPanel.hebrew .named-entity-wrapper {
  direction: rtl;
}
.lexicon-results .named-entity-description {
  margin-top: 13px;
}
.lexicon-results .named-entity-description .en,
.lexicon-results .named-entity-description .he {
  color: #666;
}
.lexicon-results .entry > div {
  padding: 1% 0 1% 0;
  margin: auto;
}
.lexicon-results .entry a {
    font-size: .8em;
    font-weight: bold;
    letter-spacing: 1px;
    cursor: pointer;
    color: #333;
}
.lexicon-results .entry .headline {
  color: #333;
  font-size: 1.2em;
  display: block;
}
.lexicon-results .entry .headwords .headword {
  display: inline;
}
.lexicon-results .entry .morphology {
  font-family: "Roboto", "Helvetica Neue", "Helvetica", sans-serif;
  color: #999;
  display: inline;
  margin-right: 5px;
}
.lexicon-results .entry .lang-ref {

}
.lexicon-results .entry .definition-content{
    color: #444;
}
.lexicon-results ol {
	list-style-position: inside;
}
.lexicon-results .entry .definition li.sense{
	margin-left: 15px;
    padding-bottom: 10px;
}
.lexicon-results .entry .definition ol.senses{
	padding-left: 0;
}
.lexicon-results .entry .definition > li.sense{
	margin-left: 0;
}
.lexicon-results .entry ol.definition {
	list-style-type: none;
	padding-top: 2px;
	padding-left: 0;
    margin: 0;
}
.lexicon-results .entry .definition .notes {}
.lexicon-results .entry .definition .derivatives {display: block;margin-left: 15px;}
.lexicon-results .attribution {

}

.lexicon-results .attribution div,
.named-entity-wrapper .attribution div {
  display: block;
  font-family: "Roboto", "Helvetica Neue", "Helvetica", sans-serif;
  color: #aaa;
  font-size: 10px;
}
.lexicon-content .headword.en, .lexicon-content .headword.he,
.lexicon-content .definition-content.en, .lexicon-content .definition-content.he,
.lexicon-content .lexicon-results .attribution {
  display: inline;
}
.lexicon-content .headword.he, .lexicon-content .definition-content.he {
  direction: rtl;
}
.lexicon-content .headword.en, .lexicon-content .definition-content.en {
  direction: ltr;
}
.lexicon-instructions,
.lexicon-content .loadingMessage {
  font-size: 15px;
  font-style: italic;
}
.splitHeader {
  text-align: left;
  display: flex;
  flex-direction: row;
  justify-content: space-between;
  color: #666;
  font-weight: 300;
}
.splitHeader .en {
  font-size: 14px;
}
.splitHeader .he {
  font-size: 14px;
}
.splitHeader select {
  margin-inline-start: 6px;
}
.sheetsNewButton {
  text-align:center;
  margin-bottom: 30px;
}
.sheetsNewButton a {
  color: inherit;
}
.sheet.userSheet .sheetTitle  {
  font-family: "adobe-garamond-pro", "Crimson Text", Georgia, serif;
  font-size: 20px;
  color:#333;
  margin-bottom: 6px;
  unicode-bidi: plaintext;
}
.sheet.userSheet {
  font-size: 14px;
  color:#999;
  text-decoration: none;
  flex-direction: column;
}
.interface-english .sheet.userSheet{
  font-family: "Roboto", "Helvetica Neue", "Helvetica", sans-serif;
}
.interface-hebrew .sheet.userSheet{
  font-family: "Heebo", "sans-serif";
}
.sheet.userSheet .userSheetInfo{
  display: flex;
  justify-content: flex-start;
}
.sheet.userSheet .userSheetInfo span:before{
  content: '·';
  margin: auto 4px;
}
.sheet.userSheet .userSheetInfo span:first-child:before{
  content: '';
  margin: 0;
}
.sheet.userSheet .sheetAccess{
  margin: auto 4px;
}
.filterByTag {
  cursor: pointer;
  text-transform: none;
  font-size: 18px;
}
.sheet.userSheet .sheetEditButtons {
  font-size: 24px;
  height: 32px;
  width: 32px;
  text-align: center;
  line-height: 32px;
  background-color: white;
  border: 1px solid #E6E6E6;
  border-radius: 4px;
  margin-left: 10px;
  display: none;
  float:right;
  cursor: pointer;
  color: #999;
  text-decoration: none;
}
.sheetButton:hover {
  text-decoration: underline;
}
.sheetButton{
  border: 1px solid #fff;
}
.sheetButton.active {
  border: 1px solid #333;
}
.tagString a {
  text-decoration: none;
  color: #999;
}
.tagString a:after {
  content: ", ";
  color: #999;
}
.tagString a:last-child:after {
  content: "";
}
.singlePanel .collectionsList {
  margin-top: 0;
}
.collectionsList .enCollections,
.collectionsList .heCollections {
  margin-bottom: 50px;
}
.readerPanel .collectionsList .enCollections .gridBox,
.readerPanel .collectionsList .enCollections .int-he {
  direction: ltr;
}
.readerPanel .collectionsList .heCollections .gridBox {
  direction: rtl;
}
.collectionListing {
  display: flex;
  flex-direction: row;
  justify-content: space-between;

}
.profile-page .collectionListing {
  padding: 20px 0;
  margin-top: 20px;
  background-color: white;
  border: 1000px solid white;
  border-top: 4px solid white;
  border-bottom: 120px solid white;
  margin: -4px 0 -120px 0;
  margin-inline-start: -1000px;
  margin-inline-end: 0;
  width: 100%;
}
.collectionListing .left-content {
  display: flex;
  flex-direction: row;
  align-items: center;
}
.collectionListing + .collectionListing {
  border-top: 1px solid #ccc;
}
.collectionListingImageBox {
  width: 40px;
  height: 40px;
  border-radius: 20px;
  margin-inline-end: 10px;
  overflow: hidden;
  flex-shrink: 0;
}
.tocTop .collectionListingImageBox {
  background-color: transparent;
  overflow: initial;
}
.interface-hebrew .sheetMetaDataBox .authorStatement {
  direction: rtl;
}
.sheetMetaDataBox .profile-pic {
  width: 30px;
  height: 30px;
  display: inline-block;
  vertical-align: middle;
  margin-inline-end: 10px;
}
.readerPanel.hebrew .sheetMetaDataBox .user {
  direction: rtl;
<<<<<<< HEAD
}
.sheetMetaDataBox {
  margin-block-end: 40px;
}
=======
}
.sheetMetaDataBox {
  margin-block-end: 40px;
}
>>>>>>> 38b91ae3
a.sheetAuthorName {
  color: var(--midrash-green);
  --english-font: var(--english-sans-serif-font-family);
  --hebrew-font: var(--hebrew-sans-serif-font-family);
  font-size: 16px;
  font-weight: 500;
  line-height: 18.75px;
  display: inline;
  margin-block-end: 10px;
}
a.sheetAuthorName:hover {
  text-decoration: none;
<<<<<<< HEAD
}
.sheetContentSidebar a.sheetAuthorName {
  display: block;
}
.sheetMetaDataBox .sidebarLayout .items {
  display: flex;
  justify-content: space-between;
}
.sheetMetaDataBox .sidebarLayout .items > :not(dialog)  {
  margin-inline-start: 15px;
}
.sheetMetaDataBox .texts-properties-menu {
  top: 40px;
}
.sheetMetaDataBox .sidebarLayout {
  justify-content: space-between;
}
=======
}
.sheetContentSidebar a.sheetAuthorName {
  display: block;
}
.sheetMetaDataBox .sidebarLayout .items {
  display: flex;
  justify-content: space-between;
}
.sheetMetaDataBox .sidebarLayout .items > * {
  margin-inline-start: 15px;
}
.sheetMetaDataBox .texts-properties-menu {
  top: 40px;
}
.sheetMetaDataBox .sidebarLayout {
  justify-content: space-between;
}
>>>>>>> 38b91ae3
.sheetMetaDataBox .summary {
  --english-font: var(--english-sans-serif-font-family);
  --hebrew-font: var(--hebrew-sans-serif-font-family);
  font-size: 16px;
  font-weight: 500;
  line-height: 18.75px;
  color: var(--dark-grey);
  margin-block-end: 25px;
  text-align: initial;
}
.sheetMetaDataBox .title {
  --english-font: var(--english-sans-serif-font-family);
  --hebrew-font: var(--hebrew-sans-serif-font-family);
  font-size: 30px;
  font-weight: 500;
  line-height: 35.16px;
  margin-block-end: 15px;
  flex: 0 0 70%;
  text-align: initial;
}

.sheetMetaDataBox .title:empty:before {
  content: "Untitled";
  color: #999;
  position: relative;
  pointer-events: none;
  width: auto;
}
.sheetMetaDataBox .summary:empty:before {
  content: "Add a description...";
  color: #999;
  position: relative;
  pointer-events: none;
  width: auto;
}
.interface-hebrew .sheetMetaDataBox .title:empty:before {
  content: "ללא שם";
}
.publishBox {
  text-align: start;
  border-radius: 6px;
  padding: 10px 20px;
  max-width: 540px;
  margin: 20px -20px;
  font-size: 16px;
  color: #666;
}
.publishBox .publishLabel {
  --english-font: var(--english-sans-serif-font-family);
  --hebrew-font: var(--hebrew-sans-serif-font-family);
  font-size: 14px;
  font-weight: 400;
  line-height: 18px;
  text-underline-position: from-font;
  text-decoration-skip-ink: none;
  color: var(--dark-grey);
  margin-bottom: 10px;
}

div.transparentBackground.publishBox {
  background-color: inherit;
  border-radius: 0px;
  padding: 0px 20px;
  color: inherit;
}

.publishBox .smallText .int-en, .publishBox .smallText .int-he.enInHe {
  color: #666;
}
.publishBox p.error {
  color: red;
}
.publishBox p {
  margin-bottom: 15px;
}
.publishBox .error .react-tags,
.publishBox textarea.error {
  border: 1px solid red;
}
.sheetMetaDataBox .publishBox .react-tags__selected {
  display: inline;
}
.sheetMetaDataBox .publishBox .react-tags__selected-tag {
  display: inline-block;
  box-sizing: border-box;
  margin: 0 6px 6px 0;
  padding: 6px 8px;
  border: none;
  border-radius: 6px;
  background: #FFFFFF;
  color: #000;
  /* match the font styles */
  font-family: inherit;
  font-size: inherit;
  line-height: inherit;
}
.sheetMetaDataBox .publishBox textarea, .sheetMetaDataBox .publishBox input, .sheetMetaDataBox .publishBox .react-tags {
  border-radius: 6px;
  border: none;
  width: 98%;
  padding: 7px;
  background: #EDEDEC;
  --english-font: var(--english-sans-serif-font-family);
  --hebrew-font: var(--hebrew-sans-serif-font-family);
  font-size: 16px;
  font-weight: 400;
  line-height: 18.75px;
  text-underline-position: from-font;
  text-decoration-skip-ink: none;
  margin-bottom: 10px;
}
.publishBox p strong {
  color: black;
  font-weight: 400;
}
.publishBox h3 {
  font-size: 22px;
  font-weight: 500;
  color: #666;
  margin-top: 12px;
  margin-bottom: 14px;
  text-transform: none;
  text-align: start;
}
.publishBox hr {
  border-bottom: none;
  border-right: none;
  border-left: none;
  border-top: 1px solid #CCC;
  margin-top: 20px;
}
.publishBox .smallText {
  color: #666666
}
.publishBox .react-tags {
  position: relative;
  padding: 10px 10px 4px 10px;
  border-radius: 6px;
  background-color: #fff;
  box-shadow: 0px 1px 3px rgba(0, 0, 0, 0.25);
  /* shared font styles */
  font-size: 16px;
  line-height: 1.2;
  color: #666;
  /* clicking anywhere will focus the input */
  cursor: text;
}
.publishBox .react-tags.is-focused {
  border-color: #B1B1B1;
}
.publishBox .react-tags__selected {
  display: inline;
}
.publishBox .react-tags__selected-tag {
  display: inline-block;
  box-sizing: border-box;
  margin: 0 6px 6px 0;
  padding: 6px 8px;
  border: none;
  border-radius: 6px;
  background: #EDEDEC;
  color: #000;
  /* match the font styles */
  font-family: inherit;
  font-size: inherit;
  line-height: inherit;
}
.publishBox .react-tags__search-input,
.publishBox .react-tags__search-input:focus,
.publishBox .react-tags__search-input:focus-visible {
  font-family: inherit;
  font-size: inherit;
  border: none;
  outline: none;
}
.publishBox .react-tags__search-input::placeholder {
  font-size: 16px;
  font-style: normal;
  font-family: var(--english-sans-serif-font-family);
}
body.interface-hebrew .publishBox .react-tags__search-input::placeholder,
body.interface-hebrew .publishBox textarea::placeholder {
  font-family: var(--hebrew-sans-serif-font-family);

}
.publishBox .react-tags__selected-tag:after {
  content: '\2715';
  color: #AAA;
  margin-inline-start: 8px;
  vertical-align: middle;
  font-size: 10px;
}
.publishBox .react-tags__selected-tag:hover,
.publishBox .react-tags__selected-tag:focus {
  border-color: #B1B1B1;
}
.publishBox .react-tags__search {
  display: inline-block;

  /* match tag layout */
  padding: 7px 2px;
  margin-bottom: 6px;

  /* prevent autoresize overflowing the container */
  max-width: 100%;
}
.publishBox .publishButton {
  margin: 18px 0;
  text-align: end;
}
.publishBox .publishButton .button.published {
  background-color: #EDEDEC;
  border: 1px solid #CCCCCC;
  color: #666666
}

.publishBox .publishButton .button {
  padding: 15px 20px;
}

.publishSettingsEditMode .publishButton {
  margin: 14px 0 0;
  text-align: end;
  flex-direction: row;
  justify-content: flex-end;
  display: flex;
}

.publishSettingsEditMode .publishButton .publishedText {
  text-align: start;
  margin-top: 5px;
  margin-bottom: 0px;
  margin-inline-start: 0px;
  margin-inline-end: 15px;
  font-size: var(--sans-serif-body-font-size);
  --english-font: var(--english-sans-serif-font-family);
  --hebrew-font: var(--hebrew-sans-serif-font-family);
  color: var(--dark-grey);
}

.publishSettingsEditMode .publishButton .publishedText .publishedTextBold {
  font-weight: bold;
  color: black;
}

.publishSettingsEditMode .button.published {
  background-color: #FFFFFF;
  border: 1px solid #CCCCCC;
  color: var(--dark-grey);
  height: fit-content;
  align-self: center;
  border-radius: 6px;
  box-sizing: border-box;
  box-shadow: none;
  padding: 9px 10px;
}

.publishBox .react-tags__suggestions ul {
  position: absolute;
  inset-inline-start: 0;  /* Note reduntant css rules below `body.interface-[hebrew|english]  .publishBox .react-tags__suggestions ul` */
  top: 100%;
  margin: 4px -1px;
  padding: 0;
  list-style: none;
  background: #fff;
  border: 1px solid #ccc;
  border-radius: 6px;
  min-width: 300px;
}
/* Reduntant given above `inset-inline-start` rule, but not standard on all browsers yet
RMN: 2021-04-22 */
body.interface-hebrew  .publishBox .react-tags__suggestions ul {
  right: 0;
}
/* Reduntant given above `inset-inline-start` rule, but not standard on all browsers yet
RMN: 2021-04-22 */
body.interface-english .publishBox .react-tags__suggestions ul {
  left: 0;
}
.publishBox .react-tags__suggestions li {
  border-bottom: none;
  padding: 6px 8px;
}
.publishBox .react-tags__suggestions li mark {
  text-decoration: none;
  background: none;
  font-weight: normal;
}
.publishBox .react-tags__suggestions li:hover {
  cursor: pointer;
  background: #eee;
}
.publishBox .react-tags__suggestions li.is-active {
  background: #eee;
}
.publishBox .react-tags__suggestions li.is-disabled {
  opacity: 0.5;
  cursor: auto;
}
.editorSidebarToggle {
  position: fixed;
  top: 150px;
  right: 30px;
  height: 30px;
  width: 30px;
  border-radius: 30px;
  border: none;
  background-color: var(--sefaria-blue);
  cursor: pointer;
  box-shadow: 0px 1px 3px rgba(0, 0, 0, 0.25);
}
.interface-hebrew .editorSidebarToggle {
  left: 30px;
  right: auto;
}


.editorSidebarToggle:active {
  box-shadow: 0px 1px 1px rgba(0, 0, 0, 0.25);
}
.editorSidebarToggle::after {
  content: url("/static/img/3vdots.svg");
  position: absolute;
  top: 7px;
  left: 13px;
}
.collectionListingImage {
  height: 100%;
  width: 100%;
  object-fit: cover;
  background-color: white;
}
.collectionListingImage.default {
  width: 80%;
  height: 80%;
  margin: 10%;
  opacity: 0.4;
}
.collectionListingName {
  display: block;
  font-size: 30px;
  color: #000;
  margin-bottom: 5px;
}
.collectionListingName:hover {
  color: #333;
}
.collectionListingDetails .collectionListingSheetCount {
  color: #999 !important;
  font-size: 14px !important;
  font-family: Roboto !important;
  font-weight: 400 !important;
  line-height: 18px !important;
}
.collectionListingMembership {
  text-transform: capitalize;
}
.collectionListingDetailSeparator {
  margin: 8px;
}
.collectionInfo {
  margin-bottom: 35px;
}
.interface-hebrew .collectionInfo .he {
  display: inline;
}
.interface-hebrew .collectionInfo .en {
  display: none;
}
.collectionPage h1 {
  color: black;
  font-size: 30px;
  margin-bottom: 5px;
  --hebrew-font: var(--hebrew-serif-font-family);
  --english-font: var(--english-serif-font-family);
}
.collectionPage .navTitle {
  margin-bottom: 5px;
}
.collectionPage .collectionLabel {
  text-transform: uppercase;
  color: #666;
  font-size: 16px;
  letter-spacing: 2px;
  display: block;
  margin-bottom: 25px;
}
.collectionPage a:hover {
  color: inherit;
}
.collectionPage .collectionWebsite {
  display: block;
  font-size: 16px;
  margin-top: 15px;
  color: #4B71B7;
  direction: ltr;
}
.collectionPage .collectionDescription {
  font-size: 16px;
  color: #666;
  line-height: 1.3;
}
.collectionPage .collectionDescription .dedication {
  --hebrew-font: var(--hebrew-serif-font-family);
  --english-font: var(--english-serif-font-family);
}
.collectionPage .collectionDescription .en .dedication {
  font-style: italic;
  font-size: 18px;
  display: block;
}
.collectionPage .collectionDescription .he .dedication {
  font-size: 20px;
  display: block;
}
.collectionPage .bubbleTab {
  font-size: 16px;
}
.collectionPage .tagsList {
  --hebrew-font: var(--hebrew-serif-font-family);
  --english-font: var(--english-serif-font-family);
}
.collectionPage .emptyMessage .button {
  margin-top: 22px;
}
.collectionPage .emptyMessage .button:hover {
  color: white;
}
.collectionContentsTab .gridBox {
  margin-bottom:  30px;
}
.collectionPage .collectionContentsSectionLabel {
  color: var(--dark-grey);
  size: 16px;
  margin: 30px 0 12px 0;
}
.collectionPage .collectionContentsTag {
  font-size: 24px;
}
.collectionPage .sheetIcon {
  display: none;
}
.collectionPage .filterable-list .sheet a.sheetTitle {
  font-size:  24px;
}
.collectionPage .searchInCollectionLink {
  font-size:  16px;
  color: var(--dark-grey);
  margin-top: 20px;
  display: block;
}
.collectionInvitationBox {
  padding-bottom: 20px;
}
.collectionInvitationBox .button {margin: 0;}
.collectionSheetInner {
  display: flex;
}
.collectionSheetInnerContent {
  flex: 1;
}
.sheet .sheetTitleText {
  font-family: Roboto;
  font-size: 16px;
  font-weight: 600;
  line-height: 18.75px;
}
.sheetListingPinButton {
  display: none;
  opacity: 0.3;
  cursor: pointer;
}
.sheet:hover .sheetListingPinButton.active {
  display: block;
}
.sheetListingPinButton.pinned {
  display: block;
  opacity: 0.6;
}
#collectionInvitationInput {
  box-shadow: 0 1px 3px rgba(0,0,0,0.2);
  border: none;
  margin-inline-end: 10px;
  font-size: 18px;
  position: relative;
  border-radius: 7px;
  box-sizing: border-box;
  width: 215px;
  padding: 10px 15px;
}
.collectionInvitationBoxMessage {
  font-size: 18px;
  padding: 12px 0 0;
  text-align: center;
}
.flexLineBreak {
  width: 100%;
  height: 0;
}
.collectionPage .collectionMemberListing {
  padding-bottom: 24px;
  font-family: "Roboto", "Helvetica Neue", "Helvetica", sans-serif;
  font-size: 16px;
  color: #666;
  display: flex;
  flex-direction: row;
  justify-content: start;
}
.collectionMemberListingPic {
  margin-inline-end: 10px;
}
.collectionMemberListingPic.invitation {
  background-color: var(--medium-grey);
  border-radius: 1000px;
  width: 40px;
  height: 40px;
  line-height: 40px;
  text-align: center;
}
.collectionMemberListingName {
  color: black;
}
.collectionMemberListingRole {
  color: var(--dark-grey);
  font-size: 13px;
  margin-top: 4px;
}
.collectionMemberListingText {
  position: relative;
}
.collectionPage .collectionMemberListing .collectionMemberListingActions {
  display: none;
}
.collectionPage .collectionMemberListing:hover .collectionMemberListingActions {
  display: inline-flex;
}
.collectionMemberListingActions .collectionMemberListingActionsButton {
  cursor: pointer;
  color: var(--dark-grey);
  margin-inline-start: 8px;
}
.collectionMemberListingActionsMenu {
  position: absolute;
  left: 0;
  top: 46px;
  line-height: 30px;
  background-color: white;
  border: 1px solid #ccc;
  border-radius: 4px;
  color: #999;
  font-size: 15px;
  z-index: 1;
}
.interface-hebrew .collectionMemberListingActionsMenu {
  right: 0;
  left: unset;
}
.collectionMemberListingActionsMenu .action {
  padding: 4px 10px;
  cursor: pointer;
  white-space: nowrap;
}
.collectionMemberListingActionsMenu .action:hover {
  background-color: #eee;
}
.collectionMemberListingActionsMenu .action + .action {
  border-top: 1px solid #ccc;
}
.collectionMemberListingActionsMenu .role {
  font-size: 17px;
  margin-right: 4px;
}
.collectionMemberListingActionsMenu .role.current {
  color: var(--dark-grey);
}
.collectionInvitationListing {
  display: inline-block;
  min-height: 50px;
  line-height: 50px;
}
.topicFilterBox {
  display: flex;
  align-items: center;
  margin-bottom: 30px;
  background-color: var(--lighter-grey);
  border-radius: 100px;
  padding: 0 10px;
  margin-top: 0;
  width: 285px;
  max-width: 100%;
}
.singlePanel .topicFilterBox {
  margin-top: 20px;
}
.topicFilterBox .searchIcon {
  height: 18px;
  width: 18px;
  opacity: 0.4;
}
.topicFilterInput {
  padding: 0px 10px;
  line-height: 30px;
  flex: 1;
  box-sizing: border-box;
  border: none;
  background: transparent;
  font-size: 18px;
}
.topicsFilterReset {
  cursor: pointer;
  color: var(--medium-grey);
}
.topicsFilterResetIcon {
  height: 16px;
  width: 16px;
  margin-inline-start: 8px;
  vertical-align: -2px;
}
.alphabeticalTopicsNav {
  color: var(--dark-grey);
  margin-bottom: 5px;
}
.alphabeticalTopicsNav a {
  display: inline-block;
  margin-bottom: 10px;
}
.alphabeticalTopicsNav a + a {
  margin-inline-start: 10px;
}
.allTopicsList {
  min-height: 500px;
}
.topicPanel .topicLabel {
  text-transform: uppercase;
  font-weight: lighter;
  margin-bottom: 10px;
  font-size: 14px;
}
.topicPanel .topicLabel a {
  color: #8E8E8E;
}
.topicPanel .sideColumnMore {
  cursor: pointer;
  font-size: 16px;
  line-height: 26px;
  color: #666;
}
.topicPanel .sideColumnMore:hover {
  cursor: pointer;
  text-decoration: underline;
}
.topicPanel .sourceList {
  min-height: 500px;
}
.topicPanel .sourceList .loadingMessage {
  text-align: center;
}
.topicPanel .topicSource {
  margin-bottom: 40px;
  cursor: pointer;
  position: relative;
}
.topicPanel .topicSource .title {
  font-weight: bold;
}
.topicPanel .topicSource .score {
  font-size: 17px;
  color: #333;
  font-weight: normal;
  white-space: nowrap;
  border-radius: 4px;
  padding: 3px;
}
.topicPanel .topicSource .score:hover {
  background-color: #EEE;
}
.topicPanel .topicSource .score:active {
  background-color: #DDD;
}
.hebrew .topicPanel .topicSource .score {
  right: auto;
  left: 5px;
}
.topicPanel .topicSource .score img {
  width: 15px;
  height: 15px;
  vertical-align: middle;
  margin: -4px 0 0 2px;
  opacity: 0.6;
}

.sheetCollectionsList ul {
  list-style-type: none;
  padding-inline-start: 0;
  --english-font: var(--english-sans-serif-font-family);
  --hebrew-font: var(--hebrew-sans-serif-font-family);
  font-size: 16px;
  font-weight: 400;
  line-height: 18.75px;
}
.sheetCollectionsList ul li {
  margin-block-end: 10px;
}

.sheetContentSidebar h3 {
  text-transform: none;
  color: var(--dark-grey);
  font-size: var(--sans-serif-h3-font-size);
  --english-font: var(--english-sans-serif-font-family);
  --hebrew-font: var(--hebrew-sans-serif-font-family);
  margin-bottom: 17px;
  margin-top: 36px;
  padding-bottom: 18px;
  border-style: none none solid none;
  border-color: var(--light-grey);
  border-width: 1px;
}

.translationsHeader {
  margin-bottom: 35px;
}

.translationsHeader h3 {
  text-transform: none;
  color: var(--dark-grey);
  font-size: var(--sans-serif-h3-font-size);
  --english-font: var(--english-sans-serif-font-family);
  --hebrew-font: var(--hebrew-sans-serif-font-family);
  margin-bottom: 12px;
  margin-top: 0;
}

.translationsHeader .translationsDesc {
  font-size: var(--sans-serif-body-font-size);
  color: var(--dark-grey);
}

.aboutSheetPanel hr {
  height: 0px;
  border: 1px solid var(--light-grey);
}

.aboutSheetPanel h2 {
  font-size: var(--serif-h3-font-size);
  color: #000000;
  text-transform: none;
  margin: 0px;
}

.aboutSheetPanel h3.aboutSheetSubtitle {
  --english-font: var(--english-sans-serif-font-family);
  --hebrew-font: var(--hebrew-sans-serif-font-family);
  margin-top: 5px;
  margin-bottom: 20px;
}

div.aboutSheetMetadata {
  color: var(--medium-grey);
  --english-font: var(--english-sans-serif-font-family);
  --hebrew-font: var(--hebrew-sans-serif-font-family);
  font-size: var(--sans-serif-small-font-size);
  display: flex;
  flex-direction: column;
  margin: 10px 0px;
}
div.aboutSheetMetadata span:not(:first-child)::before{
  content: '•';
  margin-inline-start: 4px;
  margin-inline-end: 4px;
}

.hebrew .topicPanel .topicSource .score img {
  margin: -4px 2px 0 0;
}
.note a {
  color: #333;
  text-decoration: underline;
}
.noteListing {
  margin-bottom: 30px;
  border-bottom: 1px solid #ccc;
  padding-bottom: 10px;
}
.noteListing a:hover {
  text-decoration: none;
}
.noteListing .textRange .title {
  font-size: 18px;
  color: #999;
  margin-bottom: 10px;
}
.noteListing .textRange .title:hover {
  text-decoration: underline;
}
.noteListing .textRange .text {
  font-size: 18px;
  font-style: italic;
  color: #999;
  margin-bottom: 18px;
}
.noteListing .textRange .text .he {
  font-style: normal;
}
.noteListing .segment {
  display: block;
}
.noteListing .note {
  font-size: 18px;
}
.noteListing .actionButtons {
  visibility: hidden;
  float: right;
  display: inline-block;
  cursor: pointer;
}
.interface-hebrew .noteListing .actionButtons {
  float: left;
}
.noteListing:hover .actionButtons {
  visibility: visible;
}
.noteListing .actionButtons img {
  width: 16px;
  height: 16px;
}
.noteListing .actionButtons img + img {
  margin: 0 0 0 10px;
}
.interface-hebrew .noteListing .actionButtons img + img {
  margin: 0 10px 0 0;
}
.noteListing:hover .actionButtons img:hover {
  opacity: 0.6;
}
.noteListing .mask {
  background-color: white;
  opacity: 0.5;
}
.addToSourceSheetModal {
  position: absolute;
  display: block;
  left: 40%;
  top: 240px;
  width: 330px;
  padding: 20px;
  background: #FBFBFA;
  border: #ccc 1px solid;
  border-radius: 4px;
  box-shadow: 0 0 10px #ccc;
  z-index: 200;
}
.addToSourceSheetModal .closeButton {
  margin-bottom: 10px;
  cursor: pointer;
  height: 18px;
  width: 18px;
  float: right;
}
.searchBox .keyboardInputInitiator {
    opacity: 0.4;
    width: 22px;
    height: 20px;
    padding: 4px 7px 2px;
    position: initial;
    vertical-align: 0px;
}
.searchBox.TopicSearchBox {
  margin: 30px 0px 20px 30px;
}
.searchBox.TopicSearchBox input {
  padding: 15px;
  box-sizing: border-box;
  box-shadow: 0px 1px 3px rgba(0, 0, 0, 0.25);
  border: none;
  height: 40px;
  width: 209px;
  font-family: "adobe-garamond-pro", "Crimson Text", Georgia, serif;
  border-radius: 6px;
  font-size: 18px;
  color: #000000;
}
.searchBox.TopicSearchBox input.selected {
  color: var(--commentary-blue);
}
.header .searchBox .keyboardInputInitiator {
    display: none;
}
body #keyboardInputMaster {
    opacity: 1;
    background-color: #FBFBFA;
    border: 1px solid #ccc;
    padding: 5px;
    box-shadow: none;
    border-radius: 0.3em;
    /*position: relative;
    top: 100px;
    left: 395px;*/
}
body #keyboardInputMaster thead {
  display: none;
}
body #keyboardInputMaster tbody tr td table{
    border-spacing: 2px 2px;
}
body #keyboardInputMaster tbody tr td table tbody tr td{
    border: 0.5px solid #eee;
    background: white;
    font-family: "Heebo","Roboto", sans-serif;
    min-width: 15px;
    vertical-align: middle;
    padding: 2px 8px;
    text-align: center;
    font-size: 14px;
    color: #333;
}
body #keyboardInputMaster tbody tr td table tbody tr td:hover,
body #keyboardInputMaster tbody tr td table tbody tr td:active,
body #keyboardInputMaster tbody tr td table tbody tr td.pressed{
    border: 1px solid #eee;
    background: #eee;
}
.calendarRefs {
  margin-bottom: 16px;
}
.calendarRef {
  font-size: 18px;
  color: #666;
  display: flex;
  margin: 2px 0;
}
.calendarRef a {
  color: inherit;
}
.calendarRef img {
  margin-top: 2px;
}
#editCollectionPageContainerInner {
  position: relative;
}
#editCollectionPage :not(h1) .int-en {
  font-family: "Roboto", "Helvetica Neue", "Helvetica", sans-serif;
}
#editCollectionPage :not(h1) .int-he {
  font-family: "Heebo", sans-serif;
}
#editCollectionPage .field {
  box-sizing: border-box;
  width: 100%;
  display: inline-block;
  vertical-align: top;
  padding: 12px;
}
#editCollectionPage .field.halfWidth {
  width: 50%;
  display: inline-block;
}
#editCollectionPage .field.quarterWidth {
  width: 25%;
  display: inline-block;
}
#editCollectionPage .field.threeQuarterWidth {
  width: 75%;
  display: inline-block;
}
#editCollectionPage .field > label {
  display: block;
  margin-bottom: 15px;
  color: #666;
}
#editCollectionPage input,
#editCollectionPage textarea {
  display: block;
  width: 100%;
  padding: 15px 12px;
  border-radius: 5px;
  border: none;
  box-sizing: border-box;
  box-shadow: 0 1px 3px rgba(0,0,0,0.2);
  font-family: "Roboto", "Helvetica Neue", "Helvetica", sans-serif;
  color: #333;
  font-size: 14px;
}
.interface-hebrew #editCollectionPage input,
.interface-hebrew #editCollectionPage textarea {
  font-family: "Heebo", sans-serif;
}
#editCollectionPage .hiddenFileInput {
  width: 0.1px;
  height: 0.1px;
  opacity: 0;
  overflow: hidden;
  position: absolute;
  z-index: -1;
}
#editCollectionPage .collectionImage {
  max-width: 200px;
  margin-bottom: 5px;
  display: block;
}
#editCollectionPage .helperText {
  color: #999;
  font-size: 13px;
  width: 500px;
}
#editCollectionPage .collectionHeaderBox {
  width: 100%;
  background-color: white;
  margin-bottom: 5px;
}
#editCollectionPage .collectionHeader {
  float: right;
  max-width: 100%;
}
#editCollectionPage .deleteCollection {
  cursor: pointer;
  margin: 30px 10px;
  color: #999;
  text-align: right;
}
#editCollectionPage .deleteCollection:hover {
  text-decoration: underline;
}
.dropdown {
  position: relative;
}
.dropdown .dropdownMain {
  background: white;
  box-shadow: 0 1px 3px rgba(0,0,0,0.2);
  border-radius: 7px;
  padding: 16px 22px;
  font-size: 16px;
  margin-bottom: 10px;
  cursor: pointer;
  line-height: 19px;
  color: var(--dark-grey);
  display: flex;
  justify-content: space-between;
  flex-direction: row;
}
.dropdown .dropdownMain.selected{
  color: var(--selected-option);
}
.dropdown .dropdownList .dropdownOption {
  font-size: 18px;
  cursor: pointer;
  padding: 0 22px;
  margin: 26px 0;
  border: none;
  color: var(--dark-grey);
  font-style: normal;
  font-weight: normal;
  font-size: 16px;
  line-height: 19px;
}
.dropdown .dropdownOpenButton {
  margin-inline-start: 6px;
  cursor: pointer;
  color: var(--dark-grey);
  font-size: 18px;
}
.interface-hebrew .dropdownOpenButton {
  float: left;
  margin-left: 0;
}
.dropdown .dropdownListBox {
  position: absolute;
  z-index: 1;
  margin-top: -14px;
  width: 100%;
  box-sizing: border-box;
  box-shadow: 0 1px 3px rgba(0,0,0,0.2);
  background: white;
  border-bottom-left-radius: 7px;
  border-bottom-right-radius: 7px;
}
.dropdown .dropdownList {
  color: #999;
  background-color: white;
  box-sizing: border-box;
  padding: 0;
  max-height: 250px;
  overflow-x: hidden;
  overflow-y: scroll;
  border-bottom-left-radius: 7px;
  border-bottom-right-radius: 7px;
}
.singlePanel .dropdown .dropdownList {
  max-height: 150px;
}
.dropdown .dropdownList .dropdownOption.selected {
  color: var(--selected-option);
}
.addToSourceSheetBox .dropdownMain.noselect {
  display: flex;
  justify-content: space-between;
  align-items: center;
  align-content: flex-start;
  text-align: start;
}
.addToSourceSheetBox .dropdownMain.noselect::before{
  content: url("/static/img/sheet.svg");
  opacity: 0.4;
  display: inline-block;
  margin-inline-end: 10px;
  transform: scale(0.8);
  vertical-align: text-bottom;
  line-height: 10px;
}
.addToSourceSheetBox .dropdownMain.noselect::after{
  content: url("/static/icons/chevron.svg");
  margin-inline-start: auto;
  opacity: 0.4;
  height: 24px;
  transform: scale(0.6) rotate(90deg);
  transform-origin: center center;
}
.addToSourceSheetBox .dropdownMain.noselect.open::after{
  transform: scale(0.6) rotate(-90deg);
  transform-origin: center center;
}
.addToSourceSheetBox .dropdownMain .loadingMessage {
  margin: 0;
}
.addToSourceSheetBoxTitle{
  font-style: normal;
  font-weight: normal;
  font-size: 13px;
  line-height: 15px;
  color: #999999;
  margin-bottom: 11px;
}
.addToSourceSheetBox .selectedRef{
  padding: 16px 22px;
  font-size: 16px;
  margin-bottom: 15px;
  cursor: pointer;
  background: #FBFBFA;
  box-shadow: 0px 1px 3px rgba(0, 0, 0, 0.25);
  border-radius: 6px;
  text-align: start;
}
.addToSourceSheetBox .selectedRef span{
  font-family: "adobe-garamond-pro", "Crimson Text", Georgia, "Times New Roman", serif;
  font-style: normal;
  font-weight: normal;
  font-size: 18px;
  line-height: 25px;
  color: #666666;
}
.readerPanel.hebrew .addToSourceSheetBox .selectedRef span{
  font-family: "Taamey Frank", "adobe-garamond-pro", "Crimson Text", Georgia, "Times New Roman", serif;
  font-size: 1.2em;
}
.addToSourceSheetBox .dropdown .dropdownList .dropdownOption::before{
  content: url("/static/img/sheet.svg");
  opacity: 0.4;
  display: inline-block;
  margin-inline-end: 10px;
  transform: scale(0.8);
  vertical-align: text-bottom;
  line-height: 10px;
}
#footer {
  background-color: white;
  border-top: 1px solid #F4F4F4;
  overflow: hidden;
  padding: 18px 40px 70px 40px;
  text-align: left;
  color: #999;
}
.singlePanel #footer {
  padding: 18px 15px 70px 15px;
}
#footer a {
  display: block;
  color: #666;
}
.interface-hebrew #footer{
  direction: rtl;
  text-align: right;
}
.interface-english #footer .int-he {
  display: none;
}
.interface-hebrew #footer .int-he {
  display: inline;
  text-align: right;
}
#footerInner {
  max-width: 1000px;
  margin: 0 auto;
}
#footer .section {
  display: inline-block;
  vertical-align: top;
  width: 200px;
  margin: 20px 0;
}
.interface-english #footer .section {
  text-align: left;
}
.interface-hebrew #footer .section {
  text-align: right;
}
#footer .section .header {
  color: #000;
  margin-bottom: 18px;
  font-weight: normal;
  font-size: 16px;
}
#footer .section.last {
  float: right;
  text-align: right;
}
.interface-hebrew #footer .section.last {
  float: left;
  text-align: left;
}
#footer .section a {
  font-size: 16px;
  margin: 2px 0;
}
#footer .fa {
  margin: 0 3px;
}
#footer .header.connect {
  text-transform: uppercase;
}
.newsletterSignUpBox {
  position: relative;
  margin-bottom: 4px;
}
.newsletterSignUpBox .newsletterInput {
  border-radius: 6px;
  padding: 10px 32px 12px 16px;
  width: 150px;
  font-size: 15px;
  border: 1px solid #EEE;
  margin-bottom: 6px;
  color: #333;
}
.newsletterSignUpBox .educatorNewsletterInput {
  padding: 10px;
  -webkit-appearance: auto
}
.newsletterSignUpBox img {
  height: 18px;
  width: 18px;
  opacity: 0.2;
  position: absolute;
  top: 10px;
  right: 12px;
}
.interface-hebrew .newsletterSignUpBox .newsletterInput {
  padding: 8px 16px 11px 32px;
}
.interface-hebrew .newsletterSignUpBox img {
  right: auto;
  left: 12px;
  transform: scale(-1, 1);
}
.newsletterEducatorOption {
  font-size: 14px;
  padding: 0px 3px;
  margin-top: 2px;
}
.newsletterSignUpBox .subscribeMessage {
  margin: 4px 0 14px 0;
  font-size: 14px;
  font-family: "Roboto", "Helvetica Neue", "Helvetica", sans-serif;
  font-style: italic;
  text-align: center;
  direction: ltr;
}
#footer .section.connect a {
  display: inline;
  margin: 0 4px;
}
#footer .section.connect .socialLinks a {
  color: #666;
}
#footer #siteLanguageToggle {
  color: #999;
  margin-top: 30px;
  font-size: 15px;
}
#footer #siteLanguageToggle #siteLanguageToggleLabel {
  display: block;
  text-transform: uppercase;
  color: #000;
}
#footer a#siteLanguageEnglish,
#footer a#siteLanguageHebrew {
  font-family: "Roboto", "Helvetica Neue", "Helvetica", sans-serif;
  cursor: pointer;
  color: #666;
  display: inline;
  margin: 0 3px;
}
#footer #siteLanguageEnglish:hover,
#footer #siteLanguageHebrew:hover {
  text-decoration: underline;
}
#footer a#siteLanguageHebrew {
  font-family: "Heebo", sans-serif;
}
.gemarra-regular, .gemarra-italic {
  font-weight: bold;
}
.it-text, .gemarra-italic {
  font-style: italic;
}
.categoryAttribution a {
  color: inherit;
}
.bubbleTab {
  padding: 10px 25px;
  margin: 3px;
  background-color: white;
  border-radius: 20px;
  border: 1px solid #DADADA;
  display: inline-block;
  font-size: 12px;
  color: #999;
  font-family: "Roboto", "Helvetica Neue", "Helvetica", sans-serif;
  letter-spacing: 1px;
  cursor: pointer;
}
.bubbleTab:hover {
  text-decoration: none;
}
.bubbleTab.active {
  color: #333;
}
.aboutBox .detailsSection{
  margin-bottom: 40px;
}
.aboutBox .aboutHeader {
  color: var(--dark-grey);
  padding-bottom: 13px;
  margin: 0;
  margin-bottom: 15px;
  text-align: initial;
  text-transform: none;
  font-size: 22px;
  border-bottom: solid 1px var(--light-grey);
  --english-font: var(--english-sans-serif-font-family);
  --hebrew-font: var(--hebrew-sans-serif-font-family);
}
.aboutBox .aboutTitle {
  padding: 10px 0 10px 0;
  display: inline-block;
  font-style: normal;
  font-weight: normal;
  font-size: 24px;
  line-height: 29px;
  color: #000000;
}
.aboutBox .tocCategory{
  display: block;
  margin-bottom: 17px;
  font-size: 16px;
  line-height: 19px;
  letter-spacing: 2px;
  text-transform: uppercase;
  color: var(--dark-grey);
}
.aboutBox .aboutSubtitle {
  font-style: italic;
  font-weight: normal;
  font-size: 18px;
  line-height: 22px;
  color: #666666;
}
.aboutBox .aboutSubtitle .he {
  font-style: normal;
}
.aboutBox .aboutAuthor{
  font-size: 16px;
  line-height: 19px;
  color: var(--dark-grey);
  margin-bottom: 22px;
  display: flex;
}
.readerPanel.hebrew .aboutBox .aboutAuthor .aboutAuthorInner{
  direction: rtl;
}
.aboutBox .aboutAuthor .authorName{
  margin-inline-start: 5px;
  color: black;
}
.aboutBox .aboutDesc {
  margin: 15px 0 15px 0;
  font-style: normal;
  font-weight: normal;
  font-size: 16px;
  line-height: 19px;
  color: var(--dark-grey);
}
.aboutBox .aboutComposed{
  font-size: 14px;
  line-height: 18px;
  color: var(--medium-grey);
}
.guideBox .guideHeader {
  color: var(--dark-grey);
  padding-bottom: 13px;
  margin: 0;
  margin-bottom: 15px;
  text-align: initial;
  text-transform: none;
  font-size: 22px;
  border-bottom: solid 1px var(--light-grey);
  --english-font: var(--english-sans-serif-font-family);
  --hebrew-font: var(--hebrew-sans-serif-font-family);
}

.guideBox .guideHeader i {
  margin-right: 8px;
  font-size: 18px;
  cursor: pointer;
}

.guideBox .guideTitle {
  padding: 10px 0 10px 0;
  display: inline-block;
  font-style: normal;
  font-weight: normal;
  font-size: 24px;
  line-height: 29px;
  color: #000000;
}
.guideBox .guidePromptBox {
  direction: ltr;
  margin-bottom: 20px;
  border-radius: 10px;
  padding: 8px 15px;
  border: 2px solid var(--mishnah-blue);
  background-color: #FFFFFF;
  cursor: pointer;
}
.guideBox .guidePromptBox p {
  font-size: 16px;
}
.guideBox .guidePromptBox span {
  font-size: 14px;
  color: var(--medium-grey);
  margin-top: 10px;
}
.readerApp.interface-hebrew .aboutBox .versionDetails,
.readerApp.interface-hebrew .versionsBox .versionDetails {
  text-align: right;
}
.aboutBox .versionDetails .separator,
.versionsBox .versionDetails .separator {
  margin: 0 3px;
}
.aboutBox .currVersionSection, .aboutBox .alternateVersionsSection {
  padding-bottom: 30px;
}
.aboutBox .versionsBox .language-block:first-child .versionBlock:first-child {
  border-top: none;
  padding-top: 10px;
}
.aboutBox .currVersionSection .versionBlock + .versionBlock {
    border-top: solid 1px #CCC;
    padding-top: 20px;
    margin-top: 20px;
}
.version-with-buy-button {
  display: flex;
  flex-direction: column;
}
.version-with-buy-button .version-text-image{
  display: flex;
  justify-content: space-between;
}
.version-with-buy-button .version-text-image .versionBlock{
  align-self: flex-start;
}
.versionsBox .version-with-buy-button{
    border-top: solid 1px #CCC;
}
.versionsBox .version-with-buy-button .versionBlock{
    border-top: none;
}
.versionsBox .version-with-buy-button .version-text-image .version-with-buy-button-image
{
  padding: 20px;
}
.versionsBox .version-with-buy-button .version-with-buy-button-link{
    padding: 10px 20px;
}
.version-with-buy-button .version-with-buy-button-link{
  align-content: flex-start;
  min-width: 50%;
}
.version-with-buy-button .version-with-buy-button-link a.button{
  color: #FFFFFF;
  padding: 7px 20px;
}
.version-with-buy-button .version-text-image .version-with-buy-button-image img.buy-img {
    height: 85px;
    border-radius: 2px;
}
.versionsBox .versionLanguage {
  padding-bottom: 15px;
  letter-spacing: 1px;
  font-style: normal;
  font-weight: normal;
  font-size: 16px;
  line-height: 19px;
  color: #666666;
}
.interface-hebrew .versionsBox .versionLanguage {
  direction: rtl;
}
.versionsBox div:not(:first-child) .versionLanguage {
  padding-top: 25px;
}
.versionsBox .versionLanguage .versionCount {
  color: #999;
}
.versionsBox a.selectButton:not(.version-with-preview-title-line .selectButton) {
  font-style: normal;
  font-weight: normal;
  font-size: 13px;
  color: #666666;
  box-shadow: 0 1px 2px #999;
  padding: 2px 8px;
  background-color: white;
  border-radius: 4px;
  line-height: 18px;
  cursor: pointer;
}
.versionsBox a.selectButton.currSelectButton:not(.version-with-preview-title-line .selectButton) {
  background-color: #212E50;
  text-decoration: none;
  cursor: default;
  line-height: 20px;
  color: #FFFFFF;
}
.versionsTextList .topFiltersInner .uppercase {
  text-transform: none;
}
span.purim-emoji img{
  height: 25px;
  width: 25px;
}

/* Sheets */

.sheetsInPanel {
  font-size: 62.5%;
  overflow-y: scroll;
  overflow-x: hidden;
  height: 100%;
  padding: 0 15px;
  box-sizing: border-box;
  position: relative;
}
.sheetContent .collectionsWidgetDone .button, .sheetContentSidebar .largeFollowButton {
  background-color: var(--midrash-green);
}
.sheetContentSidebar .largeFollowButton {
  --english-font: var(--english-sans-serif-font-family);
  --hebrew-font: var(--hebrew-sans-serif-font-family);
  font-size: 14px;
  font-weight: 400;
  line-height: 18px;
  min-height: 31px;
  height: 31px;
}

.sheetContent {
  width: 100%;
  box-sizing: border-box;
  font-size: 2.2em;
  line-height: 1.6;
  text-align: justify;
  background-color: inherit;
  margin: 0 auto;
  max-width: 760px;
  position: relative;
  padding: 0 30px;
}
.sheetContent .ref {
  cursor: pointer;
  color: #999;
  font-size: 1em;
}
.sheetContent .ref a {
  color: #999;
}
.sheetContent img {
  max-width: 100%;
}
.sheetContent table {
  margin: auto;
  max-width: 100%;
  width: 100%;
  border-collapse: collapse;
  table-layout: fixed
}
.sheetContent table th,
.sheetContent table td {
  padding: 10px;
  border-top: 1px solid #E6E5E6;
  vertical-align: top;
}
.sheetContent table thead th {
  vertical-align: bottom;
  border-bottom: 2px solid #E6E5E6;
  border-top: none;
}
.sheetContent table th:first-of-type,
.sheetContent table tr td:first-of-type {
  padding-left: 0;
}
.sheetContent table th:last-of-type,
.sheetContent table tr td:last-of-type {
  padding-right: 0;
}
.sheetContent tbody {
  width: 100%;
}
.sheetContent .center {
  text-align: center;
}
.readerPanel .sheetItem {
  position: relative;
}
.heLeft.bilingual section.SheetSource .sheetItem.enOnly > .en,
.heLeft.bilingual section.SheetSource .sheetItem.heOnly > .he,
.heRight.bilingual section.SheetSource .sheetItem.enOnly > .en,
.heRight.bilingual section.SheetSource .sheetItem.heOnly > .he {
  width: 100%;
  padding-right: 15px;
  padding-left: 15px;
}
.readerPanel .sheetItem.indented-1,
.readerPanel section.SheetSource.indented-1,
.readerPanel section.SheetOutsideBiText.indented-1 {
  margin-left:  30px;
  margin-right: 30px;
}
.readerPanel .sheetItem.indented-2,
.readerPanel section.SheetSource.indented-2,
.readerPanel section.SheetOutsideBiText.indented-2 {
  margin-left:  60px;
  margin-right: 60px;
}
.readerPanel .sheetItem.indented-3,
.readerPanel section.SheetSource.indented-3,
.readerPanel section.SheetOutsideBiText.indented-3 {
  margin-left:  90px;
  margin-right: 90px;
}
.sheetContent .customSourceTitle {
  font-family: "Roboto", "Helvetica Neue", "Helvetica", sans-serif;
  text-transform: none;
  margin-bottom: 0;
  margin-top: 40px;
}
.sheetContent p {
  margin: 0 0 1em 0;
}
.segmentNumber.sheetSegmentNumber {
  display: block;
  position: absolute;
  text-align: center;
}
.readerPanel.bilingual.heLeft .sheetItem.segment .segmentNumber.sheetSegmentNumber,
.readerPanel.bilingual.heRight .sheetItem.segment .segmentNumber.sheetSegmentNumber {
  left: 50%;
  margin-left: -15px;
}
.readerPanel.bilingual.heLeft .sheetItem.segment.enOnly .segmentNumber.sheetSegmentNumber,
.readerPanel.bilingual.heRight .sheetItem.segment.enOnly .segmentNumber.sheetSegmentNumber {
  right: 0px;
  left: auto;
  margin-left: 0;
}
.readerPanel.bilingual.heLeft .sheetItem.segment.heOnly .segmentNumber.sheetSegmentNumber,
.readerPanel.bilingual.heRight .sheetItem.segment.heOnly .segmentNumber.sheetSegmentNumber {
  left: 0px;
  margin-left: 0;
}
.readerPanel.english .sheetItem.segment.heOnly .segmentNumber .en,
.readerPanel.hebrew .sheetItem.segment.enOnly .segmentNumber .he
.readerPanel.hebrew section.SheetSource .sheetItem.enOnly > .en,
.readerPanel.english section.SheetSource .sheetItem.heOnly > .he,
.readerPanel.hebrew section.SheetOutsideBiText .sheetItem.enOnly > .en,
.readerPanel.english section.SheetOutsideBiText .sheetItem.heOnly > .he  {
  display: block;
}
.sheetTocIcon {
  color: #ccc;
  font-size: 16px;
  width: 15px;
  height: 15px;
  margin: 0 8px;
  vertical-align: middle;
}
.bookPage .content h2.tagsTitle {
  text-align: center;
  color:black;
  font-size: 13px;
  margin-bottom: 0;
  padding-bottom: 8px;
}
.bookMetaDataBox {
  margin: 40px auto;
  text-align: center;
}
.sheetContent .sheetItem.segment .sourceContentText {
  margin-bottom: 18px;
  display: block;
  overflow-wrap: break-word;
  word-wrap: break-word;
}
.sheetContent h1,
#sheet .outside h1,
.sourceContentText h1 {
  font-weight: 400;
  font-size: var(--serif-h3-font-size);
  text-align: center;
  margin-top: 45px;
  margin-bottom: 30px;
}
.sheetContent h1 span,
.sourceContentText h1 span {
  border-bottom: 4px solid var(--lighter-grey);
}

#aboutCover {
  margin-top: -90px;
  height: 240px;
  padding: 180px 0;
  background-color: #ADA99B;
  box-sizing: border-box;
  text-align: center;
  overflow: hidden;
  position: relative;
}
#aboutVideo {
  position: absolute;
  top: -90px;
  left: 0;
  min-width: 1200px;
  z-index: 0;
  width: 100%;
}
@media (max-width: 450px) {
  #aboutCover {
    height: 270px;
    padding: 180px 0;
  }
  #aboutVideo {
    min-width: 900px;
  }
}
.overlayTextOnSheetsHero {
  color: white;
  --english-font: var(--english-sans-serif-font-family);
  --hebrew-font: var(--hebrew-sans-serif-font-family);
  font-weight: 400;
  margin-inline-start: 10%;
}
.overlayTextOnSheetsHero #title {
  position: absolute;
  font-size: 50px;
  font-weight: 500;
  top: 145px;
  line-height: 62.65px;
}
.overlayTextOnSheetsHero #message {
  position: absolute;
  font-size: 24px;
  line-height: 18px;
  top: 227px;
}
@media screen and (max-width: 800px) {
  .overlayTextOnSheetsHero {
    margin-inline-start: 15%;
  }
  .overlayTextOnSheetsHero #title {
    font-size: 24px;
    top: 115px;
    line-height: revert;
  }
  .overlayTextOnSheetsHero #message {
    font-size: 16px;
    top: 175px;
  }
  #aboutCover {
    height: 150px;
    padding: 130px 0;
  }
}
.sheetContent .addToSheetPlus {
  display: inline-flex;
  justify-content: center;
  align-items: flex-end;
  width: 25px;
  height: 25px;
  background-color: var(--midrash-green);
  border-radius: 50%;
  color: white;
  font-size: 30px;
  line-height: 1;
  cursor: pointer;
}
.SheetOutsideBiText .addToSheetButton, .SheetSource .addToSheetButton {
  margin-inline-start: 15px;
  padding-block-start: 10px;
  padding-block-end: 10px;
  background-color: white;
}
.SheetMedia .addToSheetButton, .SheetComment .addToSheetButton, .SheetOutsideText .addToSheetButton {
  margin-block-start: -10px;
  margin-block-end: 30px;
}
.sheetContent .addToSheetText {
  --english-font: var(--english-sans-serif-font-family);
  --hebrew-font: var(--hebrew-sans-serif-font-family);
  font-size: 16px;
  font-weight: 400;
  line-height: 18.75px;
  color: var(--dark-grey);
  margin-inline-start: 10px;
  cursor: pointer;
}
@media screen and (min-width: 900px) {
  .contentInner .table {
    display: flex;
    flex-direction: row;
  }
  div.sheetsWrapper :nth-child(-n+2 of .card) {
    border-top: 1px solid #EDEDEC;
  }
}
@media screen and (min-width: 700px) and (max-width: 900px)  {
  .contentInner .table {
    display: flex;
    flex-direction: column;
  }
}
@media screen and (min-width: 600px) and (max-width: 700px) {
  .contentInner .table {
    display: flex;
    flex-direction: row;
  }
  div.sheetsWrapper :nth-child(-n+2 of .card) {
    border-top: 1px solid #EDEDEC;
  }
}
@media screen and (max-width: 600px) {
   .contentInner .table {
    display: flex;
    flex-direction: column;
  }
}
.readerPanel.hebrew .sheetContent .sheetItem.segment .sourceContentText.outsideBiText.en {
  display: none;
}
.readerPanel.english .sheetContent .sheetItem.segment .sourceContentText.outsideBiText.he {
  display: none;
}
.readerPanel.hebrew .sheetContent .sheetItem.segment.enOnly .sourceContentText.outsideBiText.en {
  display: inline;
}
.readerPanel.english .sheetContent .sheetItem.segment.heOnly .sourceContentText.outsideBiText.he {
  display: inline;
}
.readerPanel.english .sheetContent .sheetItem .SheetOutsideText.segment.he,
.readerPanel.hebrew .sheetContent .sheetItem .SheetOutsideText.segment.en,
.readerPanel.english .sheetContent .sheetItem .SheetComment.segment.he,
.readerPanel.hebrew .sheetContent .sheetItem .SheetComment.segment.en {
  display: inline;
}
.sourceContentText.centeredSheetContent {
  text-align: center;
}
.sheetContent .sheetItem.segment .sourceContentText p:last-child,
.sheetContent .editorContent .sheetItem.segment .sourceContentText p {
  margin-bottom: 0;
}
.sheetContent .editorContent .sheetItem.noPointer {
  pointer-events: none;
}

.sheetContent .editorContent .sheetItem.noPointer iframe {
  pointer-events: auto;
}


.sheetContent .editorContent .sheetItem.noPointer .element-link,
.sheetContent .editorContent .sheetItem.noPointer .element-link a {
    cursor: pointer;
    pointer-events: auto;
}
.sheetContent .sheetItem.segment .addedBy {
  margin-top: -20px;
}



.sheetContent .element-link {
  display: inline;
  position: relative;
}

.sheetContent .element-link .popup {
  position: absolute;
  left: 0;
  display: flex;
  align-items: center;
  background-color: white;
  padding: 0;
  border-radius: 6px;
  z-index: 1;
  top: -38px;
  pointer-events: auto;
  box-shadow: 0px 1px 3px rgba(0, 0, 0, 0.25);
}

.sheetNotice {
  color: var(--dark-grey);
  background: var(--lighter-grey);
  border: 1px solid var(--light-grey);
  box-sizing: border-box;
  border-radius: 6px;
  padding: 10px 20px;
  margin: 22px 44px 0;
  font-size: 16px;
}
.interface-hebrew .sheetContent .element-link .popup {
  direction: rtl;
}

.sheetContent .element-link .popup input {
  border: none;
  width: 200px;
  padding: 6px;
  font-size: 16px;
  color: rgb(0, 136, 204)
}

.sheetContent .element-link .popup a {
  display: flex;
  align-items: center;
  gap: 5px;
  padding-right: 10px;
  border-right: 1px solid lightgrey;
}

.sheetContent .element-link .popup button {
  border: none;
  background: transparent;
  padding: 6px;
}

.sheetContent .element-link .popup button:hover {
  color: rebeccapurple;
  cursor: pointer;
}

.sheetContent .editorContent,
.sheetContent .editorContent .segment {
  cursor: text;
}

.interface-english .sheetContent .sheetItem.segment .addedBy {
  float: left;
}
.interface-hebrew .sheetContent .sheetItem.segment .addedBy {
  float: right;
}
.youTubeContainer {
  position: relative;
  padding-bottom: 56.25%; /* 16:9 */
  padding-top: 25px;
  height: 0;
  pointer-events: auto;
}
.youTubeContainer iframe {
  position: absolute;
  top: 0;
  left: 0;
  width: 100%;
  height: 100%;
}
.sheetContent .media {
  margin: 0 auto;
  display: table;
  table-layout: fixed;
}
.sheetContent .media.fullWidth {
  width: 100%;
}
.sheetContent .media .mediaCaption {
  display: table-caption;
  caption-side: bottom;
  padding-top: 8px;
}
.sheetContent .media .mediaCaptionInner {
  display: flex;
  justify-content: space-between;
}
.sheetContent .media .mediaCaption .en {
  font-size: 80%;
  text-align: left;
  flex: 1;
}
.sheetContent .media .mediaCaption .he {
  font-size: 72%;
  flex: 1;
  font-family: "Heebo", "sans-serif";
}
.sheetContent .media .mediaCaption.heOnly .he,
.sheetContent .media .mediaCaption.enOnly .en {
  display: block;
}
.sheetContent .media .mediaCaption.heOnly .en,
.sheetContent .media .mediaCaption.enOnly .he {
  display: none;
}
.sheetContent .spacer:only-of-type.empty {
  line-height: inherit;
  --english-font: var(--english-sans-serif-font-family);
  --hebrew-font: var(--hebrew-sans-serif-font-family);
}
.sheetItem:only-of-type.empty .SheetOutsideText:before,
.sheetContent .spacer:only-of-type.empty:before {
  color: #999;
  position: absolute;
  pointer-events: none;
}
.interface-english .sheetItem:only-of-type.empty .SheetOutsideText:before,
.interface-english .spacer:only-of-type.empty:before,
.interface-english .spacer:only-of-type.empty:before {
  content: "Write something... ";
  margin-inline-start: 50px;
}
.interface-hebrew .sheetItem:only-of-type.empty .SheetOutsideText:before,
.interface-hebrew .spacer:only-of-type.empty:before,
.interface-hebrew .spacer:only-of-type.empty:before {
  content: "לכתוב משהו...";
  margin-inline-start: 50px;
}
.editorAddInterface {
  position: relative;
  pointer-events:none;
  background-color: transparent;
  margin-inline-start: 50px;
}

.editorAddInterface:before {
  content: "";
  margin-inline-start:-46px;
  position: absolute;
  width: 30px;
  height: 30px;
  transform: rotate(45deg);
  background-color: white;
  background-image: url("/static/icons/heavy-x-dark.svg");
  border: 1px solid var(--light-grey);
  background-size: 14px;
  border-radius: 50%;
  pointer-events:auto;
  cursor: pointer;
  background-repeat: no-repeat;
  background-position: center;
  box-sizing: border-box;
  box-shadow: 0px 1px 3px 0px #00000040;
}
.editorAddLineButton {
  position: relative;
  background-color: transparent;
  margin-inline-start: 50px;
}
.hidden.editorAddLineButton::before {
    display: none;
}

.editorAddLineButton:before {
  content: "";
  margin-inline-start:-46px;
  position: absolute;
  width: 30px;
  height: 30px;
  transform: rotate(45deg);
  background-color: white;
  background-image: url("/static/icons/heavy-x-dark.svg");
  border: 1px solid var(--light-grey);
  background-size: 14px;
  border-radius: 50%;
  /*pointer-events:auto;*/
  cursor: pointer;
  background-repeat: no-repeat;
  background-position: center;
  box-sizing: border-box;
  box-shadow: 0px 1px 3px 0px #00000040;
}

.editorAddInterface:hover::before {
background-color: var(--lighter-grey);
}
.editorAddInterface.active:hover::before {
background-color: white;
}

.editorAddInterface.active {
  background-color: white;
  line-height: initial;
}
.editorAddInterface.active:before {
  transform: rotate(0);
}
.editorAddInterface .editorAddInterfaceButton {
  display: none;
}

.addInterfaceInput {
  pointer-events: none;
  display: inline-block;
}
.hidden.editorAddInterface::before {
    display: none;
}


.addInterfaceInput .textPreview {
  border-inline-start: 4px solid;
  padding-inline-start: 36px;
  padding-inline-end: 10px;
  padding-top: 30px;
  padding-bottom: 30px;
  pointer-events: auto;
  margin-top: 10px;
  background-color: white;
}

.addInterfaceInput .button {
  font-size: 14px;
  padding-top: 5px;
  padding-bottom: 5px;
  height: 30px;
  position: absolute;
}

.addInterfaceInput .textPreviewSegment {
  display: inline;
}

.addInterfaceInput .textPreview .inner {
  max-height: 272px;
  overflow-y: scroll;
  padding-inline-end: 30px;
  position: relative;
}

.addInterfaceInput .suggestionBoxContainer,
.addInterfaceInput .textPreviewContainer {
  position: absolute;
  z-index: 1;
}

.addInterfaceInput .suggestionBox,
.addInterfaceInput .textPreview {
  border: 1px solid var(--light-grey);
  box-shadow: 0px 1px 3px rgba(0, 0, 0, 0.25);
  border-radius: 6px;
}

.addInterfaceInput .suggestionBox {
  height: 100%;
}
.addInterfaceInput select.suggestionBox {
  font-size: 22px;
}


.addInterfaceInput select.suggestionBox:focus > option:checked {
  background: var(--light-grey) !important;
}

.addInterfaceInput select.suggestionBox option:checked,
.addInterfaceInput select.suggestionBox option:hover {
    box-shadow: 0 0 10px 100px var(--light-grey) inset;
}

.addInterfaceInput input,
.addInterfaceInput button,
.addInterfaceInput .suggestion {
  pointer-events: auto;
  cursor: pointer;
}

.addInterfaceInput .suggestion {
  border-inline-start: 4px solid;
  padding-inline-start: 36px;
  padding-inline-end: 40px;
  padding-top: 9px;
  padding-bottom: 9px;
  border-bottom: 1px solid var(--lighter-grey);
}

.addInterfaceInput .suggestion:last-of-type {
  border-bottom: none;
}

.addInterfaceInput input {
  min-width: 350px;
  max-width: 450px;
  border-radius: 250px;
  border: none;
  box-shadow: none;
  box-sizing: border-box;
  font-size: 22px;
  padding-inline-start: 30px;
  padding-top: revert;
  margin-inline-end: 20px;
  background: url("/static/icons/iconmonstr-magnifier-2-240.svg") no-repeat scroll left 7px top 7px;
  background-color: var(--lighter-grey);
}
.topicSearch.addInterfaceInput {
  display: flex;
  margin-left: 30px;
  margin-right: 30px;
  justify-content: space-between;
}

.topicSearch.addInterfaceInput input {
  margin-top: 30px;
  height: 30px;
  max-width: 250px;
  min-width: 250px;
  padding-inline-end: 30px;
  margin-left:  0;
  margin-right: 0;
  font-size: 20px;
}
.topicSearch.addInterfaceInput input.selected {
  color: #4B71B7;
}

.topicSearch.addInterfaceInput .button {
  margin-top: 30px;
  position: relative;
  white-space: nowrap;
}
.addInterfaceInput .suggestion {
  font-size: 20px;
}
.topicSearch.addInterfaceInput select.suggestionBox {
  margin-top: 60px;
}
.addInterfaceInput.mediaInput input {
  background: url("/static/icons/link_grey.svg") no-repeat scroll left 7px top 7px;
  background-color: var(--lighter-grey);
}
.readerApp.interface-hebrew .addInterfaceInput input {
  background-position: right 7px top 7px;
  font-family: var(--hebrew-serif-font-family);
}

.addInterfaceInput input::placeholder {
  font-size: 22px;
  font-style: normal;
}

.addInterfaceInput input+span.helperCompletionText {
  position: absolute;
  margin-inline-start: 4px;
  color: var(--medium-grey);
}

.editorAddInterface.active .editorAddInterfaceButton {
  width: 30px;
  height: 30px;
  padding: 10px;
  display: inline-block;
  background-size: auto 12px;
  background-repeat: no-repeat;
  background-position: center;
  border-radius: 6px;
  background-origin: content-box;
  background-color: var(--lighter-grey);
  margin-inline-end: 6px;
  box-sizing: border-box;
  cursor: pointer;
  pointer-events: auto;
}
.editorAddInterface.active .cursorHolder {
  display: inline-block;
 }
#addSourceButton.editorAddInterfaceButton {
  background-image: url("/static/icons/quotation.svg");
}
#addImageButton.editorAddInterfaceButton {
  background-image: url("/static/icons/image.svg");
}
#addMediaButton.editorAddInterfaceButton {
  background-image: url("/static/icons/video.svg");
}

#addImageFileSelectorLabel {
  width: 30px;
  height: 30px;
  margin-inline-start: -5px;
  margin-top: -5px;
  display: block;
  position: absolute;
  cursor: pointer;
}

.sheetContent .sheetItem .SheetOutsideText.segment p {
  margin: 0
}
.sheetContent .sheetItem .SheetOutsideText.segment {
  margin: 0
}
.sheetContent .sheetItem .SheetSource.segment,
.sheetContent .sheetItem .SheetOutsideBiText.segment {
  margin-top: 2px;
  margin-bottom:30px;
}
.sheetContent .text.loading {
  cursor: wait;
}
.oldSheetNotice,
.oldSheetNotice a,
.editSheetNotice,
.editSheetNotice a {
  font-size: 12px;
  font-family: "Roboto", "Helvetica Neue", "Helvetica", sans-serif;
  color: #999;
}
.cookiesNotification {
  position: fixed;
  z-index: 9999;
  color: white;
  background-color: #212E50;
  border-top: 1px solid #ccc;
  bottom: 0;
  box-sizing: border-box;
  width: 100%;
  padding: 10px 0;
  line-height: 1.1;
  text-align: center;
  unicode-bidi: plaintext;
}
.cookiesNotification a {
  text-decoration: underline;
  color: inherit;
  margin-inline-start: 5px;
}
.cookiesNotification .button {
  margin-inline-start: 12px;
}
.readerMessageBox {
  z-index: 9999;
  color: #000;
  font-size: 16px;
  background-color: #ededec;
  border: 1px solid #ccc;
  top: 0;
  left: 0;
  box-sizing: border-box;
  padding: 10px 0;
  margin: 40px;
  line-height: 1.1;
  text-align: center;
}
.readerMessageBox a {
  text-decoration: underline;
  color: inherit;
}
.he sup.sourcePrefix {
  margin-right: -35px;
  position: absolute;
  text-decoration: none;
  font-family: "Roboto", "Helvetica Neue", "Helvetica", sans-serif;
  color: #000;
}
.en sup.sourcePrefix {
  margin-left: -35px;
  position: absolute;
  text-decoration: none;
  font-family: "Roboto", "Helvetica Neue", "Helvetica", sans-serif;
  color: #000;
}
.heLeft.bilingual .sheetContent .text sup.sourcePrefix,
.heRight.bilingual .sheetContent .text sup.sourcePrefix {
    margin-right: -28px;
}
.heLeft.bilingual .sheetContent .text .en sup.sourcePrefix,
.heRight.bilingual .sheetContent .text .en sup.sourcePrefix {
  display: none
}
.sheetItem.ref-display-none .ref {
  display: none;
}
section.SheetSource .en,
section.SheetOutsideBiText .en {
  background-color: #FBFBFA;
}
section.SheetSource,
section.SheetOutsideBiText {
  border-inline-start: 4px solid;
  border-inline-end: 1px solid #DDDDDD;
  border-block-start: 1px solid #DDDDDD;
  border-block-end: 1px solid #DDDDDD;
  border-radius: 4px;
  margin-bottom: 30px;
}

.readerPanel.hebrew section.SheetSource .sheetItem > .he,
.readerPanel.english section.SheetSource .sheetItem > .en,
.readerPanel.hebrew section.SheetSource .sheetItem.enOnly > .en > .sourceContentText,
.readerPanel.hebrew section.SheetOutsideBiText .sheetItem > .he,
.readerPanel.english section.SheetOutsideBiText .sheetItem > .en {
  display: block;
}
.readerPanel.hebrew section.SheetSource .sheetItem:not(.enOnly) > .en,
.readerPanel.hebrew section.SheetSource .sheetItem.enOnly > .en > .ref,
.readerPanel.hebrew section.SheetSource .sheetItem.enOnly > .he > .sourceContentText,
.readerPanel.english section.SheetSource .sheetItem > .he,
.readerPanel.hebrew .sheetItem:not(.enOnly) .SheetSource > .en,
.readerPanel.hebrew .sheetItem.enOnly .SheetSource > .en > .ref,
.readerPanel.hebrew .sheetItem.enOnly .SheetSource > .he > .sourceContentText,
.readerPanel.english .sheetItem .SheetSource > .he,
.readerPanel.hebrew section.SheetOutsideBiText .sheetItem > .en,
.readerPanel.english section.SheetOutsideBiText .sheetItem > .he  {
  display: none;
}
.interface-english section.SheetSource .sheetItem > .he,
.interface-english section.SheetSource .sheetItem > .en,
.interface-english section.SheetOutsideBiText .sheetItem > .he,
.interface-english section.SheetOutsideBiText .sheetItem > .en {
  padding: 15px 20px 15px 16px;
}
.interface-english .stacked section.SheetSource .sheetItem > .en {
  border-block-start: 1px solid #DDDDDD;
  border-block-end: 1px solid #DDDDDD;
}
.interface-english .heRight section.SheetSource .sheetItem,
.interface-english .heLeft section.SheetSource .sheetItem {
  border-block-end: 1px solid #DDDDDD;
}
.interface-hebrew section.SheetSource .sheetItem > .he,
.interface-hebrew section.SheetSource .sheetItem > .en,
.interface-hebrew section.SheetOutsideBiText .sheetItem > .he,
.interface-hebrew section.SheetOutsideBiText .sheetItem > .en {
  padding: 15px 16px 15px 20px;
}
section.SheetSource .segmentNumber,
section.SheetSource .SheetOutsideBiText {
  display: none;
}
.sheetContent section.SheetSource .sheetItem.segment .sourceContentText,
.sheetContent section.SheetOutsideBiText .sheetItem.segment .sourceContentText {
  margin: 0;
}
.sheetContent section.SheetSource .sheetItem.segment {
  margin-block-end: 0;
}
.sheetItem .SheetSource,
.sheetItem .SheetOutsideBiText {
  border-inline-start: 4px solid;
  padding-inline-start: 16px;
  padding-inline-end: 20px;
  box-shadow: 0px 1px 6px rgba(0, 0, 0, 0.25);
}
.sheetItem .SheetSource.segment,
.sheetItem .SheetOutsideBiText.segment {
cursor: pointer;
}

.sheetItem .SheetSource.selected.segment,
.sheetItem .SheetOutsideBiText.selected.segment {
  border-top: 2px solid var(--select-blue);
  border-bottom: 2px solid var(--select-blue);
  border-inline-end: 2px solid var(--select-blue);
  margin-top: 0;
  margin-bottom: 28px;
  margin-inline-end: -2px;
  cursor: text;
}
.sheetItem .SheetSource .he,
.sheetItem .SheetSource .en,
.sheetItem .SheetOutsideBiText .he,
.sheetItem .SheetOutsideBiText .en {
  padding-inline-start: 16px;
  padding-inline-end: 20px;
  margin-inline-start: -16px;
  margin-inline-end: -20px;
  padding-top: 15px;
  padding-bottom: 15px;
}
.interface-hebrew .sheetItem .SheetSource .he,
.interface-hebrew .sheetItem .SheetSource .en,
.interface-hebrew .sheetItem .SheetOutsideBiText .he,
.interface-hebrew .sheetItem .SheetOutsideBiText .en {
  padding-inline-start: 20px;
  padding-inline-end: 16px;
  margin-inline-start: -20px;
  margin-inline-end: -16px;
}
.interface-hebrew .bilingual.heLeft .sheetItem .SheetOutsideBiText .he,
.interface-hebrew .bilingual.heLeft .sheetItem .SheetSource .he,
.interface-hebrew .bilingual.heRight .sheetItem .SheetOutsideBiText .en,
.interface-hebrew .bilingual.heRight .sheetItem .SheetSource .en,
.interface-english .bilingual.heRight .sheetItem .SheetOutsideBiText .he,
.interface-english .bilingual.heRight .sheetItem .SheetSource .he,
.interface-english .bilingual.heLeft .sheetItem .SheetOutsideBiText .en,
.interface-english .bilingual.heLeft .sheetItem .SheetSource .en {
  padding-inline-end: 20px;
  margin-inline-end: 0px;
  padding-inline-start: 20px;
  margin-inline-start: 0px;
}
.interface-hebrew .bilingual.heLeft .sheetItem .SheetOutsideBiText .en,
.interface-hebrew .bilingual.heLeft .sheetItem .SheetSource .en,
.interface-english .bilingual.heLeft .sheetItem .SheetOutsideBiText .he,
.interface-english .bilingual.heLeft .sheetItem .SheetSource .he {
  padding-inline-end: 16px;
  margin-inline-end: 0px;
  padding-inline-start: 20px;
  margin-inline-start: 0px;
}

.interface-hebrew .bilingual.heRight .sheetItem .SheetOutsideBiText .he,
.interface-hebrew .bilingual.heRight .sheetItem .SheetSource .he,
.interface-english .bilingual.heRight .sheetItem .SheetOutsideBiText .en,
.interface-english .bilingual.heRight .sheetItem .SheetSource .en {
  padding-inline-end: 20px;
  margin-inline-end: 0px;
  padding-inline-start: 16px;
  margin-inline-start: 0px;
}

.readerPanel.bilingual.heRight .sheetItem .SheetSource,
.readerPanel.bilingual.heRight .sheetItem .SheetOutsideBiText,
.readerPanel.bilingual.heLeft .sheetItem .SheetSource,
.readerPanel.bilingual.heLeft .sheetItem .SheetOutsideBiText {
  padding-left: 0;
  padding-right: 0;
}

.readerPanel.english .sheetItem .SheetSource .he,
.readerPanel.english .sheetItem .SheetSource .en,
.readerPanel.english .sheetItem .SheetOutsideBiText .he,
.readerPanel.english .sheetItem .SheetOutsideBiText .en,
.readerPanel.hebrew  .sheetItem .SheetSource .he,
.readerPanel.hebrew  .sheetItem .SheetSource .en,
.readerPanel.hebrew  .sheetItem .SheetOutsideBiText .he,
.readerPanel.hebrew  .sheetItem .SheetOutsideBiText .en
{
  padding-inline-start: initial;
  padding-inline-end: initial;
  margin-inline-start: initial;
  margin-inline-end: initial;
}

.readerPanel.english .sheetItem .SheetSource.segment,
.readerPanel.hebrew .sheetItem .SheetSource.segment {
  padding-top: 15px;
  padding-bottom: 15px;
}


.sheetItem .SheetSource .he.editable.selected .sourceContentText,
.sheetItem .SheetSource .en.editable.selected .sourceContentText,
.sheetItem .SheetOutsideBiText .he.editable.selected .sourceContentText,
.sheetItem .SheetOutsideBiText .en.editable.selected .sourceContentText {
  background-color: #FFFFFF;
  box-shadow: inset 0px 0px 3px rgba(0, 0, 0, 0.3);
  border-radius: 6px;
}
.sheetItem .SheetSource ::selection,
.sheetItem .SheetOutsideBiText ::selection {
  background-color: rgba(0,0,0,0);
}
.sheetItem .SheetSource .he.editable.selected ::selection,
.sheetItem .SheetSource .en.editable.selected ::selection,
.sheetItem .SheetOutsideBiText .he.editable.selected ::selection,
.sheetItem .SheetOutsideBiText .en.editable.selected ::selection {
  background-color: #D2DCFF;
}
.sheetItem .SheetSource .en,
.sheetItem .SheetOutsideBiText .en {
  background-color: #FBFBFA;
}
.sheetItem .SheetSource .ref,
.sheetItem .SheetOutsideBiText .ref {
  pointer-events: none;
  user-select: none;
}
.readerPanel.bilingual .sheetItem .SheetSource:after,
.readerPanel.bilingual .sheetItem .SheetOutsideBiText:after {
  content: " ";
  display: block;
  clear: both;
  height: 0;
  background-color: #FBFBFA;
}
.sheetItem .SheetMedia {
  margin-bottom: 14px;
}
.readerPanel.bilingual.heRight .SheetSource {
  background-image:
  linear-gradient(
    to left,
    #fff,
    #fff 50%,
    #FBFBFA 50%,
    #FBFBFA 100%,
    #fff 100%
  );
}
.readerPanel.bilingual.heLeft .SheetSource {
  background-image:
  linear-gradient(
    to right,
    #fff,
    #fff 50%,
    #FBFBFA 50%,
    #FBFBFA 100%,
    #fff 100%
  );
}

.bilingual.heLeft .sheetContent .boxedSheetItem,
.bilingual.heRight .sheetContent .boxedSheetItem {
  margin-bottom: 30px;
}

.bilingual.heLeft .sheetContent .sheetItem .SheetSource.segment,
.bilingual.heRight .sheetContent .sheetItem .SheetSource.segment {
  margin-bottom: 0;
  display: flex;
}

.boxedSheetItem + .spacer {
  margin-top: -30px;
  transition: all .5s ease-in-out;
}

.boxedSheetItem + .spacer.spacerSelected {
  margin-top: unset;
  margin-bottom:30px;
  transition: all .5s ease-in-out;
}

.boxedSheetItem[draggable] {
  -moz-user-select: none;
  -khtml-user-select: none;
  -webkit-user-select: none;
  user-select: none;
  -khtml-user-drag: element;
  -webkit-user-drag: element;
}

.boxedSheetItem.dragged {
  opacity: .2;
}

.boxedSheetItem .boxedSourceChildren {
  position: absolute;
  top: 0;
}

.draggedOver.draggedOverBefore::before {
  content: "​"; /* zwsp required for chrome to display content */
  display: block;
  background-color: #D2DCFF;
  width: 100%;
}
.draggedOver.draggedOverAfter::after {
  content: "​"; /* zwsp required for chrome to display content */
  display: block;
  background-color: #D2DCFF;
  width: 100%;
}

.dragIcon {
  background-color: #F0F8FF;
  width: auto;
  height: 30px;
  left: -3000px;
  border-inline-start: 4px solid;
  font-size: 22px;
  padding-top: 10px;
  padding-left: 10px;
  padding-right: 10px;
  text-align: center;
  position: absolute;
}
.dragIconContainer {
  position: absolute;
  left: -9999px;
  display: flex;
  flex-direction: column;
  background-color: rgba(255, 255, 255, 0.1);
}
.feedbackBox p {
  font-size: 16px;
  letter-spacing: 1px;
}
.feedbackBox .button {
  margin: auto;
  width: 100%;
}
.feedbackBox input {
  padding: 16px 22px;
  margin-bottom: 20px;
  cursor: pointer;
  font-size: 18px;
  border-radius: 4px;
  box-shadow: none;
  border: 1px solid #E9E9E9;
  width: 100%;
  box-sizing: border-box;
}
.connectionsPanel textarea.feedbackText {
  border-radius: 7px;
  box-shadow: 0 1px 3px rgba(0,0,0,0.2);
}
.img-circle {
  border-radius: 50%;
}
.tab-view .tab-list {
  display: flex;
  flex-direction: row;
  justify-content: flex-start;
}
.tab-view .tab-list .tab {
  font-size: 16px;
  color: black;
  text-align: center;
  padding: 10px 0;
  margin: 0;
  margin-inline-end: 30px;
  cursor: pointer;
}

.tab-view .tab-list .tab.popover {
  margin-inline-end: 0;
  margin-inline-start: 10px;
}

.interface-hebrew .tab-view .tab-list .tab.popover{
    transform: scale(1.3);
}

.tab-view .tab-list .tab a {
  color: inherit;
}
.tab-view .tab-list .tab a:hover {
  text-decoration: none;
}
.tab-view .tab-list .active .tab {
  border-bottom: 4px solid #CCC;
}
.tab-view .tab-list .tab img {
  width: 18px;
  height: 18px;
  margin: 0 10px 0 0;
  top: 2px;
  position: relative;
}
.interface-hebrew .tab-view .tab-list .tab img {
  margin: 0 0 0 10px;
}
.tab-view .tab-list .justifyright {
  margin: 0 0 4px auto;
  display: flex;
  align-items: center;
}
.tab-view .tab-list .tab.filter,
.tab-view.largeTabs .tab-list .tab.filter {
  margin: 0;
}

.interface-hebrew .singlePanel .tab-view.largeTabs .tab-list .tab.filter {
  margin-top: 3px;
}

.tab-view .tab-list .tab.popover {
  position: relative;
  display: inline-block;
}


.tab-view .tab-list .tab.filter.open {
  background-color: inherit;
}
.tab-view .tab-list .tab.filter img {
  margin: 0 0 1px 6px;
  width: 18px;
  height: 18px;
}
.interface-hebrew .tab-view .tab-list .tab.filter img {
  margin: 0 6px 1px 0;
}
.tab-view .tab-list .applink a {
    color: #666;
}
.interface-hebrew .tab-view .tab-list .justifyright {
  margin: 0 auto 0 0;
}
.tab-list :not(.active) .tab, .tab-list :not(.active) .tab a{
    color: #666;
}
.tab-view.largeTabs .tab-list {
    border-bottom: 1px solid #CCC;
    margin-bottom: 18px;
}
.tab-view.largeTabs .filter-bar {
  margin-bottom: 30px;
}
.tab-view.largeTabs .tab-list .tab {
  font-size: 22px;
}
.singlePanel .tab-view.largeTabs .tab-list .tab:not(.popover) {
    font-size: 16px;
}
.tab-view.largeTabs .tab-list .active .tab {
  border-bottom: 4px solid var(--light-grey);
}

.singlePanel .tab-view.largeTabs .tab-list .active .tab {
  padding-bottom: 18px;
}

.langSelectPopover {
  position: absolute;
  top: 100%;
  right: 0;
  background-color: #fff;
  border-radius: 6px;
  box-shadow: 0px 1px 3px 0px rgba(0, 0, 0, 0.25);
  text-align: start;
  width: 266px;
  padding: 15px 0;
}

.interface-hebrew .singlePanel .langSelectPopover {
  right: -233px;
}
.langSelectPopover .langHeader {
  font-weight: 500;
  font-size: 16px;
  padding: 15px;
  margin-bottom: 15px;
  border-bottom: 1px solid var(--light-grey);
}

.langSelectPopover .radioChoice.active {
  background-color: var(--sefaria-blue);
  color: #fff;
}

.langSelectPopover .radioChoice {
  display: flex;
  justify-content: space-between;
  align-items: center;
  font-size: 14px;
  color: #000;
  margin-inline: 15px;
  background-color: var(--lighter-grey);
  cursor: pointer;
}

.langSelectPopover .radioChoice:nth-of-type(1) {
  border-radius: 6px 6px 0px 0px;
}

.langSelectPopover .radioChoice:nth-of-type(3) {
  border-radius: 0px 0px 6px 6px;
}

.langSelectPopover .radioChoice label {
  flex-grow: 1;
  padding: 10px;
  cursor: pointer;
}

.langSelectPopover .radioChoice input[type=radio] {
    appearance: none;
    background-color: #fff;
    width: 20px;
    height: 20px;
    border: 2px solid var(--medium-grey);
    border-radius: 20px;
    display: inline-grid;
    place-content: center;
    margin-top: 0;
    margin-inline-end: 10px;

  }

/* Styles the radio select as a checkbox  */
.langSelectPopover .radioChoice input[type=radio]::before {
    content: "";
    width: 10px;
    height: 10px;
    transform: scale(0);
    transform-origin: bottom left;
    background-color: var(--sefaria-blue);
    clip-path: polygon(13% 50%, 34% 66%, 81% 2%, 100% 18%, 39% 100%, 0 71%);
}

.langSelectPopover .radioChoice input[type=radio]:checked::before {
    transform: scale(1);
}

.langSelectPopover .radioChoice input[type=radio]:checked{
    background-color:   #fff;
    border: 0;
}

@media (max-width: 540px) {
  .profile-page .tab-view .tab .tabIcon {
    display: none;
  }

  .tab-view .tab-list{
    flex-wrap: wrap;
  }
  .profile-page .profile-actions .resourcesLink.profile-settings,
  .profile-page .profile-actions .button.logoutLink{
    display: none;
  }
}
.profile-page .textRange {
  font-size: 18px;
  color: #666;
}
.profile-page .note-text {
  font-size: 18px;
}
.profile-page .note {
  display: flex;
  flex-direction: row;
  justify-content: space-between;
  padding: 10px 0 20px 0;
}
.profile-page .note + .note {
  border-top: 1px solid #CCC;
}
.profile-page .noteLeft {
  flex-grow: 1;
}
.profile-page .noteRight {
  display: flex;
  flex-direction: row;
  align-items: flex-start;
}
.profile-page .note .noteRight img {
  display: none;
}
.profile-page .note .noteRight img + img {
  margin: 0 0 0 10px;
}
.interface-hebrew .profile-page .note .noteRight img + img {
  margin: 0 10px 0 0;
}
.profile-page .note:hover .noteRight img {
  display: inline-block;
  width: 16px;
  height: 16px;
  opacity: 0.4;
}
.profile-page .note:hover .noteRight img:hover {
  opacity: 0.6;
  cursor:pointer;
}
.profile-page .social-icon img, .sheetContentSidebar .social-icon img {
  width: 13px;
  height: 13px;
  opacity: 0.4;
}
.sheetContentSidebar .title.sub-title, .sheetContentSidebar .title.sub-sub-title {
  --english-font: var(--english-sans-serif-font-family);
  --hebrew-font: var(--hebrew-sans-serif-font-family);
  font-size: 14px;
  font-weight: 400;
  line-height: 18px;
  margin-block-end: 10px;
}
.sheetContentSidebar .title.sub-sub-title {
  margin-block-end: 20px;
}
.profile-page .social-icon + .social-icon {
  padding: 0 5px;
}
.profile-page .social-icon:hover img {
  opacity: 0.6;
}
#staticContentWrapper .editorToggleHeader {
  margin: revert;
}
.editorToggleHeader {
  padding-inline: 10%;
  background-color: var(--sefaria-blue);
  color: white;
  height: 72px;
  font-size: 16px;
  margin-top: -60px;
  margin-bottom: 80px;
  display: flex;
  justify-content: center;
  gap: 5px;
  align-items: center;
}

.interface-hebrew .editorToggleHeader {
  direction: rtl;
}
.editorToggleHeader .button {
  white-space: nowrap;
  padding: 5px 8px;
  height: 30px;
  letter-spacing: 0;
  margin-inline-end: 15px;
}

.editorToggleHeader .learnMore {
  text-decoration: underline;
  color: white;
  white-space: nowrap;
  margin-top: -5px;
}
.feedbackOverlay {
  position: fixed;
  width: 100%;
  height:100%;
  background-color: #FBFBFA;
  z-index: 1001;
  top: 0;
  left: 0;
  padding: 120px 60px;
  box-sizing: border-box;
}
.interface-hebrew .feedbackOverlay {
  direction: rtl;
}
.feedbackOverlay .buttonContainer {
  margin-top: 50px;
}
.feedbackOverlay h2 {
  font-size: 30px;
  font-family: "adobe-garamond-pro", "Crimson Text", Georgia, serif;
  margin: 0 auto 50px auto;
  color: black;
  text-transform: none;
  max-width: 600px;
}
.feedbackOverlay p, .feedbackOverlay ul  {
  font-size: 16px;
  font-family: "Roboto", "Helvetica Neue", "Helvetica", sans-serif;
  color: black;
  max-width: 600px;
  margin: 10px auto;
}
.feedbackOverlay textarea {
  font-size: 18px;
  color: #000;
  box-shadow: 0px 1px 3px rgba(0, 0, 0, 0.25);
  border-radius: 6px;
  border: none;
  width: 100%;
  padding: 12px;
  font-weight: normal;
  font-style: normal;
  margin-top: 10px;
  height: 120px;
}
.interface-hebrew textarea,
.interface-hebrew textarea::placeholder,
.interface-hebrew input
{
  font-family: var(--hebrew-sans-serif-font-family);
}
.feedbackOverlay textarea::placeholder {
  font-size: 16px;
  font-style: normal;
  color: #666;
}
.feedbackOverlay a {
  color: #4871bf;
}
.feedbackOverlay .button {
  margin: 0;
}
.feedbackOverlay a.button  {
  color: white;
}
.sheetList .sheet {
  border-bottom: none;
}
.sheetList .sheet {
  display: flex;
  flex-direction: row;
}
.sheetList .sheet .sheetLeft {
  display: flex;
  flex-direction: column;
}
.sheetList .sheet .sheetTags {
  color: #999;
}
.sheetsProfileList .sheet .sheetTags .bullet {
  padding: 0 5px;
}
.sheetList .sheet a {
  color: inherit;
  cursor: pointer;
}
.sheetList .sheet a.sheetTitle {
  display: flex;
  flex-direction: row;
  align-items: center;
  margin-bottom: 10px;
  font-size: 18px;
}
.sheetList .sheet .sheetLeft .sheetTitle img,
.textList .sheet .sheetLeft .sheetTitle img {
  width: 18px;
  height: 18px;
  margin-inline-end: 10px;
}
.sheetLeft div.sheetSummary {
  margin-bottom: 10px
}
.default-profile-img {
  width: 175px;
  height: 175px;
  background-color: #999;
  border-radius: 50%;
  display: flex;
  justify-content: center;
  align-items: center;
  color: white;
  font-size: 75px;
  font-family: "Roboto", "Helvetica Neue", "Helvetica", sans-serif;
}
.default-profile-img.invisible {
  visibility: hidden;
}
.profile-page .filterable-list {
  /* to distinguish top half of profile from bottom half */
    background-color: white;
    border: 1000px solid white;
    border-top: 4px solid white;
    border-bottom: 120px solid white;
    margin: -4px 0 -120px -1000px;
    width: 100%;
}
.interface-hebrew .profile-page .filterable-list {
  margin: -4px -1000px -120px 0;
}
.filterable-list .filter-bar {
  border-bottom: 1px solid #E2E2E1;
  display: flex;
  flex-direction: row;
  align-items: center;
  padding: 16px 0;
  justify-content: space-between;
}
.filterable-list .filter-bar-new {
  padding: 0 0 20px 0;
  justify-content: space-between;
  align-items: center;
  display: flex;
  flex-wrap: wrap;
  flex-direction: row;
}
.filterable-list .filter-bar-new .filter-input {
  background-color: #EDEDED;
  border-radius: 5px;
  padding: 5px;
  color: black;
  width: 250px;
  display: flex;
  align-items: center;
}
.filterable-list .filter-bar-new .filter-input ::placeholder {
  color: #999;
}
.filterable-list .filter-bar-new .sort-option {
  padding: 7px;
  color: #666;
  font-size: 16px;
  cursor: pointer;
  margin: 0 0 0 7px;
  background-color: #EDEDED;
  border-radius: 5px;
}
.interface-hebrew .filterable-list .filter-bar-new .sort-option {
  margin: 0 7px 0 0;
}
.filterable-list .filter-bar-new .sort-option.active {
  color: black;
}
.filterable-list .filter-bar-new .systemText span {
  color: #000;
}
.filterable-list .filter-bar .filter-bar-inner {
  display: flex;
  align-items: center;
}
.filterable-list .readerNavMenuSearchButton {
  margin: 0 10px 0 5px;
  display: inline-flex;
  top: 0;
}
.interface-hebrew .filterable-list .readerNavMenuSearchButton {
  margin: 0 5px 0 10px;
}
.filterable-list input {
  border: 0;
  font-size: 18px;
  font-family: "adobe-garamond-pro", "Crimson Text", Georgia, serif;
  background-color: transparent;
}
.filterable-list .loadingMessage {
  margin-top: 30px;
}
.profile-page .filterable-list .filter-content {
  padding-top: 25px;
}
.profile-page .sheet-header {
  display: flex;
  flex-direction: column;
  align-items: flex-start;
  margin-bottom: 10px;
}
.profile-page .collectionListingImage {
  width: 18px;
  height: 18px;
  border-radius: 50%;
  vertical-align: middle;
  margin: 0;
  margin-inline-end: 10px;
  position: relative;
  top: -2px;
}
.profile-page .collectionListingName {
  margin-bottom: 10px;
  font-family: Roboto;
  font-size: 16px;
  font-weight: 600;
  line-height: 18.75px;

}
.profile-page .collectionListing + .collectionListing {
  border-top: 0;
}
.profile-page .profile-summary-content a {
  color: inherit;
}
.profile-page .profile-summary a.logoutLink {
  color: #666;
  padding: 16px 15px;
}
.profile-page .profile-summary {
  display: flex;
  flex-direction: row;
  justify-content: space-between;
  margin-bottom: 40px;
}
.profile-page .profile-summary .summary-column {
  display: flex;
  flex-direction: column;
  flex-grow: 3;
  flex-basis: 0;
}
.profile-page .profile-summary .summary-column.start {
  align-items: flex-start;
}
.profile-page .profile-summary .summary-column.end {
  flex-grow: 1;
}
.profile-summary .small-margin {
  margin: 0 4px;
}
.profile-summary .sub-sub-title > .small-margin:first-child,
.profile-summary .sub-sub-title > span:first-child .small-margin {
  margin: 0 4px 0 0;
}
.profile-summary .sub-sub-title > .small-margin:last-child,
.profile-summary .sub-sub-title > span:last-child .small-margin {
  margin: 0 0 0 4px;
}
.interface-hebrew .profile-summary .sub-sub-title > .small-margin:last-child,
.interface-hebrew .profile-summary .sub-sub-title > span:last-child .small-margin {
  margin: 0 4px 0 0;
}
.profile-page .aboutText {
  margin-top: 20px;
  font-size: 18px;
  line-height: 1.4;
  font-family: Roboto;
  font-size: 14px;
  font-weight: 400;
  line-height: 16.41px;
}

.profile-page .aboutText a {
  font-family: Roboto;
}

@media (max-width: 540px) {
  .profile-page .profile-pic:hover .profile-pic-hover-button.profile-pic-button-visible {
    display: none !important;  /* dont allow profile pic upload on mobile b/c causes black image on iOS */
  }
  .profile-page .profile-pic .profile-pic-button {
    top: calc(-1 * ((87px/2) + (46px/2)));  /* height of .profile-img + height of .profile-pic-button */
  }
  .profile-page .editorToggleHeader {
    display: none !important;
  }
  .profile-page .profile-summary .profile-img {
    width: 87px !important;
    height: 87px !important;
    font-size: 43.5px !important;
  }
  .profile-page .profile-summary .default-profile-img {
    width: 87px !important;
    height: 87px !important;
    font-size: 43.5px !important;
  }
  .profile-page .profile-summary .profile-actions {
    display: flex;
    flex-wrap: wrap;
    flex-direction: row;
  }
}
.profilePicAndButtonContainer .profile-actions {
  margin-top: 10px;
}

.profile-page .profile-summary .follow {
  color: #999;
  font-size: 13px;
  letter-spacing: 1px;
}
.profile-page .profile-summary .follow .follow-bull {
  padding: 0 5px;
}

.profile-page .resourcesLink.faded {
  color: #666;
}
.resourcesLink.blue {
  color: white;
  background-color: var(--sefaria-blue);
}
.resourcesLink.studyCompanion {
  margin-inline-start: 10px;
}
@media screen and (max-width: 900px) {
  .resourcesLink.studyCompanion {
    margin-inline-start: 0;
  }
}
@media screen and (max-width: 900px) {
  .resourcesLink.studyCompanion {
    margin-inline-start: 0;
  }
}
.resourcesLink.blue img {
  filter: invert(1);
  opacity: 1;
}
.profile-page .authorByLine {
  margin: 20px 0;
}
.authorByLineImage a {
  text-decoration: none;
}
.profile-page .follow-header {
  font-size: 20px;
  color: #000;
  padding-bottom: 10px;
}
.profile-page .follow-header .follow-count {
  color: #999;
}
.profile-page .resourcesLink,
.profile-pic-cropper-button.resourcesLink {
  min-height: 46px;
  height: 46px;
  overflow: visible;
  padding: 0px 16px;
  border-top: 0;
  display: flex;
  align-items: center;
  width: unset;
}
.profile-page .emptyList {
  display: flex;
  flex-direction: column;
  align-items: flex-start;
}
.profile-page .emptyList .emptyListText {
  font-size: 16px;
  margin: 30px 0;
  color: #999;
  font-family: "Roboto", "Helvetica Neue", "Helvetica", sans-serif;
  line-height: 1.5;
}
.profile-page .profile-summary .resourcesLink + .resourcesLink,
.profile-page .profile-summary .largeFollowButton + .resourcesLink,
#interruptingMessage.profile-pic-cropper-modal .resourcesLink + .resourcesLink {
  margin: 0 0 0 10px;
}
.interface-hebrew .profile-page .profile-summary .largeFollowButton + .resourcesLink,
.interface-hebrew .profile-page .profile-summary .resourcesLink + .resourcesLink {
  margin: 0 10px 0 0;
}
.profile-page .profile-summary .title {
  margin-bottom: 10px;
}
.profile-page .profile-summary .sub-title {
  color: #000;
  font-family: "Roboto", "Helvetica Neue", "Helvetica", sans-serif;
  font-size: 16px;
}
.profile-page .profile-summary .sub-sub-title {
  color: #666;
  font-family: "Roboto", "Helvetica Neue", "Helvetica", sans-serif;
  font-size: 16px;
}
/* Tooltip - source: https://codepen.io/cristina-silva/pen/XXOpga */
.tooltip-toggle {
  cursor: pointer;
  position: relative;
  line-height: normal;
}
.tooltip-toggle svg {
  height: 18px;
  width: 18px;
}
/*Tooltip text container*/
.three-dots-button.tooltip-toggle::before {
  /* make the tooltip appear on right. % is an estimate that works most of the time */
  top: 0;
  transform: translateY(-35%);
  left: 30px;
  color: #999;
  text-align: left;
}
.interface-hebrew .three-dots-button.tooltip-toggle::before {
  left: unset;
  right: 30px;
  text-align: right;
}
@media (max-width: 450px) {
  .three-dots-button.tooltip-toggle::before {
    left: -165px;
  }
  .interface-hebrew .three-dots-button.tooltip-toggle::before{
    right: -165px;
  }
}

.tooltip-toggle::before {
  color: #000;
  font-family: "Roboto", "Helvetica Neue", "Helvetica", sans-serif;
  font-size: 13px;
  opacity: 0;
  pointer-events: none;
  text-align: center;
  position: absolute;
  top: 30px;
  left: -70px;
  padding: 10px;
  background-color: #fff;
  box-shadow: 0 1px 3px rgba(0,0,0,.2);
  border-radius: 5px;
  content: attr(aria-label);
  text-transform: none;
  transition: all 0.5s ease;
  width: 140px;
  z-index: 1;
}
/*Triggering the transition*/
.tooltip-toggle:hover::before, .tooltip-toggle:hover::after {
  opacity: 1;
  transition: all 0.75s ease;
}
.largeFollowButton {
  display: inline-flex;
  min-height: 46px;
  height: 46px;
  overflow: visible;
  padding: 0px 16px;
  align-items: center;
  text-align: center;
  cursor: pointer;
  background: var(--sefaria-blue);
  color: #fff;
  border-radius: 6px;
  box-shadow: 0 1px 3px rgb(0 0 0 / 20%);
}
.profile-page .largeFollowButton.following .int-en,
.profile-page .largeFollowButton.following .int-he {
  color: black;
}
.largeFollowButton.following span {
  color: #666;
}
.smallFollowButton {
  height: 20px;
  line-height: 18px;
  width: min-content;
  text-align: center;
  cursor: pointer;
  background: var(--midrash-green);;
  color: white;
  border-radius: 3px;
  margin-inline-start: 15px;
  display: none;
  letter-spacing: normal;
  padding: 0 3px;
}
.smallFollowButton.smallText span {
  color: white;
}
.largeFollowButton.following, .smallFollowButton.following {
  background: #fff;
  color: black;
}
.smallFollowButton.following{
  border: 1px solid #CCCCCC;
  box-sizing: border-box;
}
.smallFollowButton.following.smallText span {
  color: black;
}
.authorByLine.small .smallFollowButton.following{
  line-height: 18px;
}
.authorByLine .smallFollowButton.following{
  line-height: 16px;
}
body .homeFeedWrapper {
  background-color: white;
}
body .homeFeedWrapper .content {
  padding: 0;
}
.columnLayout {
  display: flex;
  flex-direction: row;
}
@media (max-width: 540px) {
  .topicPanel .columnLayout {
    flex-direction: column;
  }
  .topicPanel .sideColumn {
    padding: 20px 25px 30px 25px;
    max-width: 100%;
    align-self: stretch;
    border: 0;
    margin: 0;
  }
  .topicPanel .navSidebar {
    width: unset;
    border-top: 30px solid #FBFBFA;
    margin: 0;
  }
}
.sideColumn .topicSideColumn {
  margin-bottom: 20px;
}

.sideColumn .section {
  margin-bottom: 70px;
}
.sideColumn .section h2 {
  text-transform: none;
  font-size: 24px;
  letter-spacing: normal;
  text-align: inherit;
  margin: 0 0 30px 0;
}
.sideColumn .section h2 .int-en {
  text-align: left;
}
.sideColumn .section h2 .int-he {
  text-align: right;
}
.sideColumn .section .description {
  margin-bottom: 25px;
}
.sideColumn .button img {
  width: 16px;
  height: 16px;
  margin: 0 5px;
  position: relative;
  top: 2px;
  filter: invert(1);
}
.sideColumn .button.white img {
  filter: none;
  opacity: .4;
}
.sideColumn .button .fa {
  opacity: .4;
  margin: 0 5px;
}
.sideColumn .inlineButtonBox {
  display: flex;
  justify-content: space-between;
}
.sideColumn .inlineButtonBox a {
  flex: 1;
}
.sideColumn .inlineButtonBox a .button {
  width: 100%;
}

.sideColumn .button {
  letter-spacing: 0;
}
.sideColumn h2 {
  font-weight: 400;
}

.sideColumn .newsletterInput {
  height: 53px;
}
.sideColumn .newsletterSignUpBox img {
    height: 23px;
    width: 23px;
    opacity: 0.35;
    position: absolute;
    top: 15px;
    right: 17px;
}
.interface-hebrew .sideColumn .newsletterSignUpBox img {
  right: auto;
  left: 17px;
  transform: scale(-1, 1);
}
.sideColumn .newsletterInput, .sideColumn .newsletterInput::placeholder {
  width: 100%;
  box-sizing: border-box;
  font-size: 16px;
  font-weight: normal;
  font-style: normal;
  color: #000;
}
.interface-english .sideColumn .newsletterInput, .interface-english .sideColumn .newsletterInput::placeholder  {
  font-family: "Roboto", "Helvetica Neue", "Helvetica", sans-serif;
}
.interface-hebrew .sideColumn .newsletterInput, .interface-hebrew .sideColumn .newsletterInput::placeholder   {
  font-family: "Heebo", sans-serif;
}

.sideColumn .feedbackBoxOverlay.open {
  position: fixed;
  width: 100%;
  height: 100%;
  top: 0;
  left: 0;
  display: flex;
  align-items: center;
  justify-content: center;
  background-color: #FBFBFA;
}
.sideColumn .feedbackBoxOverlay.open .feedbackBox {
  width: 470px;
}
.homeFeedWrapper .mainColumn {
  background-color: white;
}
.storyFeedInner,
.interface-hebrew .storyFeedInner {
  width: 760px;
  margin: 0 auto;
  padding-top: 60px;
  max-width: 100%;
  box-sizing: border-box;
  min-height: 500px;
}
.interface-hebrew .topicPanel .storyFeedInner {
  padding-top: 0;
}
.storyByLine:hover .smallFollowButton,
.authorByLine:hover .smallFollowButton {
  display: inline-block;
}
.bilingual .homeFeedWrapper span.he,
.bilingual .readerNavMenu.topicPanel .he {
  display: block;
  padding-bottom: 10px;
}
.mainColumn .story {
  padding: 0 0 60px 0;
}

.story .subHeading .int-en, .story .subHeading .int-he  {
  color: #666;
}
.story .learningPrompt {
  padding: 20px 0 20px;
}
.story details .learningPrompt {
  background-color: var(--highlight-blue-light);
  margin-inline-start: -20px;
  padding-inline-start: 20px;
  padding-inline-end: 20px;
  border-top: 1px solid var(--light-grey);
}

.story.topicPassageStory {
  box-shadow: 0px 1px 3px rgba(0, 0, 0, 0.25);
}

.story.topicPassageStory .storyBody {
  padding-inline-end: 20px;
  padding-top: 20px;
}
.story.topicPassageStory .contentText.subHeading {
  padding-bottom: 20px;
}

.mainColumn .story .storyTitleBlock {
  clear: both;
}
.mainColumn .story .storyTitleBlock {
  text-align: start;
}
.colorBarBox {
  clear: both;
  border-inline-start: 4px solid transparent;
  padding-inline-start: 20px;
}
.readerPanel.hebrew .savedHistoryList .colorBarBox{
  direction: rtl;
}
.interface-english .citationLine,
.interface-english .learnMoreLink {
  padding-left: 34px;
}
.interface-hebrew .citationLine,
.interface-hebrew .learnMoreLink {
  padding-right: 34px;
}
.storyTextListItem {
  padding-bottom: 18px;
}
.storyTextListItem:last-child {
  padding-bottom: 0;
}
.mainColumn .saveButton {
  align-self: flex-start;
}
.mainColumn .saveLine.storyTitleWrapper .saveButton,
.mainColumn .story.publishSheetStory .saveLine .saveButton  {
  margin-top: 2px;
}

.interface-english .mainColumn .story .storyTypeBlock {
  float: left;
}
.interface-hebrew .mainColumn .story .storyTypeBlock {
  float: right;
}

.story details .storyBody {
  margin-top: 0;
}

.story details > summary {
  cursor: pointer;
  list-style: none;
}
.story details > summary::-webkit-details-marker {
    display: none;
}

.story details > summary .topicStoryDescBlock {
  background-color: var(--lightest-grey);
  margin-inline-start: -20px;
  padding: 20px;
  display: flex;
  justify-content: space-between;
}

/* extremely hacky, but required unless there's a major refactor of CategoryHeader logic */
.story details > summary .topicStoryDescBlock > span:nth-child(1) {
  flex: 1
}


.story details > summary .storyTitleBlock {
  background: url('/static/icons/arrow-down-bold.svg') no-repeat transparent;
  background-size: 14px;
  background-position-y: center;
  margin: 0;
  padding: 0px 0px 1px 24px;
  vertical-align: middle;
}

.interface-hebrew .story details > summary .storyTitleBlock {
  background-position-x: right;
  padding: 0px 24px 1px 0px;
}

.story details[open] > summary .storyTitleBlock {
  background: url('/static/icons/arrow-up-bold.svg') no-repeat transparent;
  background-size: 14px;
  background-position-y: center;
}

.interface-hebrew .story details[open] > summary .storyTitleBlock {
  background-position-x: right;
}


.story .storyBody {
  clear: both;
  margin: 10px 0;
  text-align: justify;
  font-size: 18px;
}
/*HACK to make English text of sources in topic pages ltr*/
.interface-hebrew .storyBody {
    direction: ltr;
    margin-top: 10px;
    margin-right: -17px;
    margin-bottom: 10px;
    margin-left: 26px;
}
.story .storySheetListItem > div.storyBody.sheetSummary > * {
  color: var(--dark-grey);
  font-family: var(--english-sans-serif-font-family);
  font-size: 15px;
}
.story .storyBody .en {
  line-height: 1.6;
}
.story .storyBody .he {
  font-size: 22px;
  line-height: 1.6;
}
.story .storySheetList {
  clear: both;
}
.story .storySheetListItem {
  padding-bottom: 20px;
}
.story .storySheetListItem:last-child {
  padding-bottom: 0;
}
.story .storySheetList .sheetTitle {
  padding-bottom: 10px;
}
.story .storySheetList .storyTitle span {
  font-size: 20px;
}
.story .saveLine {
  display: flex;
  align-items: flex-start;
  clear: both;
  margin-bottom: 10px;
}
.story .saveLine .beforeSave {flex: 1;}
.interface-hebrew .story .saveLine .beforeSave {
  padding-left: 10px;
}
.interface-english .story .saveLine .beforeSave {
  padding-right: 10px;
}
.story .citationLine.contentText .int-en,
.story .citationLine.contentText .int-he {
  color: #999;
}
.authorByLine {
  display: flex;
}
.authorByLine .authorByLineText {
  padding: 0 10px;
  line-height: 22px;
  margin-top: -1px;
  display: flex;
  justify-content: center;
  flex-direction: column;
}
.authorByLine .authorByLineText.small{
  line-height: 18px;
}
.authorByLine .authorOrganization,
.authorByLine .authorName {
  display: block;
}
.saveLine .authorByLine + .saveButton {
  position: relative;
  bottom: 12px;
}
.authorOrganization {
  color: #999;
}
.authorByLine.small {
  font-size: 14px;
  width: max-content;
}
/* .mainColumn a:not(.button) {
  color: #000;
} */
.storyBody a {
  text-decoration: underline;
}
.learnMoreLink a {
  text-decoration: none;
  color:  #999;
}
.segment .queryTextHighlight {
  background-color: #D2DCFF;
  padding-left: 2px;
  padding-right: 2px;
}
body .homeFeedWrapper.userStats {
  font-family: "Roboto", "Helvetica Neue", "Helvetica", sans-serif;
  background-color: #faf9f9;
}
.editTextInfo {
  top: 0px;
  right: 0px;
  left: 0px;
  height: 100%;
  width: 100%;
  position: absolute;
  overflow: auto;
  z-index: 1;
  background-color:  var(--lighter-grey);

}
.editTextInfo .static .inner {
  padding: 5px 0 100px;
}
.editTextInfo .static input {
  cursor: auto;
  color: #000000;
}
.editTextInfo .static label {
  margin-bottom: 15px;
  height: revert;
}
.editTextInfo #newIndex {
  margin: 100px auto;
  font-size: 16px;
  font-weight: normal;
  color: #000;
  --english-font: var(--english-sans-serif-font-family);
  --hebrew-font: var(--hebrew-sans-serif-font-family);
}

.editTextInfo #newIndex .publishBox {
  text-align: start;
  background-color: #EDEDEC;
  border-radius: 6px;
  padding: 0 0 0 0;
  margin: 0 0 0 0;
  width: 660px;
  max-width: 100%;
}
.editTextInfo #newIndex .publishBox .react-tags__selected-tag-name {
  --english-font: "adobe-garamond-pro", "Crimson Text", Georgia, serif;
  --hebrew-font: "Heebo", sans-serif;
  font-size: 18px;
  font-weight: normal;
  color: #000;
}
.editTextInfo #newIndex .default {
  height: 200px;
  width: 97%;
  box-shadow: 0px 1px 3px rgb(0 0 0 / 20%);
  border: none;
  border-radius: 7px;
  font-size: 16px;
  line-height: 18.75px;
  padding: 10px;
}
 .editTextInfo #newIndex .default::placeholder {
   color: #666;
 }
.button.small.deleteTopic {
  color: var(--dark-grey);
  float: right;
  margin-top: 30px;
  background-color: var(--lightest-grey);
}
.button.small.addTopic {
  background-color: #212E50;
  color: #FFFFFF;
  float: right;
  margin-right: 30px;
}
.categoryChooserMenu {
  overflow: hidden;
  background: url("/static/img/arrow-down.png") 98% 20px/10px 10px no-repeat #ffffff;
  width: 100%;
  height: 50px;
  margin: 0 0 10px 0;
  border-radius: 7px;
  box-shadow: 0px 1px 3px rgb(0 0 0 / 20%);
  border: none;
}
.section .collectiveTitle {
  display: flex;
  justify-content: space-between;
}
.reorderTool {
  height: 50px;
  margin: 0 0 10px 0;
  border-radius: 7px;
  box-shadow: 0px 1px 3px rgb(0 0 0 / 20%);
  border: none;
}

.reorderTool #title {
  margin: 10px;
  display: inline-block;
  width: 85%;
}

.reorderTool #up, .reorderTool #down {
  width: 10px;
  margin: 0 4% 0 0;
  display: inline-block;
}

.categoryChooserMenu select {
  background: transparent;
  font-size: 16px;
  width: 680px;
  border: none;
  margin: 0 0 10px 0;
  padding: 4px 25px 4px 10px;
}

.connectionsPanel .editTextInfo .categoryChooserMenu {
  width: 102%;
}

.connectionsPanel .editTextInfo .collectionsWidget {
  width: 70%;
}
.connectionsPanel .editTextInfo .categoryChooserMenu select {
  width: 98.5%;
}

.searchBox .editTextInfo .collectionsWidget {
  width: 280px;
}

.searchBox .editTextInfo #newIndex {
  margin: 50px auto;
}
.searchBox .categoryChooserMenu {
  width: 97%;
  background: url("/static/img/arrow-down.png") 99% 20px/10px 10px no-repeat #ffffff;
}
.searchBox .categoryChooserMenu select {
  width: 100%;
}
.searchBox .editTextInfo #newIndex input {
  width: 97%;
}
.searchBox .editTextInfo #newIndex #topicDesc {
  width: 92%;
}
.categoryChooserMenu img {
  opacity: 0.43;
  padding: 0 5px;
  height: 10px;
  width: 10px;
}

.editTextInfo #newIndex .publishBox .react-tags__selected-tag {
  margin: 0 12px 12px 0;
  padding: 12px 14px;
}

.editTextInfo #newIndex .publishBox input {
  box-shadow: none;
}

.editTextInfo #newIndex .publishBox .react-tags__search {
  padding: 0 0 0 0;
}

.editTextInfo #newIndex .optional {
  font-size: 13px;
  color: var(--light-grey);
  font: var(--english-sans-serif-font-family);
}

.editTextInfo #newIndex input[type="text"] {
  padding: 4px 10px 4px 10px;
  width: 640px;
  height: 50px;
  font-size: 16px;
  margin: 0 0 10px 0;
  max-width: 97%;
  box-shadow: 0px 1px 3px rgba(0,0,0,0.2);
  box-sizing: content-box;
  border-radius: 7px;
  background: white;
  font-family: revert;
}
.editTextInfo #newIndex input::placeholder {
  color: #666;
  font-size: 16px;
}
.editTextInfo #newIndex #heTitle {
  direction: rtl;
}
.interface-english .editTextInfo .static label {
  text-align: left;
}
.interface-hebrew .editTextInfo .static label {
  text-align: right
}
.editTextInfo #newIndex .sectionType input{
	width: 100px;
	margin: 0 5px;
	font-size: 16px;
}

.editTextInfo #newIndex .remove {
	color: white;
	background: #bbb;
	display: inline-block;
	height: 18px;
	width: 18px;
	line-height: 18px;
	border-radius: 6px;
	text-align: center;
	font-size: 14px;
	font-family: sans-serif;
	cursor: pointer;
	vertical-align: 15%;
}

.editTextInfo #newIndex .sectionType .remove {
	margin: -5px 11px 0 -32px;
}
.editTextInfo #newIndex .headerWithButtons a {
    color: #666;
}
.editTextInfo .nodeTemplate {
	display: none;
}
@media screen and (max-width: 680px) {

  .categoryChooserMenu {
    background: url("/static/img/arrow-down.png") 300px 20px/10px 10px no-repeat #ffffff;
    width: 320px;
  }
  .editTextInfo .static .headerWithButtons h1 {
    margin: 30px;
  }
  .categoryChooserMenu select {
    width: 340px;
  }
  .editTextInfo #newIndex input {
    width: 300px;
  }
  .editTextInfo #newIndex .publishBox {
    width: 320px;
  }
}

.collectionsModalBox {
  position: fixed;
  width: 100%;
  height: 100%;
  top: 0;
  left: 0;
  z-index: 1002;
  display: flex;
  align-items: center;
  justify-content: center;
}
.collectionsModalBox .collectionsWidget {
  width: 340px;
  box-shadow: 0 1px 8px rgba(0,0,0,.2);
}
.collectionsWidget {
  background-color: white;
  border-radius: 8px;
  z-index: 1;
}
.editTextInfo .collectionsWidget {
  width: 39%;
  box-shadow: 0 1px 8px rgba(0, 0, 0, .2);
  height: 100px;
  position: absolute;
  padding: 50px 50px 0 50px;
  text-align: center;
  margin-top: 200px;
}

.collectionsWidgetTop {
  display: flex;
  padding: 15px 20px;
  border-bottom: 1px solid #DDD;
  text-align: start;
}

.collectionsEditorTop {
  margin-bottom: 15px;
}

.collectionsWidgetTitle {
  flex-grow: 1;
  font-size: 22px;
  vertical-align: middle;
  display: block;
  color: #666;
}
.collectionsWidgetClose {
  font-size: 40px;
  color: #CCC;
  line-height: 14px;
  cursor: pointer;
}
.collectionsWidgetList {
  height: 180px;
  padding: 0px 20px;
  overflow-y: scroll;
  border-bottom: 1px solid #EDEDEC;
}
.collectionsWidgetList .checkmarkLabel {
  display: block;
  letter-spacing: 1.1px;
  font-size: 18px;
  margin: 20px 0;
  text-align:  start;
}
.collectionsWidgetList .emptyMessage {
  display: block;
  color: #666;
  padding: 20px 0px;
  line-height: 1.5;
  text-align: start;
}
.collectionsWidgetCreate,
.collectionsWidgetDone {
  display: flex;
  padding: 0px 20px;
}
.collectionsWidgetCreate {
  border-bottom: 1px solid #ccc;
  display: flex;
  align-items: center;
}

.collectionsEditorCreate {
  display: flex;
  align-items: center;
  padding: 0px 20px;
}

.collectionsWidgetPlus {
  color: #666;
  font-size: 25px;
  margin-inline-end: 13px;
  margin-top: -5px;
}
.collectionsWidget .collectionsWidgetCreateInputBox {
  flex: 1;
  margin-inline-end: 10px;
}
.collectionsWidget input.collectionsWidgetCreateInput {
  height: 50px;
  border: none;
  font-size: 18px;
  color: black;
  width: 100%;
  box-sizing: border-box;
}
.collectionsWidget input.collectionsWidgetCreateInput::placeholder {
  font-style: normal;
  color: #666;
}
.interface-hebrew .collectionsWidget input.collectionsWidgetCreateInput::placeholder {
  font-family: "Heebo", sans-serif;
}
.userStats h1 {
  text-align: center;
  font-weight: normal;
  font-family: "adobe-garamond-pro", "Crimson Text", Georgia, serif;
  font-size: 30px;
  padding: 60px 0 30px;
  margin: 0;
}
.userStats h2 {
  text-transform: none;
  padding: 40px 0 30px;
  font-size: 21px;
  color: #888;
}
.userStats .statcardRow {
  display: flex;
  justify-content: space-around;
}
.userStats .statcardRow .statcard {
  background-color: #fff;
  height: 190px;
  width: 32%;
  box-shadow: 0 1px 3px rgba(0,0,0,0.2);
  border-radius: 5px;
  display: flex;
  flex-direction: column;
  justify-content: center;
}
.userStats .statcardRow .statcard img {
  opacity: 0.3;
  height: 60px;
  width: 60px;
  margin: 0 auto 20px;
}
.userStats .statcardRow .statcard .statcardValue {
  font-size: 24px;
  text-align: center;
}
.userStats .statcardRow .statcard .statcardLabel {
  font-size: 21px;
  padding-top: 5px;
  text-align: center;
  color: #aaa;
}
.userStats .chartRow {
  display: flex;
  justify-content: space-between;
}
.userStats .chartRow.centered {
  justify-content: space-around;
}
.userStats .statHeader {
  padding-top: 40px;
  text-align: center;
}
.userStats .statHeader span {
  color: #666;
  letter-spacing: 0.7px;
  line-height: 23px;
}
.userStats .chartRow .chartWrapper {
  font: 11px sans-serif;
  padding: 0;
}
.bilingual .userStats .blockLink .he,
.english .userStats .blockLink .he {
  display: none;
}
.hebrew .userStats .blockLink .en {
  display: none;
}
.bilingual .userStats .blockLink .en,
.english .userStats .blockLink .en {
  font-family: "adobe-garamond-pro", "Crimson Text", Georgia, serif;
}
.hebrew .userStats .blockLink .he {
  font-family: "Taamey Frank", "adobe-garamond-pro", "Crimson Text", Georgia, "Times New Roman", serif;
}
.userStatModeChooser {
  padding: 0;
  display:  flex;
  justify-content: center;
  width: 240px;
  margin: 0 auto;
  background: white;
  border-radius: 5px;
  box-shadow: 0 1px 3px rgba(0,0,0,0.2);
}
.userStatModeButton {
  background-color: #fff;
  color: #666;
  border-radius: 5px;
  height: 50px;
  width: 120px;
  text-align: center;
  vertical-align: center;
  cursor: pointer;
  font-size: 16px;
}
.userStatModeButton.active {
  background-color: #19365d;
  color: #fff;
}
.userStatModeButton span {
  display: block;
  margin: 15px 0;
}
.userStats .blockLink {
  height: 100%;
  display: flex;
  align-items: center;
  justify-content: center;
}
.userStats .yourPopularSheetsBlock > div {
  padding: 10px 0;
}
.userStats .chartLabel {
  text-align: center;
  padding-top: 8px;
}
a.topicLexiconTitle.contentText {
  color: black;
}
.editorToolbar {
  position:fixed;
  top: 0;
  left: 0;
  z-index: 100000;
}
#sheetEditToggle {
  padding-top: 0;
  padding-bottom: 0;
  padding-inline-end: 8px;
  padding-inline-start: 0;
  margin-top: 15px;
  margin-inline-end: 0;
  margin-bottom: 0;
  margin-inline-start: -70px;
  width: 70px;
  height: 30px;
  background: #fff;
  border: #ccc solid 1px;
  color: #666;
  font-family: "Roboto", "Helvetica Neue", "Helvetica", sans-serif;
  font-size: 13px;
  box-sizing: border-box;
  border-radius: 6px;
  visibility: hidden;
}
#sheetEditToggle img {
  height: 13px;
  margin-top: 0;
  margin-bottom: 0;
  margin-inline-start: 0;
  margin-inline-end: 5px;
  top: 2px;
  position: relative;
  filter: invert(67%) sepia(32%) saturate(0%) hue-rotate(54deg) brightness(85%) contrast(91%); /* #999 */
}
#sheetEditToggle i {
  margin: 5px;
}
.hoverMenu {
  position: absolute;
  z-index: 1;
  top: -10000px;
  left: -10000px;
  margin-top: -6px;
  opacity: 0;
  background-color: #333333;
  border-radius: 4px;
  transition: opacity 0.75s;
  padding: 8px 10px 6px;
  box-shadow: 0 1px 3px rgba(0,0,0,0.2);
}
.highlightDot {
  height: 16px;
  width: 16px;
  background-color: #bbb;
  border-radius: 50%;
  display: inline-block;
}
.highlightMenu .highlightCancel {
  z-index: 0;
  height: 15px;
  width: 15px;
  position: relative;
  top: -1px;
  font-size: 18px;
}

.highlightButton {
  background-color: white;
  border: none;
  padding: 5p 5px 2px 5px;
  position: relative;
  margin: auto;
}

.highlightButton:hover {
  background-color: var(--lightest-grey);
}

.highlightMenu {
  position: absolute;
  z-index: 1;
  border: 1px solid #CCCCCC;
  box-sizing: border-box;
  border-radius: 3px;
  background-color: white;
  padding: 5px 7px 2px 7px;
  top: 33px;
  left: -10px;
  white-space: nowrap;
}
.hoverButton {
  padding: 10px;
}
.hoverButton i {
  color: #CCCCCC
}
.hoverButton i.active {
  color: #fff;
}
.editorHoverBox {
  position: fixed;
  top: 120px;
  background-color: #ccc;
  padding: 3px;
  font-size: 12px;
}
.inlineTextRef {
    color: #4B71B7
}
.headerWithButtons {
  display: flex;
  align-items: center;
  margin-bottom: 60px;
}
.headerWithButtons h1,
.static .headerWithButtons h1 {
  margin: 0;
  text-transform: capitalize;
}
.headerWithButtons .start,
.headerWithButtons .end {
  flex: 1;
}
.headerWithButtons .start {
  text-align: start;
}
.headerWithButtons .end {
  text-align: end;
}
@media screen and (max-width: 700px) {
  .headerWithButtons {
    display: flex;
    flex-direction: column;
    justify-content: center;
  }
  .headerWithButtons h1 {
    margin-bottom: 20px;
  }
  .headerWithButtons .start,
  .headerWithButtons .end {
    text-align: center;
  }
}
#communityPagePreviewControls {
  position: fixed;
  width: 380px;
  bottom: 0;
  right: 0;
  color: white;
  z-index: 9999;
  background-color: var(--sefaria-blue);
  padding: 20px;
  line-height: 1.6;
  text-align: center;
  border: 1px solid #ccc;
}
.interface-hebrew #communityPagePreviewControls {
  right: auto;
  left: 0;
}
#communityPagePreviewControls a.date {
  display: block;
  font-size: 22px;
}
#communityPagePreviewControls a {
  margin-inline-end: 10px;
}
#communityPagePreviewControls a:hover {
  color: inherit;
}
.bold {
  font-weight: bold; /* because apparently it isn't recommended to use <b> or <strong> to style thing https://developer.mozilla.org/en-US/docs/Web/HTML/Element/strong#usage_notes */
}
/* Customize checkmark inputs */
.checkmarkLabel {
  display: block;
  position: relative;
  padding-inline-start: 28px;
  cursor: pointer;
  user-select: none;
}
/* Hide the browser's default checkbox */
.checkmarkLabel input {
  position: absolute;
  opacity: 0;
  cursor: pointer;
  height: 0;
  width: 0;
}
/* Create a custom checkbox */
.checkmark {
  position: absolute;
  top: 3px;
  left: 0;
  height: 13px;
  width: 13px;
  background-color: white;
  border: 1px solid #CCC;
  border-radius: 3px;
}
.interface-hebrew .checkmark {
  left: auto;
  right: 0;
}
/* On mouse-over, add a grey background color */
.checkmarkLabel:hover input ~ .checkmark {
  background-color: #EEE;
}
/* Create the checkmark/indicator (hidden when not checked) */
.checkmark:after {
  content: "";
  position: absolute;
  display: none;
}
/* Show the checkmark when checked */
.checkmarkLabel input:checked ~ .checkmark:after {
  display: block;
}
/* Style the checkmark/indicator */
.checkmarkLabel .checkmark:after {
  left: 4px;
  top: 1px;
  width: 3px;
  height: 6px;
  border: solid #666;
  border-width: 0 2px 2px 0;
  -webkit-transform: rotate(45deg);
  -ms-transform: rotate(45deg);
  transform: rotate(45deg);
}
/* demo coloring of ref-link parentheses for quotation finder project*/
span.ref-link-color-1 {color: orange}
span.ref-link-color-2 {color: #0cd200}
span.ref-link-color-3 {color: blue}
/* start css code for loading bezel */
.sourceLoader {
  margin-left: -34px;
  top: 15px;
  font-size: 4px;
  width: 1em;
  height: 1em;
  border-radius: 50%;
  position: relative;
  text-indent: -9999em;
  -webkit-animation: load5 1.1s infinite ease;
  animation: load5 1.1s infinite ease;
  -webkit-transform: translateZ(0);
  -ms-transform: translateZ(0);
  transform: translateZ(0);
}

.beitMidrashContainer {
  background: #333333;
  color: white;
  height: 100%;
  font-size: 16px;
  --english-font: var(--english-sans-serif-font-family);
  --hebrew-font: var(--hebrew-sans-serif-font-family);
  font-weight: 400;
  box-sizing: border-box;
  position: relative;
  display: flex;
  flex-direction: column;
}

.beitMidrashContainer video {
  width: 100%;
}

.beitMidrashContainer video.flippedVideo {
  transform: rotateY(180deg);
}

.beitMidrashContainer video.pip {
  position: absolute;
  height: 50px;
  top: 20px;
  inset-inline-end: 10px;
  text-align: end;
  width: initial;
  border-radius: 6px;
}

.beitMidrashContainer video.hiddenVideo {
  display: none;
}

.beitMidrashContainer .muteButton {
  position: absolute;
  width: 40px;
  height: 30px;
  border-radius: 6px;
  z-index: 1;
  background-color: #999999;
  opacity: 0.5;
  left: -8.5px;
  top: -3px;
  box-shadow: 0px 1px 3px rgba(0, 0, 0, 0.25);
  cursor: pointer;
}

.beitMidrashContainer #micIcon {
  display: inline-block;
  position: relative;
  background-image: url("/static/img/unmute.svg");
  /* background-position: center; */
  background-repeat: no-repeat;
  background-size: auto;
  opacity: 1;
  width: 20px;
  height: 22px;
  background-position: 5px;
}

.beitMidrashContainer .muted #micIcon {
  background-image: url("/static/img/mute.svg");
}
.beitMidrashContainer .muted .muteButton {
  background-color: #CB6158;
}

.beitMidrashContainer #buttonHolder {
  display: flex;
  width: 80%;
  justify-content: space-between;
  margin-top: -50px;
  margin-inline-start: 30px;
  padding-bottom: 50px;
}

.beitMidrashContainer .endCallButton {
  position: absolute;
  width: 40px;
  height: 30px;
  border-radius: 6px;
  z-index: 1;
  background-color: #CB6158;
  left: -8.5px;
  top: -3px;
  box-shadow: 0px 1px 3px rgba(0, 0, 0, 0.25);
  background-image: url("/static/img/endcall.svg");
  background-position: center;
  background-repeat: no-repeat;
  cursor: pointer;
}

.beitMidrashContainer #endCallIcon {
  display: inline-block;
  position: relative;
  background-image: url("/static/img/endcall.svg");
  background-position: center;
  background-repeat: no-repeat;
  background-size: contain;
  opacity: 1;
  width: 20px;
  height: 20px;
}



.beitMidrashContainer summary {
  list-style: none;
}

.beitMidrashContainer summary::-webkit-details-marker {
  display: none;
}

.beitMidrashHomeContainer {
  position: absolute;
  top: 0;
  bottom: 0;
  left: 0;
  margin-top: 14px;
  display: flex;
  flex-direction: column;
  width: 100%;
}

#beitMidrashHeader {
  color: white;
  font-size: 22px;
  font-weight: 500;
  margin-inline-start: 30px;
  display: flex;
  justify-content: space-between;
}

#newCall {
  margin:10px;
}

#newCallImg {
  height: 12px;
  width: 24px;
  margin-left: 34px;
  margin-right: 18px;
}

.peopleInBeitMidrash {
  overflow-y: auto;
  overflow-x:hidden;
  flex-grow: 1;
  display: flex;
  flex-direction: column;
  margin: 10px 30px;
  border-top: 1px solid #999999;
}

.peopleInBeitMidrashInnerContainer {
    width:100%;
    overflow:visible;
    position: relative;
}

.beitMidrashUser {
  color: white;
  font-size: 16px;
  font: "Roboto";
  font-weight: 400;
  display: flex;
  gap: 10px;
  /* width: 270px; */
  padding-inline-end: 10px;
  padding-top: 10px;
  cursor: pointer;
}

.beitMidrashUser:hover {
  background-color: #555;
}

.beitMidrashUser .userDetailsToggle {
  float: inline-end;
  margin-inline-end: 15px;
  color:  var(--medium-grey);
  font-weight: bolder;
  display: none;
}

.beitMidrashUser:hover .userDetailsToggle {
  display: block;
}

.beitMidrashUser .userDetailsMenu {
  position: absolute;
  background-color: black;
  box-shadow: 0px 1px 3px rgba(0, 0, 0, 0.25);
  border-radius: 6px;
  right: 0px;
}
.beitMidrashUser .userDetailsMenu[dir="rtl"] {
  position: absolute;
  background-color: black;
  box-shadow: 0px 1px 3px rgba(0, 0, 0, 0.25);
  border-radius: 6px;
  left: 0px;
  right: auto;
}

.beitMidrashUser .userDetailsMenu.hidden {
  right: -99999px;
  left: auto;
}
.beitMidrashUser .largeFollowButton {
  all: revert;
}

.beitMidrashUser .userDetailsMenu ul {
  list-style-type: none;
  margin-block-start: 0;
  margin-block-end: 0;
  padding-inline-start: 0;
  padding-left: 0;
  margin: 15px;
  float: inline-end;
}


.beitMidrashUser.unreadMessages::after {
  content: '';
  display: inline-block;
  width: 15px;
  height: 15px;
  border-radius: 100%;
  background-color: var(--halakhah-red);
  flex-shrink: 0;
}


#beitMidrashProfilePic {
  margin-right: 10px;
}

.beitMidrashUserText {
  margin: 0;
  flex: 1;
}

.beitMidrashUserText li div.largeFollowButton,
.beitMidrashUserText li img {
  display: inline-block;
}
.beitMidrashUserText li img {
  margin-bottom: -2px;
  width: 16px;
  margin-inline-end: 9px;
}
.bm-follow-button {
  color: white;
  display: inline-block;
}
.bm-follow-button img {
  width: 16px;
}

.beitMidrashUserText li {
  margin-top: 8px;
  margin-bottom: 8px;
}


.beitMidrashUserHeader {
  display: flex;
  flex-direction: row;
}

.beitMidrashUserNameStatus {
  flex-grow: 1;
}

.beitMidrashUserNameStatus .fa-headphones {
  margin-inline-start: 5px;
}

.beitMidrashOrg {
  font-weight: 200;
}

.noUsers {
  margin-top: 10px;
}
.noUsers input {
    background: #FBFBFA;
    box-shadow: 0px 1px 3px rgba(0, 0, 0, 0.25);
    border-radius: 6px;
    border: none;
    width: calc(100% - 22px);
    padding: 15px 11px;
    font-family: "Roboto", "Helvetica Neue", "Helvetica", sans-serif;
    color: #666;
    font-style: normal;
    font-weight: normal;
    font-size: 16px;
    line-height: 19px;
    margin-top: 10px;
}

.chat {
  bottom: 0;
  right: 0;
  overflow: hidden;
  min-height: 300px;
  max-height: 300px;
  display: flex;
  flex-direction: column;
  padding-top: 20px;
  margin: 10px 30px 20px;
  border-top: 1px solid #999999;

}

#hideButtonHolder{
  display: flex;
  flex-direction: row;
  justify-content: flex-end;
}

#hideButton {
  color: #CCCCCC;
  font-size: 14px;
  font-weight: 400;
  cursor: pointer;
}

.chatBoxHeader {
  display: flex;
  align-items: center;
  margin-top: 5px;
  justify-content: space-between;
}

#chatUser {
  display: flex;
  align-items: center;
  cursor: pointer;
}

#greenCameraButton {
  width: 24px;
  height: 12px;
  cursor: pointer;
}

.chatBoxName {
  margin-inline-start: 10px;
}


.chats-container {
  overflow-y: auto;
  display: flex;
  flex-grow:2;
  flex-direction: column;
}

.chatMessage {
  display: flex;
  margin: 7px 0;
  margin-inline-start: 4px;
}

.chatText {
  margin-inline-start: 13px;
  flex-grow: 1;
}

.chatNameAndTime {
  color: #999999;
  font-size: 14px;
  font-weight: 500px;
}

.chat-form {
  position: relative;
  bottom: 0;
  display: flex;
  align-items: center;
}

.chat-input-holder {
  background-color: black;
  display: flex;
  align-items: center;
  flex-direction: row;
  border-radius: 6px;
  padding: 0 15px;
  border: 0px;
  height: 50px;
  width: 100%;
  justify-content: space-between;
}

.chat-input {
  color: white;
  background: transparent;
  border: 0;
  display: flex;
  justify-content: flex-end;
  flex-grow:1;
  font-size: 16px;
}

.chat-input:active {
  outline: none;
}

.chat-submit {
  background-image: url("/static/img/chat_submit_arrow.svg");
  background-position: center;
  background-repeat: no-repeat;
  background-size: contain;
  height: 20px;
  width: 18px;
  border: 0px;
  background-color: black;
  cursor: pointer;
}

.chat-submit-blue {
  background-image: url("/static/img/chat_submit_arrow_blue.svg");
}

.chat-submit-hebrew {
  -moz-transform: scaleX(-1);
  -o-transform: scaleX(-1);
  -webkit-transform: scaleX(-1);
  transform: scaleX(-1);
  filter: FlipH;
  -ms-filter: "FlipH";
}

.callContainer {
  display: flex;
  flex-direction: column;
  height: 100%;
}

.callContainer .default-profile-img,
.callContainer .img-circle {
  opacity: 0.25;
  border-radius: 0;
}

.callContainer .callText {
  margin: 53px 29px 23px;
  font-size: 22px;
  font-weight: 500;
}

.callContainer.incoming .callText {
  margin: 23px 29px;
}

#endCallButtonHolder {
  display: flex;
  width: 80%;
  justify-content: flex-end;
  margin-top: -50px;
}

#endCallIcon {
  display: inline-block;
  position: relative;
  background-image: url("/static/img/endcall.svg");
  background-position: center;
  background-repeat: no-repeat;
  background-size: contain;
  opacity: 1;
  width: 20px;
  height: 20px;
}

.endCallButton {
  position: absolute;
  width: 40px;
  height: 30px;
  border-radius: 6px;
  z-index: 1;
  background-color: #CB6158;
  left: -8.5px;
  top: -3px;
  box-shadow: 0px 1px 3px rgba(0, 0, 0, 0.25);
  background-image: url("/static/img/endcall.svg");
  background-position: center;
  background-repeat: no-repeat;
}

#incomingCallButtonHolder {
  display: flex;
  justify-content: space-evenly;
  margin: 15px;
}

#acceptButton {
  background-color: #5D956F;
  border-radius: 6px;
  color: white;
  border: 0px;
  height: 40px;
  width: 127.67px;
  margin: 5px;
  cursor: pointer;
}

#declineButton {
  background: #CB6158;
  border-radius: 6px;
  color: white;
  border: 0px;
  height: 40px;
  width: 127.67px;
  margin: 5px;
  cursor: pointer;
}

.readerDropdownMenu {
  position: relative;
  display: flex;
  flex-direction: row-reverse;
  z-index: 3;
}

.dropdownLinks-menu {
  display: contents;
}

.dropdownLinks-menu.closed {
  display: none;
}

.texts-properties-menu {
  width: 256px;
  border: 1px solid var(--lighter-grey);
  border-radius: 5px;
  box-shadow: 0px 2px 4px var(--lighter-grey);
  display: flex;
  flex-direction: column;
  align-items: center;
  justify-content: center;
  position: absolute;
  top: 100%;
  background-color: white;
  --english-font: var(--english-sans-serif-font-family);
  --hebrew-font: var(--hebrew-sans-serif-font-family);
}

.texts-properties-menu,
.texts-properties-menu .button {
  font-size: 14px;
}

.dropdownLinks-button {
  border: none;
  background-color: inherit;
  cursor: default;
}

.dropdownLinks-button img {
  cursor: pointer;
}

.headerDropdownMenu {
  display: flex;
  flex-direction: row;
  justify-content: flex-start;
}

.rightButtons .dropdownLinks-button {
  text-align: end;
}

.toggle-switch-container {
  align-items: center;
  display: flex;
  direction: ltr;
}

.toggle-switch {
  position: relative;
  width: 46px;
  display: inline-block;
  text-align: left;
}

.toggle-switch-checkbox {
  position: absolute;
  width: 0;
  height: 0;
  border: none;
}

.focus-visible:has(input:focus) {
  outline: auto;
}

.toggle-switch-label {
  display: block;
  overflow: hidden;
  cursor: pointer;
  border: 0 solid var(--light-grey);
  border-radius: 20px;
}

.toggle-switch-inner {
  display: block;
  width: 200%;
  margin-left: -100%;
  transition: margin 0.3s ease-in 0s;
}

.toggle-switch-inner:before,
.toggle-switch-inner:after {
  float: left;
  width: 50%;
  height: 24px;
  padding: 0;
  line-height: 24px;
  color: white;
  font-weight: bold;
  box-sizing: border-box;
  content: "";
  color: white;
}

.toggle-switch-inner:before {
  padding-left: 10px;
  background-color: var(--sefaria-blue);
}

.toggle-switch-inner:after {
  padding-right: 10px;
  background-color: var(--light-grey);
}

.toggle-switch-switch {
  display: block;
  width: 20px;
  height: 20px;
  background: white;
  position: absolute;
  top: 50%;
  bottom: 0;
  right: 24px;
  border: 0 solid var(--light-grey);
  border-radius: 20px;
  transition: all 0.3s ease-in 0s;
  transform: translateY(-50%);
}

.toggle-switch-checkbox:checked + .toggle-switch-label .toggle-switch-inner {
  margin-left: 0;
}

.toggle-switch-checkbox:checked + .toggle-switch-label .toggle-switch-switch {
  right: 2px;
}

.toggle-switch-checkbox:disabled + .toggle-switch-label .toggle-switch-inner:after {
  background-color: var(--lighter-grey);
}

.toggle-switch-line {
  display: flex;
  width: 216px;
  height: 49px;
  justify-content: space-between;
  align-items: center;
}

.toggle-switch-line:is(.disabled) .int-en,
.toggle-switch-line:is(.disabled) .int-he {
  color: var(--light-grey);
}

.texts-properties-menu .int-en,
.texts-properties-menu .int-he {
  align-content: center;
}

.show-source-translation-buttons {
  display: flex;
  flex-direction: column;
  height: 140px;
  justify-content: center;
}

.show-source-translation-buttons .button {
  margin: unset;
  display: flex;
  height: 35px;
  width: 235px;
  align-items: center;
  justify-content: space-between;
  box-shadow: unset;
  padding-inline-start: 10px;
  padding-inline-end: 0;
}

.show-source-translation-buttons .button:has(input:not(:checked)) {
  background-color: var(--lighter-grey);
  color: black;
}

.show-source-translation-buttons input[type=radio] {
  appearance: none;
  background-color: #fff;
  width: 20px;
  height: 20px;
  border: 2px solid var(--medium-grey);
  border-radius: 20px;
  margin-top: 0;
  margin-inline-end: 10px;
  display: inline-grid;
  place-content: center;
}

.show-source-translation-buttons input[type=radio]:checked {
  border: 0;
}

.show-source-translation-buttons input[type=radio],
.show-source-translation-buttons label {
  cursor: unset;
}

.show-source-translation-buttons > div:first-of-type {
    border-radius: 6px 6px 0 0;
}

.show-source-translation-buttons > div:last-of-type {
    border-radius: 0 0 6px 6px;
}

.show-source-translation-buttons > div:not(:first-of-type):not(:last-of-type) {
    border-radius: 0;
}

.show-source-translation-buttons input[type=radio]:checked::before {
  content: "";
  width: 10px;
  height: 10px;
  background-color: var(--sefaria-blue);
  clip-path: polygon(13% 50%, 34% 66%, 81% 2%, 100% 18%, 39% 100%, 0 71%);
}

.layout-button-line {
  height: 57px;
  width: 216px;
  display: flex;
  justify-content: space-between;
  align-items: center;
}

.layout-options {
  display: flex;
  justify-content: space-between;
  align-items: center;
  gap: 16px;
}

.layout-button input {
  border: none;
  width: 28px;
  height: 24px;
  -webkit-mask: var(--url) no-repeat;
  -webkit-mask-size: contain;
  -webkit-mask-repeat: no-repeat;
  -webkit-mask-position: center;
  -webkit-mask-size: 100% 100%;
  background-color: var(--medium-grey);
  cursor: pointer;
  appearance: unset;
  transition: border 0.3s ease, outline 0.3s ease, background-color 0.3s ease;
}

.layout-button input:checked {
  background-color: var(--sefaria-blue);
}

.layout-button .button {
  background-color: unset;
  box-shadow: unset;
  padding: unset;
  margin: unset;
}

.text-menu-border {
  width: 100%;
  height: 1px;
  background-color: var(--lighter-grey);
}

.font-size-line {
  width: 230px;
  height: 50px;
  display: flex;
  justify-content: space-between;
  align-items: center;
  direction: ltr;
}

.font-size-button {
  display: flex;
  align-items: center;
  background-color: white;
  border: none;
  cursor: pointer;
}

#currentlyReadingContainer {
  margin: 5px 30px;
  flex-grow: 1;
}

.blockButton {
  cursor: pointer;
}

.image-in-text {
    display: flex;
    justify-content: center;
    margin: 0 auto;
    max-width: 100%;
    height: auto;
    padding-top: 20px;
    padding-left: calc((100% - 2/3 * 100vw - 200px) / 2);
    padding-right: calc((100% - 2/3 * 100vw - 200px) / 2);
    flex-direction: column;
}

@media screen and (max-width: 540px) {
  .image-in-text {
    padding-left: calc((100% - 100vw) / 2);
    padding-right: calc((100% - 100vw) / 2);
    width: 100%;
    height: auto;
  }
}

@media screen and (min-aspect-ratio: 2/1) {
  .image-in-text {
    max-height: calc(4/3 * 2/3 * 100vw);
  }
}

@media screen and (min-width: 540px) {
  .image-in-text {
    width: 67%;
  }
}

.dropdownHeader {
  margin-bottom: 10px;
  font-family: Roboto;
  font-size: 16px;
  font-weight: 400;
  line-height: 18.75px;
  color: var(--selected-option);

}

.dropdownHeaderText {
  padding-left: 10px;
}

.dropdownDesc {
  font-family: Roboto;
  font-size: 14px;
  font-weight: 400;
  line-height: 18px;
  padding-left: 30px;
  padding-bottom: 10px;
  padding-right: 10px;
}

.dropdownItem {
  padding: 10px 5px !important;
  flex-direction: column;
  margin-inline-start: 5px;

}

.dropdownSeparator {
  border: 1px solid var(--light-grey);
}
.sheetMetaDataBox .dropdownLinks-button {
  font-weight: bold;
}
.sheetMetaDataBox .readerDropdownMenu .dropdownLinks-button {
  padding-top: 3px;
}
.header .headerDropdownMenu {
  display: block;
  align-items: center;
  margin-top: 2px;
  margin-bottom: 4px;
  color: #666;
  position: relative;
  -webkit-margin-start: 20px;
  -moz-margin-start: 20px;
  margin-inline-start: 10px;
}
.headerDropdownMenu .toolsButtonContainer {
  margin: revert;
}
.headerDropdownMenu #saveButtonText {
  padding-inline-start: 15px;
}
.sheetsInPanel .dropdownDesc {
  display: none;
}
.sheetsInPanel .toolsButtonText,
.sheetsInPanel .dropdownHeaderText,
.sheetsInPanel #saveButtonText {
  --english-font: var(--english-sans-serif-font-family);
  --hebrew-font: var(--hebrew-sans-serif-font-family);
  font-size: 14px;
  font-weight: 500;
  line-height: 18px;
  color: #666666;
  margin-inline-start: 10px;
  padding: revert;
}
.sheetsInPanel .headerDropdownMenu {
  margin-top: 7px;
  color: var(--dark-grey);
  position: relative;
  -webkit-margin-start: 2%;
  -moz-margin-start: 2%;
  line-height: 0;
}
.sheetsInPanel .dropdownHeader {
  margin-bottom: revert;
}
.header .headerDropdownMenu img, .sheetsInPanel .headerDropdownMenu img {
  height: 18px;
  width: 18px;
  vertical-align: middle;
}

.interface-english .header .headerDropdownMenu img {
  margin-inline-end: 2px;
}

.interface-hebrew .header .headerDropdownMenu img {
  margin-inline-end: 6px;
}

/* .header .headerDropdownMenu .dropdownLinks-button::after {
  display: inline-block;
  background: no-repeat url("/static/icons/chevron-down.svg");
  height: 10px;
  width: 12px;
  vertical-align: middle;
  content: "";
  transform: scale(0.75);
} */
.sheetsInPanel .headerDropdownMenu a.headerDropdownMenu::after {
  display: inline-block;
  height: 10px;
  width: 12px;
  vertical-align: middle;
  content: "";
  transform: scale(0.75);
}
.header .headerDropdownMenu .dropdownLinks-menu, .sheetsInPanel .headerDropdownMenu .dropdownLinks-menu {
  top: 35px;
  position: absolute;
  z-index: 1;
  width: 150px;
  background: #FBFBFA;
  box-shadow: 0px 1px 3px rgba(0, 0, 0, 0.25);
  border-radius: 6px;
  display:none;
  overflow:hidden;
}

.sheetsInPanel .dropdownItem:nth-child(n+2):nth-last-child(n+2) {
  padding: 5px 5px !important;
}

.sheetsInPanel .dropdownItem:first-child {
  padding-block-start: 10px !important;
  padding-block-end: 5px !important;
}

.sheetsInPanel .dropdownItem:last-child {
  padding-block-start: 5px !important;
  padding-block-end: 10px !important;
}

.sheetsInPanel .dropdownItem {
  cursor: pointer;
}

.sheetsInPanel .headerDropdownMenu .dropdownLinks-menu {
  background: white;
  box-shadow: revert;
  border: 1px solid var(--light-grey);
}

.sheetsInPanel .dropdownSeparator {
  margin-block: 5px;
  border: 0.5px solid var(--light-grey);
}

.interface-english .header .headerDropdownMenu .dropdownLinks-menu {
  right: 0px;
  min-width: 150px;
  width: max-content;
}

.interface-english .sheetsInPanel .headerDropdownMenu .dropdownLinks-menu {
  min-width: 150px;
  width: max-content;
}

.interface-hebrew .header .headerDropdownMenu .dropdownLinks-menu {
  left: 0px;
  min-width: 150px;
  width: max-content;
}

.interface-hebrew .sheetsInPanel .headerDropdownMenu .dropdownLinks-menu  {
  min-width: 150px;
  width: max-content;
}

.dropdownLinks-options {
  display: flex;
  flex-direction: column;
  padding: 4px;
  max-width: 220px;
}

.sheetsInPanel .dropdownLinks-options {
  padding: 0;
}

.header .headerDropdownMenu .dropdownLinks-menu.open, .sheetsInPanel .headerDropdownMenu .dropdownLinks-menu.open {
  display: block;
}

.productsFlexWrapper {
  display: flex;
  flex-direction: column;
}

.product {
  max-width: 600px;
}

#productsPageContent {
  margin-inline-start: 100px;
  margin-top: 140px;
  margin-bottom: 165px;
}
#productsPageContent .loadingMessage {
  margin-block-start: 230px;
}

#jobsPageContent .loadingMessage {
  margin-block-start: 20px;
}

.productInner {
  display: flex;
  align-items: right;
  flex-direction: row;
}

.productInner img {
  max-width: 100%;
  max-height: 116px;
  height: auto;
  display: block;
  margin-inline-end: 3%;
  padding-bottom: 20px;
}

.productInner .productsDesc {
  font: var(--english-sans-serif-font-family);
  color: var(--dark-grey);
  font-size: 16px;
}

.productImgWrapper {
  flex: 0 0 auto;
}

.productDescWrapper {
  flex: 1 1 auto;
  padding-left: 20px;
  padding-right: 20px;
}

.productsDesc p {
  margin-top: 0;
}

.productsHeader {
  display: flex;
  justify-content: space-between;
  margin-top: 10%;
  margin-bottom: 2%;
  padding-bottom: 2%;
  border-bottom: 1px solid var(--light-grey);
}

.productsTitleAndLabel {
  flex: auto;
}

.productsHeader .productsTitle {
  font: var(--english-sans-serif-font-family);
  color: var(--dark-grey);
  font-size: 22px;
  font-weight: 500px;
}

.productsHeader .productsTypeLabel {
  font: var(--english-sans-serif-font-family);
  font-size: 14px;
  font-weight: 400;
  line-height: 18px;
  background-color: var(--lighter-grey);
  border-radius: 6px;
  padding: 0.01px 5px;
  color: var(--dark-grey);
  margin-inline-start: 3%;
}

.productsHeader .cta {
  display: flex;
  align-items: center;
}

.productsHeader .cta .productsCTA {
  color: var(--commentary-blue);
  border-width: 10px;
  margin-inline-end: 10px;
}


.productsHeader .cta .productsCTAIcon {
  height: 12px;
  top: 646px;
  left: 610px;
  margin: 0 5px;
  vertical-align: baseline;
  /** This uses the filter to recolor SVGs in a single line to commentary blue.
  To determine the appropriate parameters, see a filter color picker such as https://angel-rs.github.io/css-color-filter-generator/ */
  filter: brightness(0) saturate(100%) invert(52%) sepia(17%) saturate(6763%) hue-rotate(200deg) brightness(78%) contrast(77%);

}

.productsTitle {
  font-family: var(--english-sans-serif-font-family);
  font-size: 22px;
  font-weight: 500;
  line-height: 25.78px;
  text-align: left;
  color: var(--dark-grey);
}

.productsCTA::after {
    content: " ›";
    color: var(--commentary-blue);
}

.productsDevBox {
    background: var(--lighter-grey);
    color: var(--dark-grey);
    font-family: var(--english-sans-serif-font-family);
    font-size: 16px;
    font-weight: 400;
    line-height: 18.75px;
    display: flex;
    align-items: flex-start;
    flex-direction: column;
    padding: 3%;
    margin-top: 10%;
    max-width: 600px;
}

.productsDevBox .productsDevHeader {
  font-family: var(--english-sans-serif-font-family);
  font-size: 22px;
  font-weight: 500;
  line-height: 25.78px;
  padding-bottom: 2%;

}

.productsDevBox a {
  color: var(--commentary-blue) !important;

}

.productsDevBox a::after {
  content: " ›";
  color: var(--commentary-blue);
}


.image-in-text-title {
    margin: auto; /* English System Small */
    margin-top: 15px;
    text-align: center;
    font-family: 'Roboto';
    font-style: normal;
    font-weight: 400;
    font-size: 14px;
    line-height: 18px;
    color: #666666;
}

@media (max-width: 480px) {

  .productImgWrapper {
    display: block;
    margin-left: auto;
    margin-right: auto;
  }

  #productsPageContent {
    margin: 100px 10px 0px 10px;;
  }

  .productsHeader {
    flex-direction: column;
    align-items: flex-start;
    padding-top: 5px;
    padding-bottom: 5px;
  }

  .productsTitleAndLabel {
    display: flex;
    flex-direction: column;
    align-items: flex-start;
    padding-top: 5px;
    padding-bottom: 5px;
  }

  .productsTypeLabel {
    padding: 1px 5px !important;
    margin-top: 3px;
    margin-left: 0px !important;
  }

  .cta {
    flex-direction: column;
    align-items: flex-start !important;
  }

  .cta a {
    padding-top: 3px;
    padding-bottom: 3px;
  }

  .productInner {
    flex-direction: column;
  }

  .productDescWrapper{
    padding-left: 0px;
    padding-right: 0px;
  }
}

.noteRefTitle {
  font-size: 18px;
}

.noteText{
  color: var(--dark-grey);
}

.footerContainer {
  max-width: 100%;
  display: flex;
  flex-direction: row;
  flex-wrap: wrap;
  padding-top: 25px;
}

.footerContainer a {
  padding: 3px 10px;
}


.footerContainer {
  max-width: 100%;
  display: flex;
  flex-direction: row;
  flex-wrap: wrap;
  padding-top: 25px;
}

.footerContainer a {
  padding: 3px 10px;
}

.stickySidebarFooter {
  position: sticky;
  top: 0;
}

.image-in-text-title {
  margin: auto; /* English System Small */
  margin-top: 15px;
  text-align: center;
  font-family: 'Roboto';
  font-style: normal;
  font-weight: 400;
  font-size: 14px;
  line-height: 18px;
  color: #666666;
}

.languageHeader {
  padding-right: 10px;
  padding-left: 10px;
  padding-top: 4px;
  padding-bottom: 2px;
  font-size: 12px;
  font-weight: 400;
  line-height: 18px;
  color: var(--medium-grey);

}

.languageToggleFlexContainer{
  display: flex;
  flex-direction: row;
  /* padding: 10px 0px; */
  align-items: baseline;
  line-height: 18px;
  height: 23px;
  padding-bottom: 15px;
}

.languageDot{
  font-size: 25px;
  padding: 10px 2px;
}

.englishLanguageButton::after {
  content: "•";
  padding: 0px 4px;
}

.profilePicAndButtonContainer {
  display: flex;
  flex-direction: column;
  justify-content: center;
  align-items: center;
}

.createButtons {
  display: flex;
  align-items: center;
  flex-direction: row;
  justify-content: space-evenly;
  padding-top: 20px;
}

.sheetsProfileList {
  margin-top: 20px;
  background-color: white;
  border: 1000px solid white;
  border-top: 4px solid white;
  border-bottom: 120px solid white;
  margin: -4px 0 -120px -1000px;
  width: 100%;

}

.profile-page .sheetsProfileList {
  margin: -4px 0 -120px 0;
  margin-inline-start: -1000px;
  margin-inline-end: 0;
}

.sheetsProfileList .readerNavMenuSearchButton {
  margin: 0 10px 0 5px;
  display: inline-flex;
  top: 0;
}
.sheetsProfileList .readerNavMenuSearchButton {
  margin-inline-start: 10px;
  margin-inline-end: 5px;
}
.sheetsProfileList input {
  border: 0;
  font-size: 18px;
  font-family: "adobe-garamond-pro", "Crimson Text", Georgia, serif;
  background-color: transparent;
}
.sheetsProfileList .loadingMessage {
  margin-top: 30px;
}

.emptyNotificationsTitle{
  font-family: Roboto;
  font-size: 16px;
  font-weight: 600;
  line-height: 18.75px;
  padding-bottom: 10px;
}

.emptyNotificationsMessage{
  font-family: Roboto;
  font-size: 14px;
  font-weight: 400;
  line-height: 18px;
  text-align: start;
}

.emptyNoticationPage{
  display: flex;
  flex-direction: column;
}

@-webkit-keyframes load5 {
0%,100%{box-shadow:0 -2.6em 0 0 #ffffff,1.8em -1.8em 0 0 rgba(0,0,0,0.2),2.5em 0 0 0 rgba(0,0,0,0.2),1.75em 1.75em 0 0 rgba(0,0,0,0.2),0 2.5em 0 0 rgba(0,0,0,0.2),-1.8em 1.8em 0 0 rgba(0,0,0,0.2),-2.6em 0 0 0 rgba(0,0,0,0.5),-1.8em -1.8em 0 0 rgba(0,0,0,0.7)}
12.5%{box-shadow:0 -2.6em 0 0 rgba(0,0,0,0.7),1.8em -1.8em 0 0 #ffffff,2.5em 0 0 0 rgba(0,0,0,0.2),1.75em 1.75em 0 0 rgba(0,0,0,0.2),0 2.5em 0 0 rgba(0,0,0,0.2),-1.8em 1.8em 0 0 rgba(0,0,0,0.2),-2.6em 0 0 0 rgba(0,0,0,0.2),-1.8em -1.8em 0 0 rgba(0,0,0,0.5)}
25%{box-shadow:0 -2.6em 0 0 rgba(0,0,0,0.5),1.8em -1.8em 0 0 rgba(0,0,0,0.7),2.5em 0 0 0 #ffffff,1.75em 1.75em 0 0 rgba(0,0,0,0.2),0 2.5em 0 0 rgba(0,0,0,0.2),-1.8em 1.8em 0 0 rgba(0,0,0,0.2),-2.6em 0 0 0 rgba(0,0,0,0.2),-1.8em -1.8em 0 0 rgba(0,0,0,0.2)}
37.5%{box-shadow:0 -2.6em 0 0 rgba(0,0,0,0.2),1.8em -1.8em 0 0 rgba(0,0,0,0.5),2.5em 0 0 0 rgba(0,0,0,0.7),1.75em 1.75em 0 0 #ffffff,0 2.5em 0 0 rgba(0,0,0,0.2),-1.8em 1.8em 0 0 rgba(0,0,0,0.2),-2.6em 0 0 0 rgba(0,0,0,0.2),-1.8em -1.8em 0 0 rgba(0,0,0,0.2)}
50%{box-shadow:0 -2.6em 0 0 rgba(0,0,0,0.2),1.8em -1.8em 0 0 rgba(0,0,0,0.2),2.5em 0 0 0 rgba(0,0,0,0.5),1.75em 1.75em 0 0 rgba(0,0,0,0.7),0 2.5em 0 0 #ffffff,-1.8em 1.8em 0 0 rgba(0,0,0,0.2),-2.6em 0 0 0 rgba(0,0,0,0.2),-1.8em -1.8em 0 0 rgba(0,0,0,0.2)}
62.5%{box-shadow:0 -2.6em 0 0 rgba(0,0,0,0.2),1.8em -1.8em 0 0 rgba(0,0,0,0.2),2.5em 0 0 0 rgba(0,0,0,0.2),1.75em 1.75em 0 0 rgba(0,0,0,0.5),0 2.5em 0 0 rgba(0,0,0,0.7),-1.8em 1.8em 0 0 #ffffff,-2.6em 0 0 0 rgba(0,0,0,0.2),-1.8em -1.8em 0 0 rgba(0,0,0,0.2)}
75%{box-shadow:0 -2.6em 0 0 rgba(0,0,0,0.2),1.8em -1.8em 0 0 rgba(0,0,0,0.2),2.5em 0 0 0 rgba(0,0,0,0.2),1.75em 1.75em 0 0 rgba(0,0,0,0.2),0 2.5em 0 0 rgba(0,0,0,0.5),-1.8em 1.8em 0 0 rgba(0,0,0,0.7),-2.6em 0 0 0 #ffffff,-1.8em -1.8em 0 0 rgba(0,0,0,0.2)}
87.5%{box-shadow:0 -2.6em 0 0 rgba(0,0,0,0.2),1.8em -1.8em 0 0 rgba(0,0,0,0.2),2.5em 0 0 0 rgba(0,0,0,0.2),1.75em 1.75em 0 0 rgba(0,0,0,0.2),0 2.5em 0 0 rgba(0,0,0,0.2),-1.8em 1.8em 0 0 rgba(0,0,0,0.5),-2.6em 0 0 0 rgba(0,0,0,0.7),-1.8em -1.8em 0 0 #fff}
}
@keyframes load5 {
0%,100%{box-shadow:0 -2.6em 0 0 #ffffff,1.8em -1.8em 0 0 rgba(0,0,0,0.2),2.5em 0 0 0 rgba(0,0,0,0.2),1.75em 1.75em 0 0 rgba(0,0,0,0.2),0 2.5em 0 0 rgba(0,0,0,0.2),-1.8em 1.8em 0 0 rgba(0,0,0,0.2),-2.6em 0 0 0 rgba(0,0,0,0.5),-1.8em -1.8em 0 0 rgba(0,0,0,0.7)}
12.5%{box-shadow:0 -2.6em 0 0 rgba(0,0,0,0.7),1.8em -1.8em 0 0 #ffffff,2.5em 0 0 0 rgba(0,0,0,0.2),1.75em 1.75em 0 0 rgba(0,0,0,0.2),0 2.5em 0 0 rgba(0,0,0,0.2),-1.8em 1.8em 0 0 rgba(0,0,0,0.2),-2.6em 0 0 0 rgba(0,0,0,0.2),-1.8em -1.8em 0 0 rgba(0,0,0,0.5)}
25%{box-shadow:0 -2.6em 0 0 rgba(0,0,0,0.5),1.8em -1.8em 0 0 rgba(0,0,0,0.7),2.5em 0 0 0 #ffffff,1.75em 1.75em 0 0 rgba(0,0,0,0.2),0 2.5em 0 0 rgba(0,0,0,0.2),-1.8em 1.8em 0 0 rgba(0,0,0,0.2),-2.6em 0 0 0 rgba(0,0,0,0.2),-1.8em -1.8em 0 0 rgba(0,0,0,0.2)}
37.5%{box-shadow:0 -2.6em 0 0 rgba(0,0,0,0.2),1.8em -1.8em 0 0 rgba(0,0,0,0.5),2.5em 0 0 0 rgba(0,0,0,0.7),1.75em 1.75em 0 0 #ffffff,0 2.5em 0 0 rgba(0,0,0,0.2),-1.8em 1.8em 0 0 rgba(0,0,0,0.2),-2.6em 0 0 0 rgba(0,0,0,0.2),-1.8em -1.8em 0 0 rgba(0,0,0,0.2)}
50%{box-shadow:0 -2.6em 0 0 rgba(0,0,0,0.2),1.8em -1.8em 0 0 rgba(0,0,0,0.2),2.5em 0 0 0 rgba(0,0,0,0.5),1.75em 1.75em 0 0 rgba(0,0,0,0.7),0 2.5em 0 0 #ffffff,-1.8em 1.8em 0 0 rgba(0,0,0,0.2),-2.6em 0 0 0 rgba(0,0,0,0.2),-1.8em -1.8em 0 0 rgba(0,0,0,0.2)}
62.5%{box-shadow:0 -2.6em 0 0 rgba(0,0,0,0.2),1.8em -1.8em 0 0 rgba(0,0,0,0.2),2.5em 0 0 0 rgba(0,0,0,0.2),1.75em 1.75em 0 0 rgba(0,0,0,0.5),0 2.5em 0 0 rgba(0,0,0,0.7),-1.8em 1.8em 0 0 #ffffff,-2.6em 0 0 0 rgba(0,0,0,0.2),-1.8em -1.8em 0 0 rgba(0,0,0,0.2)}
75%{box-shadow:0 -2.6em 0 0 rgba(0,0,0,0.2),1.8em -1.8em 0 0 rgba(0,0,0,0.2),2.5em 0 0 0 rgba(0,0,0,0.2),1.75em 1.75em 0 0 rgba(0,0,0,0.2),0 2.5em 0 0 rgba(0,0,0,0.5),-1.8em 1.8em 0 0 rgba(0,0,0,0.7),-2.6em 0 0 0 #ffffff,-1.8em -1.8em 0 0 rgba(0,0,0,0.2)}
87.5%{box-shadow:0 -2.6em 0 0 rgba(0,0,0,0.2),1.8em -1.8em 0 0 rgba(0,0,0,0.2),2.5em 0 0 0 rgba(0,0,0,0.2),1.75em 1.75em 0 0 rgba(0,0,0,0.2),0 2.5em 0 0 rgba(0,0,0,0.2),-1.8em 1.8em 0 0 rgba(0,0,0,0.5),-2.6em 0 0 0 rgba(0,0,0,0.7),-1.8em -1.8em 0 0 #fff}
}
/* end css code for loading bezel */<|MERGE_RESOLUTION|>--- conflicted
+++ resolved
@@ -9067,17 +9067,10 @@
 }
 .readerPanel.hebrew .sheetMetaDataBox .user {
   direction: rtl;
-<<<<<<< HEAD
 }
 .sheetMetaDataBox {
   margin-block-end: 40px;
 }
-=======
-}
-.sheetMetaDataBox {
-  margin-block-end: 40px;
-}
->>>>>>> 38b91ae3
 a.sheetAuthorName {
   color: var(--midrash-green);
   --english-font: var(--english-sans-serif-font-family);
@@ -9090,7 +9083,6 @@
 }
 a.sheetAuthorName:hover {
   text-decoration: none;
-<<<<<<< HEAD
 }
 .sheetContentSidebar a.sheetAuthorName {
   display: block;
@@ -9108,25 +9100,6 @@
 .sheetMetaDataBox .sidebarLayout {
   justify-content: space-between;
 }
-=======
-}
-.sheetContentSidebar a.sheetAuthorName {
-  display: block;
-}
-.sheetMetaDataBox .sidebarLayout .items {
-  display: flex;
-  justify-content: space-between;
-}
-.sheetMetaDataBox .sidebarLayout .items > * {
-  margin-inline-start: 15px;
-}
-.sheetMetaDataBox .texts-properties-menu {
-  top: 40px;
-}
-.sheetMetaDataBox .sidebarLayout {
-  justify-content: space-between;
-}
->>>>>>> 38b91ae3
 .sheetMetaDataBox .summary {
   --english-font: var(--english-sans-serif-font-family);
   --hebrew-font: var(--hebrew-sans-serif-font-family);
