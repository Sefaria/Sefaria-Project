--- conflicted
+++ resolved
@@ -2289,15 +2289,13 @@
 .continuous .clearFix {
   display: none;
 }
-<<<<<<< HEAD
 .segment > .he,
 .segment > .en {
   margin-top: 0;
   margin-bottom: 0;
-=======
+}
 .basetext .segment {
   margin-bottom: 26px;
->>>>>>> 5eb40abf
 }
 .bilingual .segment > .he,
 .bilingual .segment > .en {
