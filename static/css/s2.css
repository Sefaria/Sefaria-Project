--- conflicted
+++ resolved
@@ -4921,24 +4921,18 @@
 .segment img {
   max-width: 100%;
 }
-<<<<<<< HEAD
 .segment i[data-overlay="Vilna Pages"] {
   display: inline-block;
 }
-=======
->>>>>>> 737642da
 .segment i[data-overlay="Vilna Pages"]:after {
     color: #FF4444;
 	content: attr(data-value);
     font-size: .4em;
     vertical-align: super;
 }
-<<<<<<< HEAD
 .segment i[data-overlay="Venice Columns"] {
   display: inline-block;
 }
-=======
->>>>>>> 737642da
 .segment i[data-overlay="Venice Columns"]:after {
     color: #4444ff;
 	content: attr(data-value);
