body {
  padding: 0;
  margin: 0;
  -webkit-text-size-adjust: 100%;
}
*::selection {
  background-color: #D2DCFF;
}
body.sepia {
  background-color: #FBFBFA;
}
body.dark {
  background-color: #333331;
}
body:not(.user-is-tabbing) *:focus {
  outline: none;
}
a{
  color: inherit;
}
/*
Style Guide Font Hierarchy
https://github.com/Sefaria/Sefaria-Project/blob/master/static/files/styleguide_with_markup.pdf

font-family: "HebrewInEnglish System Font", "Roboto", "Helvetica Neue", "Helvetica", sans-serif;
font-family: 'HebrewInEnglish Text Font', "adobe-garamond-pro", "Crimson Text", Georgia, "Times New Roman", serif;

font-family: "Heebo", "Roboto", "Helvetica Neue", "Helvetica", sans-serif;
font-family: "Taamey Frank", "adobe-garamond-pro", "Crimson Text", Georgia, "Times New Roman", serif;

*/
.int-he {
  font-family: "Heebo", sans-serif;
  direction: rtl;
}
.int-he.enInHe {
  font-family: "Roboto", "Helvetica Neue", "Helvetica", sans-serif;
  direction: ltr;
}
.int-en {
  font-family: "Roboto", "Helvetica Neue", "Helvetica", sans-serif;
}
.int-en.heInEn {
  font-family: "Heebo", sans-serif;
  direction: rtl;
}
.featureTitle .int-en {
  font-family: "adobe-garamond-pro", "Crimson Text", Georgia, serif;
  font-size: 50px;
  font-weight: normal;
  color: #000;
}
.pageTitle .int-en,
.pageTitle .int-he.enInHe {
  font-family: "adobe-garamond-pro", "Crimson Text", Georgia, serif;
  font-size: 30px;
  font-weight: normal;
  color: #000;
}
.readerPanel.hebrew .he .enInHe {
  font-size: 83%;
}
.enInHe{
  unicode-bidi: isolate;
}
.chapterText .int-en {
  font-family: "adobe-garamond-pro", "Crimson Text", Georgia, serif;
  font-size: 18px;
  font-weight: normal;
  text-transform: uppercase;
  letter-spacing: 0.05em;
  color: #333;
}
.chapterText.lowercase .int-en {
  text-transform: none;
}
.sectionTitleText .int-en {
  font-family: "Roboto", "Helvetica Neue", "Helvetica", sans-serif;
  font-size: 16px;
  font-weight: normal;
  color: #666;
  text-transform: uppercase;
  letter-spacing: 0.1em;
}
.smallText .int-en,
.smallText .int-he.enInHe {
  font-family: "Roboto", "Helvetica Neue", "Helvetica", sans-serif;
  font-size: 13px;
  font-weight: normal;
  color: #999;
}
.systemText .int-en,
.systemText .int-he.enInHe {
  font-family: "Roboto", "Helvetica Neue", "Helvetica", sans-serif;
  font-size: 16px;
  font-weight: normal;
  color: #000;
}
.contentText .int-en,
.contentText .en,
.contentText.en {
  font-family: "adobe-garamond-pro", "Crimson Text", Georgia, serif;
  font-size: 18px;
  font-weight: normal;
  color: #000;
}
.featureTitle .int-he {
  font-family: "Heebo", sans-serif;
  font-size: 40px;
  font-weight: normal;
  color: #000;
}
.pageTitle .int-he,
.pageTitle .int-en.heInEn {
  font-family: "Heebo", sans-serif;
  font-size: 30px;
  font-weight: normal;
  color: #000;
}
.chapterText .int-he {
  font-family: "Taamey Frank", "Times New Roman", serif;
  font-size: 22px;
  font-weight: normal;
  text-transform: uppercase;
  letter-spacing: 0.05em;
  color: #333;
}
.sectionTitleText .int-he {
  font-family: "Heebo", sans-serif;
  font-size: 16px;
  font-weight: normal;
  color: #666;
  text-transform: uppercase;
  letter-spacing: 0.1em;
}
.smallText .int-he,
.smallText .int-en.heInEn {
  font-family: "Heebo", sans-serif;
  font-size: 13px;
  font-weight: normal;
  color: #999;
}
.systemText .int-he,
.systemText .int-en.heInEn {
  font-family: "Heebo", sans-serif;
  font-size: 16px;
  font-weight: normal;
  color: #000;
}
.contentText .int-he,
.contentText .he,
.contentText.he {
  font-family: "Taamey Frank", "Times New Roman", serif;
  font-size: 18px;
  font-weight: normal;
  color: #000;
}
.italics {
  font-style: italic;
}
/* end Style Guide */

@font-face {
  /* Mixed Hebrew - English content text */
  font-family: 'HebrewInEnglish Text Font';
  src: url('/static/fonts/Taamey-Frank/TaameyFrankCLM-Medium.ttf'), local(Georgia), local(serif);
  unicode-range: U+0590-05FF, U+25CC;
}
@font-face {
  /* Mixed Hebrew - English system text */
  font-family: 'HebrewInEnglish System Font';
  src: local('Heebo'), local('Roboto');
  unicode-range: U+0590-05FF;
}
.sans,
.sans .en,
#s2 .sans .en,
.sans .int-en {
  font-family: "Roboto", "Helvetica Neue", "Helvetica", sans-serif;
}
.sans .he,
#s2 .sans .he,
.sans .int-he {
  font-family: "Heebo", sans-serif;
}
#s2 {
  position: fixed;
  top: 0;
  width: 100%;
  height: 100%;
  z-index: 1000;
}
#s2.headerOnly {
  z-index: 1000;
  height: 60px;
}
#readerAppWrap {
  display: flex;
  flex-direction: column;
  width: 100%;
  height: 100%;
}
.nochrome #s2 .headerNavSection,
.nochrome #s2 .headerLinksSection,
.nochrome #footerContainer {
  display: none;
}
#bannerMessage {
  color: white;
  background-color: #4871bf;
  height: 120px;
  box-sizing: border-box;
  padding: 0 36px;
  display: flex;
  transition: .5s;
}
#bannerMessage.hidden {
  height: 0;
}
body.hasBannerMessage {
  transition: padding-top .3s;
  padding-top: 120px;
}
body.hasBannerMessage #s2.headerOnly {
  height: 180px;
}
.interface-hebrew #bannerMessage {
  direction: rtl;
}
#bannerMessageClose {
  position: absolute;
  top: -3px;
  right: 7px;
  color: white;
  opacity: 0.5;
  font-size: 26px;
  cursor: pointer;
}
.interface-hebrew #bannerMessageClose {
  right: auto;
  left: 7px;
}
#bannerMessageContent {
  display: flex;
  flex: 1;
  align-items: center;
  justify-content: space-between;
  color: white;
  max-width: 880px;
  margin: 0 auto;
}
#bannerTextBox {
  flex: 1;
}
#bannerTextBox a {
  color: white;
}
#bannerButtonBox {
  margin-left: 50px;
}
.interface-hebrew #bannerButtonBox {
  margin: 0 50px 0 0;
}
#bannerMessage .mobileOnly {
  display: none;
}
@media (max-width: 540px) {
  #bannerButtonBox,
  .interface-hebrew #bannerButtonBox {
    margin:0;
    margin-inline-start: 10px;
    max-width: 170px;
  }
  #bannerMessage .mobileOnly {
    display: block;
  }
  #bannerMessage {
    padding: 0 10px;
  }
}
@media (max-width: 450px) {
  #bannerMessage {
    font-size: 13px;
  }
}
.noOverflowX {
  overflow-x: hidden;
}
.readerApp {
  display: flex;
  flex: 1;
  position: relative;
}
.noselect {
  -webkit-touch-callout: none; /* iOS Safari */
    -webkit-user-select: none; /* Safari/Opera */
       -moz-user-select: none; /* Firefox */
        -ms-user-select: none; /* Internet Explorer/Edge */
            user-select: none; /* Non-prefixed version, Chrome */
}
input.noselect {
  -webkit-user-select: auto; /* Safari/Opera -- required for Safari to allow inputs to be accessible. See http://caniuse.com/#feat=user-select-none "Known Issues" for details  TODO Check back to see if bug is fixed in future version */
}
.interface-hebrew .int-en,
.interface-english .int-he {
  display: none;
}
.interface-hebrew #panelWrapBox,
{
  direction: rtl;
}
.interface-english #panelWrapBox,
.readerApp.interface-english .readerPanel {
  direction: ltr;
}
#panelWrapBox {
  position: absolute;
  height: calc(100% - 60px);
  box-sizing: border-box;
}
.multiPanel #panelWrapBox {
  top: 60px;
}
#panelWrapBox.wrapBoxScroll {
  overflow-x: scroll;
  overflow-y: hidden;
}
.singlePanel #panelWrapBox {
  padding-top: 0;
  height: 100%;
  top: 0;
}
.headerInner {
  position: absolute;
  top: 0;
  left: 0;
  width: 100%;
  height: 60px;
  background: white;
  z-index: 1001;
  box-sizing: border-box;
  padding: 0 30px;
  display: flex;
  justify-content: space-between;
  align-items: center;
}
.headerOnly .headerInner, .headerInner.boxShadow {
  box-shadow: 0 1px 3px rgba(0,0,0,0.2);
}
.interface-hebrew .headerInner {
  direction: rtl;
}
.headerInner .headerNavSection {
  display: flex;
  justify-content: flex-start;
}
.headerInner .headerNavSection a {
  font-size: 16px;
  color: #666;
  margin-inline-end: 30px;
  font-weight: 500;
  line-height: 25px;
  vertical-align: middle;
}
.headerInner .headerLinksSection {
  display: flex;
  justify-content: flex-end;
  min-width: 40%;
  align-items: center;
}
.header .header-nav {
  margin-top: 1px;
}
.header .header-links {
  margin-top: 1px;
}
.header .library, .header .home, .header .my-profile, .header .notifications, .header .readerNavMenuSearchButton {
  cursor: pointer;
}
.header .library, .header .my-profile, .header .readerNavMenuSearchButton {
  display: inline-block;
  color: #999;
}
.header .searchBox {
  overflow: hidden;
  display: flex;
  align-items: center;
  padding: 0;
  text-align: inherit;
  background: #EDEDEC;
  border-radius: 250px;
  width: 140px;
  height: 30px;
}
.header .searchBox.searchFocused {
  width: 280px;
}
.header .searchBox input {
  background-color: transparent; /*for firefox */
}
.header .searchBox input::placeholder {
  font-style: normal;
}
.header .search {
  outline: none;
  border: none;
  box-shadow: none;
  color: black;
  font-size:  18px;
  font-family: "adobe-garamond-pro", "Crimson Text", Georgia, serif;
  margin: 0;
  width: 100px;
}
.header .searchFocused .search {
  width: 200px;
}
.header .search.hebrewSearch {
  font-family: 'HebrewInEnglish Text Font', "adobe-garamond-pro", "Crimson Text", Georgia, serif;
  font-size: 18px;
}
.ui-autocomplete .ui-menu-item.search-override {
  border-top: solid 1px #ccc;
  padding-top: 12px;
}
.ui-autocomplete .ui-menu-item.hebrew-result a {
  direction: rtl;
}
.ui-autocomplete .ui-menu-item.english-result a {
  direction: ltr;
}
.header .home {
  margin-top: 1px;
}
.header .home img {
  vertical-align: middle;
  width: 92px;
  height: 25px;
  margin-top: -6px;
}
@media (max-width: 540px) {
  .header .home {
    display: none;
  }
  .header .accountLinks .login {
    margin-left: 16px;
  }
  .header .searchBox input{
    width: 45%;
  }
  .header .login:first-child {
    margin: auto 20px;
  }
  .headerInner .headerNavSection{
    width: 48%;
  }
  img.keyboardInputInitiator{
    display: none;
  }
  .nochrome .header .home {
    display: inline;
  }
}
.header .accountLinks {
  display: flex;
  align-items: center;
  font-size: 16px;
  margin-top: 2px;
  color: #666;
}
.header .accountLinks a {
  margin-inline-start: 17px;
}
.header .accountLinks.anon a {
  margin: 0;
}
.header .accountLinks.anon a:last-child{
  background: #FFFFFF;
  border: 1px solid #EDEDEC;
  box-sizing: border-box;
  border-radius: 6px;
}
.header .interfaceLinks {
  display: block;
  align-items: center;
  margin-top: 2px;
  color: #666;
  cursor: pointer;
  position: relative;
  -webkit-margin-start: 20px;
  -moz-margin-start: 20px;
  margin-inline-start: 20px;
}
.header .interfaceLinks img {
  height: 18px;
  width: 18px;
  vertical-align: middle;
  -webkit-margin-end: 5px;
  -moz-margin-end: 5px;
  margin-inline-end: 5px;
}
.header .interfaceLinks a.interfaceLinks-button::after{
  display: inline-block;
  background-image: url("/static/icons/chevron-down.svg");
  height: 10px;
  width: 10px;
  vertical-align: middle;
  content: "";
}
.header .interfaceLinks .interfaceLinks-menu{
  top: 35px;
  position: absolute;
  z-index: 1;
  position: absolute;
  width: 150px;
  background: #FBFBFA;
  box-shadow: 0px 1px 3px rgba(0, 0, 0, 0.25);
  border-radius: 6px;
  display: none;
}
.header .interfaceLinks .interfaceLinks-menu.open{
  display: block;
}
.interface-english .header .interfaceLinks .interfaceLinks-menu{
  right: 0px;
}
.interface-hebrew .header .interfaceLinks .interfaceLinks-menu{
  left: 0px;
}
.header .interfaceLinks .interfaceLinks-header{
  font-style: normal;
  font-weight: normal;
  font-size: 13px;
  line-height: 18px;
  color: #999999;
  padding: 12px;
  border-bottom: 1px solid #CCCCCC;
}
.interface-english .header .interfaceLinks .interfaceLinks-header{
  font-family: "Roboto", "Helvetica Neue", Helvetica, sans-serif;
}
.interface-hebrew .header .interfaceLinks .interfaceLinks-header{
  font-family: "Heebo", sans-serif;
}
.interfaceLinks-options{
  display: flex;
  flex-direction: column;
  padding: 4px 0;
}
.header .interfaceLinks .interfaceLinks-option{
  display: flex;
  text-decoration: none;
  font-style: normal;
  font-weight: normal;
  font-size: 16px;
  line-height: 23px;
  text-align: right;
  color: #666666;
  font-family: "Roboto", "Heebo", "Helvetica Neue", Ariel, sans-serif;
  padding: 5px;
}
.header .interfaceLinks .interfaceLinks-option::before{
  content: "";
  font-family:FontAwesome;
  color: #999;
  font-weight: normal;
  font-size: 13px;
  font-style: normal;
  padding: 0 15px;
}
.header .interfaceLinks .interfaceLinks-option.active{
  order: -1;
}
.header .interfaceLinks .interfaceLinks-option.active::before{
  content: "\f00c";
  padding: 0 8px;
}
@media screen and (max-width: 700px) {
  .header .interfaceLinks {
    display: none;
  }
  .header .accountLinks .login{
    padding: 5px 5px;
  }
  .header .accountLinks{
    -webkit-margin-end: 0px;
    -moz-margin-end: 0px;
    margin-inline-end: 0px;
  }
  .header .login:first-child{
    margin:auto;
  }
}
.header .my-profile, .header .notifications {
  display: inline-block;
  vertical-align: middle;
}
.header .library, .header .my-profile {
  font-size: 24px;
  line-height: 24px;
}
.header .library .fa {
  position: relative;
  top: 1px;
}
.header .notifications.unread {
  background-color: #EFB4B6;
}
.header .login {
  color: #666;
  display: inline-block;
  line-height: 1;
  padding: 8px 15px;
}
.header .login .en {
  font-family: "Roboto", "Helvetica Neue", Helvetica, sans-serif;
}
.header .login .he {
  font-family: "Heebo", sans-serif;
}
.header .testWarning {
  display: inline-block;
  color: white;
  font-family: "Roboto", "Helvetica Neue", Helvetica, sans-serif;
  background-color: #EFB4B6;
  border-radius: 12px;
  font-size: 14px;
  line-height: 1;
  padding: 6px 16px;
  vertical-align: middle;
  height: 14px;
  max-width: 100%;
  white-space: nowrap;
  text-overflow: ellipsis;
  overflow: hidden;
  cursor: pointer;
  margin-right: 15px;
}
.header .testWarning:hover {
  text-decoration: underline;
}
.header .he {
  /* temp, until we support hebrew header */
  display: none;
}
.testMessageBox {
  position: fixed;
  width: 100%;
  height: 100%;
  z-index: 5000;
}
.overlay {
  width: 100%;
  height: 100%;
  background-color: black;
  opacity: 0.3;
  position: fixed;
  z-index: 1001;
}
.sefariaModalBox {
  transition: none;
}
#interruptingMessageBox {
  display: flex;
  justify-content: center;
  align-items: center;
  position: fixed;
  width: 100%;
  height: 100%;
  left: 0;
  right: 0;
  top: 0;
  z-index: 1001;
  opacity: 1;
  transition: opacity .3s ease-in;
}
#interruptingMessageBox.hidden {
  opacity: 0;
}
#interruptingMessageOverlay, .whiteOverlay {
  width: 100%;
  height: 100%;
  background-color: white;
  opacity: 0.7;
  position: absolute;
}
#interruptingMessage {
  max-width: 90%;
  max-height: 90%;
  box-sizing: border-box;
  position: absolute;
  padding: 18px 15px;
  z-index: 1001;
  border: 1px solid #E6E6E6;
  background-color: #FBFBFA;
  text-align: center;
  color: #666;
}
#interruptingMessage.sefariaModalContentBox {
  background-color: #18345D;
  color: white;
  padding: 50px 70px;
  border-color: transparent;
  border-radius: 5px;
}
@media (max-width: 450px) {
  #interruptingMessage.sefariaModalContentBox {
    max-width: 100%;
    max-height: 100%;
    width: 100%;
    height: 100%;
    border-radius: 0;
  }
}
.sefariaModalContent {
  display: flex;
  flex-direction: column;
  align-items: flex-start;
  font-family: "Roboto", "Helvetica Neue", Helvetica, sans-serif;
  font-size: 16px;
  line-height: 1.5;
}
.interface-hebrew .sefariaModalContent {
  direction: rtl;
}
.sefariaModalContent a {
  color: white;
}
.sefariaModalContent h2 {
  font-weight: normal;
  font-family: "adobe-garamond-pro", "Crimson Text", Georgia, serif;
  font-size: 30px;
  margin-bottom: 0px;
}
.sefariaModalInnerContent {
  display: flex;
  flex-direction: column;
  align-items: flex-start;
  margin-bottom: 40px;
}
.sefariaModalInnerContent div, .sefariaModalInnerContent h3{
  display: flex;
  align-items: center;
  text-align: start;
  padding: 10px 0;
}
.sefariaModalContent h3{
  align-items: center;
  text-align: start;
  padding: 10px 0;
  font-family: "Roboto", "Helvetica Neue", Helvetica, sans-serif;
  font-size: 18px;
  line-height: 1.5;
  font-weight: normal;
  margin-bottom: 10px;
  margin-top: 5px;
}
.sefariaModalBottomContent {
  font-size: 16px;
  color: #999;
}
.sefariaModalContent .button {
  width: 100%;
}
.sefariaModalInnerContent img {
  width: 16px;
  height: 16px;
  padding-right: 10px;
}
.readerApp.interface-hebrew .sefariaModalInnerContent img {
  padding-right: 0;
  padding-left: 10px;
}
#interruptingMessageContentBox {
  position: relative;
  border: 1px solid #CCC;
  background-color: white;
}
#interruptingMessageClose.sefariaModalClose {
  color: white;
}
#interruptingMessageClose {
  position: absolute;
  top: 2px;
  right: 12px;
  color: #AAA;
  font-size: 32px;
  cursor: pointer;
}
#interruptingMessageContent {
  padding: 32px 32px 16px 32px;
}
#interruptingMessage h1 {
  font-style: italic;
  font-size: 28px;
  font-weight: normal;
  letter-spacing: 1px;
  text-align: center;
  margin: 0 0 30px;
  color: #333;
}
.interface-hebrew #interruptingMessage h1{
  font-style: normal;
}
.testMessage {
  position: fixed;
  z-index: 5001;
  width: 450px;
  height: 180px;
  margin-top: -90px;
  margin-left: -225px;
  left: 50%;
  top: 50%;
  background-color: #FBFBFA;
  padding: 32px 20px;
  box-sizing: border-box;
  text-align: center;
}
.testMessage .title {
  font-size: 18px;
  line-height: 1.4;
}
.testMessage .button {
  margin-top: 20px;
}
.header .my-profile img {
  height: 24px;
  width: 24px;
  border-radius: 50%;
  display: block;
}
.header .readerNavMenuMenuButton {
  margin: 0 8px 0 6px;
  font-size: 17px;
}
.readerNavMenuSearchButton {
  position: relative;
  margin: 0 10px 0 10px;
  top: -2px;
}
.header .readerNavMenuSearchButton {
  top: 2px;
}
.readerNavTop .readerNavMenuSearchButton {
  top: 0;
}
.readerNavMenuSearchButton img {
  height: 18px;
  width: 18px;
  opacity: 0.4;
}
.header .headerNavContent {
  position: absolute;
  height: 100%;
  width: 100%;
  box-sizing: border-box;
  top: 0;
  padding-top: 60px;
  z-index: 1000;
}
.ui-autocomplete {
  position: absolute;
  background: white;
  list-style-type: none;
  padding: 6px 0;
  box-shadow: 0 1px 3px rgba(0,0,0,.2);
  border-bottom-left-radius: 6px;
  border-bottom-right-radius: 6px;
  z-index: 1000000 !important;
  font-family: 'HebrewInEnglish Text Font', "adobe-garamond-pro", "Crimson Text", Georgia, serif;
}
.header > .ui-autocomplete {
  z-index: 1000 !important;
}
.ui-autocomplete .ui-menu-item {
  display: block;
  padding: 6px 12px;
}
.interface-hebrew .ui-autocomplete .ui-menu-item {
  direction: rtl;
  text-align: right;
}
.ui-autocomplete .ui-menu-item img {
  display: inline-block;
  opacity: .4;
  height: 18px;
  width: 18px;
}
.ui-autocomplete .ui-menu-item img.ac-img-User {
  opacity: 1;
}
.ui-autocomplete .ui-menu-item a {
  display: inline-block;
  line-height: 21px;
  font-size: 19px;
  color: #000;
  cursor: pointer;
  margin: 0 10px;
  vertical-align: top;
}
.ui-autocomplete .ui-menu-item.ui-state-focus {
  background: #EDEDEC;
}
.ui-helper-hidden-accessible {
  display: none;
}
.interface-hebrew .ui-autocomplete .ui-menu-item a {
  direction: rtl;
  text-align: right;
}
#globalWarningMessage {
  position: fixed;
  width: 100%;
  z-index: 1000;
  text-align: center;
  bottom: 0;
  color: white;
  background-color: #EFB4B6;
  padding: 14px 20px;
  box-sizing: border-box;
  font-family: "Roboto", "Helvetica Neue", Helvetica, sans-serif;
}
#globalWarningMessage .close {
 float: right;
 cursor: pointer;
 font-size: 20px;
}
.multiPanel .readerPanelBox {
  box-sizing: border-box;
}
.readerPanelBox {
  position: absolute;
  height: 100%;
  width: 100%;
  direction:ltr;
}
.readerPanelBox + .readerPanelBox {
  border-left: 1px solid #eee;
}
.readerPanelBox.sidebar {
  border-left: none;
}
.readerPanel {
  position: relative;
  width: 100%;
  height: 100%;
  overflow: hidden;
  background-color: inherit;
  font-family: 'HebrewInEnglish Text Font', "adobe-garamond-pro", "Crimson Text", Georgia, serif;
}
.readerContent {
  width: 100%;
  height: calc(100% - 60px);
  background-color: inherit;
}
.dark .readerContent {
  color: white;
}
.readerContent .readerError {
  padding: 100px 150px;
}
.readerContent .readerError .readerErrorText {
  padding-top: 20px;
  font-size: .8em;
}
.textColumn {
  width: 100%;
  height: 100%;
  overflow-y: scroll;
  overflow-x: hidden;
  -webkit-overflow-scrolling: touch;
  position: relative;
  box-sizing: border-box;
  background-color: inherit;
}
.textColumn .loadingMessage.base,
.sheetsInPanel .loadingMessage {
  margin: 30px 0;
  color: #999;
  text-align: center;
  font-weight: lighter;
  font-style: normal;
  font-family: "Roboto", "Helvetica Neue", Helvetica, sans-serif;
  text-transform: uppercase;
  letter-spacing: 1px;
  /*border-bottom: 4px solid #E6E5E6;*/
  padding: 0 6px 4px;
}
.textColumn .loadingMessage.base.prev {
  margin: 70px 0 0 0;
}
.textColumn .loadingMessage.base.next {
  margin: 30px 0 70px;
  height: calc(100% - 128px);  /* The 128px here appears to be the minimum needed to keep a line on the screen when scrolling passes loaded content) */
}
.textColumn .textRange.loading + .textRange.loading {
  display: none;
}
.he {
  font-size: 122%;
}
.int-he .int-he {
  font-size: inherit;
}
.readerPanel .he {
  font-family: "Taamey Frank", "adobe-garamond-pro", "Crimson Text", Georgia, "Times New Roman", serif;
  direction: rtl;
  text-align: right;
}
.interface-hebrew .readerPanel .en{
  direction: ltr;
}
.interface-hebrew .readerPanel .contentInner,
.interface-hebrew .readerPanel .columnLayout,
.interface-hebrew .readerControls,
.interface-hebrew .readerPanel .textRange,
.interface-hebrew .readerPanel .sheetContent,
.interface-hebrew .readerPanel .readerNavMenu .gridBox,
.interface-hebrew .readerPanel.bilingual .readerNavMenu .gridBox,
.readerPanel.hebrew .readerNavSection,
.readerPanel.hebrew .readerNavMenu .gridBox {
  direction: rtl;
}
.interface-english .readerPanel.hebrew .readerNavMenu .readerTocResources .gridBox {
  direction: ltr;
}
.interface-english .readerPanel .readerNavMenu,
.readerPanel.english .readerNavSection,
.readerPanel.english .readerNavMenu .gridBox{
  direction: ltr;
}
.readerPanel.bilingual .readerNavSection,
.readerPanel.bilingual .readerNavMenu .gridBox {
  direction: ltr;
}
.readerPanel.english .he {
  display: none;
}
.readerPanel.english .he.heOnly{
  display: inline;
  text-align: right;
}
.readerPanel.english .en {
  display: inline;
}
.readerPanel.hebrew .he {
  display: inline;
  text-align: right;
}
.readerPanel .recentPanel .sheetLink.recentItem .he{
  font-family: "adobe-garamond-pro", "Taamey Frank", "Crimson Text", Georgia, serif;
}
.readerPanel.hebrew .en {
  display: none;
}
.readerPanel.english .heOnly .he,
.readerPanel.bilingual .heOnly .he {
  display: inline;
}
.languageToggle {
  display: inline;
  line-height: 32px;
}
.languageToggle img {
  opacity: 0.4;
  height: 18px;
}
.systemPanel.english .content .he {
  display: none;
}
.systemPanel.hebrew .content .en {
  display: none;
}
.interface-english .systemPanel .content .int-en {
  display: inline;
  font-family: "Roboto", "Helvetica Neue", "Helvetica", sans-serif;
}
.interface-english .systemPanel .content h1 .int-en {
  display: inline;
  font-family: "adobe-garamond-pro", "Crimson Text", Georgia, serif;
}
.interface-hebrew .systemPanel .content .int-he {
  display: inline;
  font-family: "Heebo", sans-serif;
}
.loadingMessage {
  font-size: 14px;
  font-style: italic;
}
.bilingual .loadingMessage .he {
  display: none;
}
.readerPanel.light {
  background-color: white;
}
.readerPanel.sepia {
  background-color: #f7f7f7;
}
.readerPanel.dark {
  background-color: #333331;
}
.readerNavMenu,
.homeFeedWrapper {
  position: absolute;
  display: flex;
  flex-direction: column;
  top: 0;
  left: 0;
  width: 100%;
  height: 100%;
  box-sizing: border-box;
  z-index: 101;
}
.readerNavMenu .content,
.homeFeedWrapper .content {
  position: relative;
  box-sizing: border-box;
  padding: 30px 10px 10px;
  overflow-y: scroll;
  -webkit-overflow-scrolling: touch;
  font-size: 14px;
}
.multiPanel .readerNavMenu .content {
  padding: 30px 30px 70px 30px;
}
.multiPanel .readerNavMenu .content.hasFooter {
  padding: 30px 0 0 0;
}
.multiPanel .readerNavMenu.noHeader .content,
.multiPanel .homeFeedWrapper.noHeader .content {
  padding-top: 60px;
}
.multiPanel .readerNavMenu.compare .content,
.multiPanel .readerNavCategoryMenu.compare .content {
  padding: 30px 10px;
}
.readerNavMenu .content .contentInner {
  width: 660px;
  margin: 0 auto;
  min-height: 520px;
}
.homeFeedWrapper .content .contentInner {
  max-width: none;
}
.homeFeedWrapper.userStats .content .contentInner {
  max-width: 660px;
  margin: 0 auto;
}
.navTitle {
  display: flex;
  flex-direction: row;
  margin-bottom: 50px;
  justify-content: space-between;
}
.navTitle .languageToggle {
  text-align: center;
  color: #ccc;
  display: block;
  width: 32px;
  height: 32px;
  border: 1px solid #ccc;
  border-radius: 6px;
  line-height: 34px;
  cursor: pointer;
  font-size: 22px;
}
.sidebarLayout {
  display: flex;
  flex-direction: row;
}
.interface-hebrew .sidebarLayout {
  direction: rtl;
}
.readerPanel.hebrew .followsContentLang {
  direction: rtl;
}
.navSidebar {
  width: 380px;
  background-color: #FBFBFA;
  /* HACK: add grey background beyond bounding box of sidebar by utilizing negative margins! */
  border-top: 80px solid #FBFBFA;
  border-bottom: 120px solid #FBFBFA;
  margin: -80px 0 -120px 0;
}
.navSidebarModule {
  font-size: 16px;
  color: #666;
  margin-bottom: 34px;
  padding: 0 44px;
}
.readerPanel .navSidebarModule h3,
.readerPanel .navSidebarModule h1 {
  margin: 0 0 20px;
  font-size: 22px;
  text-transform: none;
  letter-spacing: 0;
  border-bottom: 1px solid #CCC;
  padding-bottom: 14px;
  font-weight: 500;
  height: auto;
}
.navSidebarModule.blue {
  background-color: #18345D;
  color: white;
  padding: 34px 44px 45px;
}
.readerPanel .navSidebarModule.blue h3 {
  color: white;
}
.navSidebarIcon {
  opacity: 0.4;
  height: 18px;
  width: 18px;
  margin-inline-end: 10px;
  vertical-align: middle;
  margin-top: -4px;
}
.navSidebarLink {
  font-size: 16px;
  margin-bottom: 10px;
}
.navSidebarLink a {
  color: black;
}
.navSidebarLink.gray a {
  color: #666;
}
.navSidebarLink.ref {
  font-size: 18px;
}
.navSidebarLink.ref .int-en {
  font-family: "adobe-garamond-pro", "Crimson Text", Georgia, serif;
}
.navSidebarLink.ref .int-he {
  font-family: "Taamey Frank", "adobe-garamond-pro", "Crimson Text", Georgia, "Times New Roman", serif;
}
.navSidebar .linkList {
  margin-top: 20px;
}
.navSidebar .button {
  margin: 12px 0 0 0;
}
.navSidebar .button img {
  filter: invert(1);
  height: 18px;
  width: 18px;
  margin-inline-end: 10px;
  vertical-align: middle;
  margin-top: -2px;
}
.navSidebar .button.white img {
  filter: none;
  opacity: .6;
}
.navSidebar .button.white.appButton img {
  opacity: 1;
  width: 15px;
  margin-inline-end: 5px;
}
.navSidebar .button.appButton.ios img {
  margin-top: -5px;
}
.navSidebar .button + .button {
  margin-inline-start: 7px;
}
.navSidebar .button.appButton.iconOnly img {
  width: 18px;
  height: 18px;
  margin: 0;
}
.navSidebar .readingsSection {
  margin-bottom: 15px;
}
.navSidebar .readingsSectionTitle {
  margin-bottom: 8px;
  display: block;
}
.navSidebar a.allLink {
  color: #999;
  font-size: 13px;
}
.navSidebar a.inTextLink {
  color: inherit;
  text-decoration: underline;
}
.navSidebar .newsletterSignUpBox {
  margin-top: 20px;
}
.navSidebar .newsletterSignUpBox .newsletterInput {
  width: 100%;
  box-sizing: border-box;
  box-shadow: 0px 1px 3px rgba(0, 0, 0, 0.25);
  border: none;
}
.navSidebar .newsletterSignUpBox .newsletterInput::placeholder {
  font-style: normal;
  font-family: "Roboto", "Helvetica Neue", "Helvetica", sans-serif;
}
.readerNavTop {
  width: 100%;
  background-color: #FBFBFA;
  border-bottom: 1px solid #E2E2E1;
  box-sizing: border-box;
  height: 58px;
  z-index: 1;
  padding: 5px 30px 0 30px;
  vertical-align: middle;
  line-height: 58px;
  display: flex;
  justify-content: space-between;
  align-items: center;
}
.interface-hebrew .readerNavTop {
  direction: rtl;
}
.readerNavTop .readerNavTopStart {
  display: flex;
  align-items: center;
  justify-content: flex-start;
}
.singlePanel .readerNavTop {
  padding: 0 10px;
}
.readerNavTop.colorLineOnly {
  height: auto;
  border-bottom: none;
  padding: 0;
}
.readerPanel .readerNavTop h2 {
  margin: 0;
  font-weight: 400;
  color: black;
}
.readerNavTop .readerNavTopCategory .en {
  font-family: "adobe-garamond-pro", "Crimson Text", Georgia, serif;
}
.readerNavTop .readerNavTopCategory .he {
  font-family: "Taamey Frank", "adobe-garamond-pro", "Crimson Text", Georgia, "Times New Roman", serif;
}
.readerNavTop.search {
}
.readerNavMenu .readerSearch {
  margin: 0;
  width: 60%;
  box-sizing: border-box;
  border: none;
  background-color: inherit;
  font-size: 18px;
  font-family: "adobe-garamond-pro", "Crimson Text", Georgia, serif;
  height: 48px;
}
.readerNavMenu .readerSearch:focus {
  outline: 0;
}
.readerNavTop .readerNavMenuSearchButton,
.readerNavTop .readerNavMenuCloseButton,
.readerNavTop .readerNavMenuMenuButton,
.readerNavTop .readerOptions {
  text-align: left;
  box-sizing: border-box;
  color: #999;
  float: left;
  font-size: 20px;
  cursor: pointer;
  display: flex;
  align-items: center;
}
.readerNavMenuCloseButton:hover {
  text-decoration: none;
}
.readerNavTop .readerNavMenuCloseButton {
  display: block;
  font-size: 46px;
  padding: 0;
  margin-top: -6px;
}
.readerNavMenuCloseButton:hover {
  text-decoration: none;
}
.readerNavTop .readerNavMenuSearchButton {
}
.readerNavTop .readerNavMenuCloseButton .fa {
  font-size: 20px;
}
.readerNavTop .readerOptions {
  float: right;
  text-align: right;
  display: flex;
  align-items: center;
  width:27px;
}
.sefariaLogo img {
  width: 110px;
}
.readerNavTop .sefariaLogo img {
  vertical-align: middle;
}
.readerNavTop .searchBox {
  display: flex;
  align-items: center;
  justify-content: flex-start;
}
.readerNavTop .searchBox .readerNavMenuSearchButton {
  margin: 0 5px 0 10px;
}
.interface-hebrew .readerNavTop .searchBox .readerNavMenuSearchButton {
  margin: 0 10px 0 5px;
}
.readerNavTop .searchBox .readerSearch {
  flex: 1;
}
.readerNavMenu h1,
.readerNavMenu h2.styledH1 {
  text-align: start;
  color: #666;
  height: 48px;
  position: relative;
  font-size: 22px;
  font-weight: 500;
  margin: 0;
  text-transform: none;
}
.readerNavMenu.topicPanel {
  background-color: white;
}
.singlePanel .readerNavCategoryMenu .readerTocTopics.content {
  padding-top: 30px;
}
.topicPanel .readings {
  margin-bottom: 40px;
}
.topicPanel .readings .parasha-date {
}
.topicPanel .readings .sectionTitleText {
  margin-top: 15px;
}
.topicPanel .readings .sectionTitleText .int-en,
.topicPanel .readings .sectionTitleText .int-he {
  font-size: 13px;
}
.topicPanel .readings .haftarot {
  display: flex;
  flex-direction: column;
}
.topicPanel .readings .sectionTitleText:first-child {
  margin-top: 20px;
}
.topicPanel .mainColumn {
  padding: 0 0 0 50px;
}
@media (max-width: 450px) {
  .topicPanel .mainColumn,
  .interface-hebrew .topicPanel .mainColumn {
    padding: 0 25px !important;
    margin: 0;
  }
  .topicPanel .filterable-list .filter-sort-wrapper {
    margin-top: 20px;
  }
}
.interface-hebrew .topicPanel .mainColumn {
  padding: 0 50px 0 0;
}
.topicPanel .sideColumn {
  padding: 0 50px;
  background-color: #FBFBFA;
  /* HACK: add grey background beyond bounding box of sidebar by utilizing negative margins! */
  border-top: 80px solid #FBFBFA;
  border-bottom: 120px solid #FBFBFA;
  margin: -80px 0 -120px 0;
}
.topicPanel h1 {
  text-align: unset;
  margin-bottom: 10px;
  height: unset;
}
.topicPanel h1 span {
  font-size: 40px;
}
.topicPanel .sideColumn h2 {
  text-align: unset;
  border-bottom: 1px solid #CCC;
  padding-bottom: 10px;
  margin-top: 30px;
  margin-bottom: 10px;
}
.topicPanel .sideColumn .link-section:first-child h2 {
  margin-top: 0;
}
.topicPanel h2 span {
  font-size: 22px;
  font-weight: normal;
  color: #666;
  text-align: unset;
  text-transform: none;
  margin-bottom: 20px;
  letter-spacing: 2px;
  height: unset;
  line-height: unset;
}
.topicPanel h2 .int-en {
  font-family: "Roboto", "Helvetica Neue", "Helvetica", sans-serif;
}
.topicPanel h2 .int-he {
  font-family: "Heebo", sans-serif;
}
.topicPanel .mainColumn .story {
    padding: 0 0 20px 0;
}
.topicPanel .mainColumn .storySheetListItem {
  padding: 0 0 30px 0;
}
.topicPanel .sideColumn .sideList {
  font-size: 18px;
  line-height: 26px;
}
.topicPanel .sideColumn .sideList a {
  display: block;
  color: #000;
}
.topicPanel .sideColumn .sideList a .int-en {
  font-family: "adobe-garamond-pro", "Crimson Text", Georgia, serif;
}
.topicPanel .sideColumn .sideList a .int-he {
  font-family: "Taamey Frank", "adobe-garamond-pro", "Crimson Text", Georgia, "Times New Roman", serif;
}
.topicPanel .sideColumn .topicCategory {
  margin-bottom: 30px;
}
.topicPanel .story .storySheetList .pageTitle span {
  font-size: 24px;
}
.topicPanel .story .storySheetList .pageTitle .int-he {
  font-family: "Taamey Frank", "adobe-garamond-pro", "Crimson Text", Georgia, "Times New Roman", serif;
  font-size: 29px;
}
.topicPanel .authorOrganizationsystemText {
  font-size: 16px;
  color: #666;
}
.topicPanel .pageTitle span {
  font-size: 24px;
}
.story .storyTitle .int-he {
  font-family: "Taamey Frank", "adobe-garamond-pro", "Crimson Text", Georgia, "Times New Roman", serif;
  font-size: 29px;
}
.topicPanel .pageTitle h1 span {
  font-size: 30px;
}
.topicPanel .pageTitle h1 .int-he {
  font-family: "Taamey Frank", "adobe-garamond-pro", "Crimson Text", Georgia, "Times New Roman", serif;
  font-size: 36px;
}
.pageTitle .topicTitleInHe .heInEn {
  color: #888;
  font-size: 20px;
  font-family: "Taamey Frank", "adobe-garamond-pro", "Crimson Text", Georgia, "Times New Roman", serif;
}
.topicPanel .topicCategory {
  margin: 0 0 15px 0;
}
.readerTocTopics .topicDescription {
  margin: 10px 0 40px 0;
  text-align: center;
}
.readerTocTopics .topicTitle .int-he {
  font-family: "Taamey Frank", "adobe-garamond-pro", "Crimson Text", Georgia, "Times New Roman", serif;
}
.readerTocTopics .topicDescription.systemText .int-en,
.readerTocTopics .topicDescription.systemText .int-he {
  color: #666;
}
.topicPanel .topicDescription {
  margin: 0 0 15px 0;
}
.topicPanel .topicDescription span {
}
.topicPanel .tab-view .tab-list {
    border-bottom: 1px solid #CCC;
    margin-bottom: 18px;
}
.topicPanel .tab-view .filter-bar {
  margin-bottom: 30px;
}
.topicPanel .tab-view .tab-list .tab {
  font-size: 22px;
}
.topicPanel .tab-view .tab-list .active .tab {
  border-bottom: 4px solid #999;
}
.topicPanel .resourcesLink.blue {
  padding: 8px 16px;
  font-size: 20px;
  border: 0;
  display: inline-flex;
  align-items: center;
  width: unset;
  margin-bottom: 40px;
  margin-top: 5px;
}
.topicPanel .resourcesLink.blue img {
  opacity: 1;
  width: 20px;
  height: 20px;
  margin: 0 8px 5px 0;
  filter: invert(1);
}
.interface-hebrew .topicPanel .resourcesLink.blue img {
  margin: 0 0 5px 8px;
}
.topicPanel .resourcesLink.blue .int-en {
  font-family: "adobe-garamond-pro", "Crimson Text", Georgia, serif;
}
.topicPanel .resourcesLink.blue .int-he {
  font-family: "Taamey Frank", "adobe-garamond-pro", "Crimson Text", Georgia, "Times New Roman", serif;
  margin-bottom: -3px;
}
h1 .languageToggle {
  text-align: center;
  position: absolute;
  right: 0;
  color: #ccc;
  display: block;
  width: 32px;
  height: 32px;
  border: 1px solid #ccc;
  border-radius: 6px;
  line-height: 34px;
  cursor: pointer;
}
h1 div.languageToggle .en {
  font-family: "Taamey Frank", "adobe-garamond-pro", "Crimson Text", Georgia, "Times New Roman", serif;
  font-weight: normal;
}
h1 .languageToggle .he {
  font-family: "adobe-garamond-pro", "Crimson Text", Georgia, serif;
  font-size: 22px;
}
@media (max-width: 450px) {
  .readerNavMenu.home .tagline {
    margin-top: 29px;
    height: 60px;
  }
  .readerNavMenu .tagline .en {
    font-size: 19px;
  }
  .readerNavMenu .tagline .he {
    font-size: 20px;
  }
}
.readerNavMenu .libraryMessage {
  font-size: 18px;
  margin-bottom: 40px;
}
.readerPanel.hebrew .navToggles {
    direction: rtl;
}
.readerNavMenu .navToggles {
    flex-direction: row;
    flex: 1;
    margin-inline-start: 16px;
    margin-top: 4px;
}
.readerNavMenu .navToggles .navTogglesDivider {
  color: #ccc;
}
.readerNavMenu .navToggle {
  margin: 0 6px;
  display: inline-block;
  text-transform: uppercase;
  color: #666;
  font-size: 13px;
  font-weight: lighter;
  cursor: pointer;
}
.readerNavMenu .navToggle.second {
  text-align: left;
}
.readerNavMenu .navToggle.active {
  color: black;
  border-bottom: 2px solid #999;
  padding-bottom: 4px;
}
.readerPanel h2, .readerPanel h3 {
  text-transform: uppercase;
  text-align: start;
  font-size: 15px;
  font-weight: 300;
  color: #666;
  margin-bottom: 20px;
  /* letter-spacing: 2px; */
  /* height: 16px; */
  /* line-height: 16px; */
}
.readerPanel h2 .en, .readerPanel h3 .en {
  font-family: "Roboto", "Helvetica Neue", "Helvetica", sans-serif;
}
.readerPanel h2 .he, .readerPanel h3 .he {
  font-family: "Heebo", sans-serif;
}
.readerNavSection h2, .topicsPanel h2 {
  font-size: 16px;
  font-weight: normal;
  letter-spacing: 1px;
  margin-bottom: 40px;
}
.readerNavSection {
  margin-bottom: 44px;
}
a.recentItem,
a.resourcesLink,
input.resourcesLink {
  white-space: nowrap;
  overflow: hidden;
  text-overflow: ellipsis;
  width: 100%;
  min-height: 60px;
}
.readerPanel .recentPanel .recentItem {
  display: flex;
  justify-content: space-between;
  padding: 0;
  border: 0;
  flex-direction: row;
}
.readerPanel .recentPanel .sideColorLeft {
  flex: 1;
  min-width: 0;
}
.readerPanel .recentPanel .saved .sideColorLeft {
  max-width: 90%;
}
.readerPanel .recentPanel a:not(.saved) .sideColorRight {
  margin-inline-end: 10px;
  align-items: center;
  justify-content: flex-end;
  color: #999;
  font-size: 16px;
  font-family: "Roboto", "Helvetica Neue", "Helvetica", sans-serif;
  width: 90px;
  text-align: end;
}
.interface-hebrew .recentItem:hover .sideColorRight .int-he,
.interface-english .recentItem:hover .sideColorRight .int-en {
  display: inline-block;
  text-decoration: none;
}
.readerPanel .recentPanel .sideColorLeft,
.readerPanel .recentPanel .sideColorRight {
  display: flex;
}
.readerPanel .recentPanel .recentItem .sideColorRight .saveButton {
  display: none;
}
.readerPanel .recentPanel .recentItem:hover .sideColorRight .saveButton {
  display: flex;
  align-items: center;
  padding: 0 15px;
}
.readerPanel .recentPanel .sideColor {
  width: 6px;
  min-width: 6px;
}
.readerPanel .recentPanel .sideColorInner {
  display: flex;
  align-items: center;
  padding: 0 15px;
  overflow: hidden;
}
.readerPanel .recentPanel .sideColorInner .en,
.readerPanel .recentPanel .sideColorInner .he {
  text-overflow: ellipsis;
  overflow: hidden;
  white-space: nowrap;
}
.readerPanel .recentPanel .sideColorInner .byLine {
  padding: 0 10px;
}
.readerNavCategories {
  width: 100%;
  margin-bottom: 30px;
}
.readerNavCategories a {
  color: #000;
}
.readerNavCategories .gridBox .gridBoxItem,
.readerNavCategoryMenu .category .gridBoxItem {
  margin: 0 4px;
  padding: 0;
}
.navBlock {
  padding-bottom: 12px;
  border-top: 1px solid #EDEDEC;
}
.navBlock.withColorLine {
  border-top: 4px solid transparent;
}
.navBlockTitle {
  background-color: white;
  text-align: start;
  font-size: 24px;
  padding: 14px 0 8px;
  margin: 0;
  cursor: pointer;
  display: flex;
  align-items: center;
  line-height: 1.3;
  flex: 1;
  font-weight: 400;
}
a.navBlockTitle {
  color: #000;
  display: block;
  margin-inline-end: 20px;
}
.navBlockTitle .int-en {
  font-family: "adobe-garamond-pro", "Crimson Text", Georgia, serif;
}
@media (max-width: 450px) {
  .navBlockTitle {
    font-size: 16px;
  }
}
.navBlockDescription {
  font-size: 14px;
  line-height: 18px;
  color: #666;
  margin-inline-end: 20px;
}
.navBlockDescription .en {
  font-family: "Roboto", "Helvetica Neue", "Helvetica", sans-serif;
}
.interface-english .navBlockDescription.clamped .int-en,
.interface-hebrew .navBlockDescription.clamped .int-he {
  display: -webkit-box;
  -webkit-line-clamp: 3;
  -webkit-box-orient: vertical;
  overflow: hidden;
}
.bilingual .navBlock .he {
  display: none;
}
.bilingual .readerNavMenu .he {
  display: none;
}
.readerNavCalendar {
  margin-bottom: 30px;
  margin-top: -8px;
}
.userDataButtons {
  margin-bottom: 44px;
}
.blockLink,
.readerNavMenu .resourcesLink {
  display: inline-block;
  background-color: white;
  text-align: center;
  color: #000;
  font-size: 16px;
  border-top: 4px solid transparent;
  box-shadow: 0 1px 3px rgba(0,0,0,0.2);
  width: 100%;
  cursor: pointer;
  min-height: 56px;
  vertical-align: middle;
  margin: 0;
  box-sizing: border-box;
  padding: 14px 8px;
}
.blockLink:hover {
  color: #333;
}
.blockLink + .blockLink {
  margin: 5px 0;
}
.blockLink img {
  margin: 0 8px;
  height: 16px;
  width: 16px;
  opacity: 0.4;
  vertical-align: -1px;
}
.resourcesLink {
  border-radius: 7px;
}
.resourcesLink.faded {
  color: #999;
}
.readerNavMenu .blockLink.calendarLink .blockLinkSubtitle{
  display: block;
  font-size: 13px;
  color: #999;
  overflow: hidden;
  text-overflow: ellipsis;
  white-space: nowrap;
}
.readerNavMenu .resourcesLink .en {
  font-family: "Roboto", "Helvetica Neue", "Helvetica", sans-serif;
}
.readerNavMenu .resourcesLink .he {
  font-family: "Heebo", sans-serif;
}
.readerNavMenu .resourcesLink .fa {
  margin: 0 6px;
  color: #999;
}
.readerNavMenu .resourcesLink img {
  width: 16px;
  height: 16px;
  opacity: 0.4;
  margin: 0 5px;
  position: relative;
  top: 2px;
}
.readerNavMenu .siteLinks {
  margin: 20px 0 50px;
  text-align: center;
}
.readerNavMenu .siteLinks .siteLink {
  color: #999;
  text-transform: uppercase;
  display: inline-block;
  margin: 0 8px;
  font-size: 12px;
}
.uppercase {
  text-transform: uppercase;
}
.readerNavMenu .siteLinks .siteLink .en {
  font-family: "Roboto", "Helvetica Neue", "Helvetica", sans-serif;
}
.readerNavMenu .siteLinks .siteLink .he {
  font-family: "Heebo", sans-serif;
}
.readerNavMenu .siteLink .fa {
  margin: 0 4px;
}
.readerNavMenu .divider {
  color: #ccc;
}
.readerNavCategoryMenu {
  height: 100%;
}
.multiPanel .readerNavCategoryMenu .content {
  padding: 100px 10px 10px;
}
.singlePanel .readerNavCategoryMenu .content {
  padding-top: 0;
}
.readerNavMenu.readerNavCategoryMenu h1 {
  color: #000;
  text-transform: uppercase;
  font-size: 30px;
  height: 30px;
}
.readerNavCategoryMenu h2 {
  font-size: 18px;
  color: #666;
  margin: 0 0 10px;
}
.readerNavCategoryMenu h2 .en,
.readerNavCategoryMenu h2 .categoryDescription .en {
  font-family: "adobe-garamond-pro", "Crimson Text", Georgia, serif;
}
.readerNavCategoryMenu h2 .he,
.readerNavCategoryMenu h2 .categoryDescription .he {
  font-family: "Taamey Frank", "adobe-garamond-pro", "Crimson Text", Georgia, "Times New Roman", serif;
}
.readerNavCategoryMenu .categoryDescription.top {
  color: black;
  margin-top: -26px;
  margin-bottom: 40px;
}
.readerNavCategoryMenu h2 .categoryDescription {
  text-transform: none;
  position: relative;
  top: -1px;
  margin-inline-start: 3px;
}
.readerNavCategoryMenu .categoryDescription {
  margin-bottom: 16px;
  font-size: 14px;
  color: #666;
}
.readerNavCategoryMenu .categoryDescription .en {
  font-family: "Roboto", "Helvetica Neue", "Helvetica", sans-serif;
}
.readerNavCategoryMenu .categoryDescription .he {
  font-family: "Heebo", sans-serif;
}
.readerNavCategoryMenu .content .category,
.readerNavCategoryMenu .content .gridBox {
  margin-bottom: 40px;
}
.readerNavCategoryMenu .categoryAttribution {
  color: #666;
  text-align: start;
  font-size: 24px;
  font-style: italic;
  margin: 16px 0 30px;
}
.readerNavCategoryMenu .categoryAttribution .he {
  font-style: normal;
}
.readerNavMenu .blockLink,
.readerNavMenu .catLink,
.readerNavMenu .navButton,
.readerTextTableOfContents .refLink {
  display: block;
  margin: 0;
  padding: 14px 8px;
  box-sizing: border-box;
  box-shadow: 0 1px 3px rgba(0,0,0,0.2);
  border-top: 4px solid transparent;
  color: #000;
  font-size: 18px;
  font-weight: 400;
  line-height: 23px;
  background-color: white;
  cursor: pointer;
  text-align: center;
  unicode-bidi: plaintext;
  flex: 1;
  display: flex;
  justify-content: center;
  align-items: inherit;
  flex-direction: column;
}
<<<<<<< HEAD
=======

.readerNavCategoryMenu .blockLink,
.gridBox .navButton {
  display: flex;
  align-items: center;
  justify-content: center;
}
>>>>>>> e8c56374
.readerNavMenu .blockLink .he,
.readerNavMenu .catLink .he,
.readerNavMenu .navButton .he,
.readerTextTableOfContents .refLink .he {
  text-align: center;
}
.systemPanel .blockLink {
  padding: 13px 8px 19px;
  border-radius: 7px;
}
.blockLink:active,
.navButton:active,
.readerNavCategory:active,
.resourcesLink:active {
  background-color: #EDEDED;
}
@media (max-width: 450px) {
  .readerNavMenu .refLink,
  .readerNavMenu .catLink,
  .readerNavMenu .navButton,
  .readerNavMenu .sheetLink,
  .readerTextTableOfContents .refLink {
    font-size: 18px;
  }
}
<<<<<<< HEAD
=======
.readerNavMenu .readerNavCategoryMenu .blockLink,
.gridBox .navButton {
  width: 100%;
  height: 100%;
  padding: 13px 8px 19px;
  display: inline-block;
}
>>>>>>> e8c56374
.readerNavMenu .readerNavCategoryMenu .blockLink.incomplete {
  opacity: 0.65;
}
.categoryColorLine {
  position: absolute;
  top: 0;
  left: 0;
  width: 100%;
  height: 4px;
  z-index: 101;
}
.readerApp.interface-hebrew .readerNavMenu.noLangToggleInHebrew .en {
  display: none;
}
.readerApp.interface-hebrew .readerNavMenu.noLangToggleInHebrew .he {
  display: inline;
}
.bilingual .readerTextTableOfContents .he {
  display: none;
}
.readerTextTableOfContents .readerTextToc {
  letter-spacing: 1px;
  text-transform: uppercase;
  font-size: 14px;
}
.readerTextTableOfContents .readerTextToc .en {
  font-family: "Roboto", "Helvetica Neue", "Helvetica", sans-serif;
}
.readerTextTableOfContents .readerTextToc .he {
  font-family: "Heebo", sans-serif;
}
.readerNavMenu .dedication {
  text-align: start;
  color: #666;
  background-color: #FBFBFA;
  padding: 26px 19px;
  font-size: 18px;
  margin-bottom: 27px;
}
.readerTextTableOfContents .categoryAttribution,
.readerTextTableOfContents .dedication {
  margin: 28px 0;
}
.readerTextTableOfContents .categoryAttribution, .readerTextTableOfContents .dedication {
  text-align: center;
  font-size: 18px;
  font-style: italic;
}
.readerTextTableOfContents .categoryAttribution .he,
.readerTextTableOfContents .dedication .int-he,
.readerNavMenu .dedication .int-he {
  font-style: normal;
}
.readerNavMenu .dedication .int-he {
  font-family: "Heebo", sans-serif;
  font-size: 18px;
}
.readerNavMenu .dedication .int-en {
  font-family: "adobe-garamond-pro", "Crimson Text", Georgia, serif;
  font-style: italic;
}
.readerTextTableOfContents .tocTop {
  padding-bottom: 15px;
}
.readerTextTableOfContents .tocCategory {
  color:#999;
  font-size: 14px;
  text-transform: uppercase;
  margin-bottom: 8px;
  letter-spacing: 1px;
}
.readerTextTableOfContents .tocTitle,
.sheetContent .title,
.bookMetaDataBox .title {
  text-align: center;
  font-size: 28px;
  line-height: 1.3;
  unicode-bidi: plaintext;
}
.readerTextTableOfContents .currentSection,
.readerTextTableOfContents .authorStatement,
.sheetContent .sheetMetaDataBox .authorStatement,
.sheetContent .sheetMetaDataBox .collectionStatement {
  font-size: 17px;
  color: #999;
  font-family: "Roboto", "Helvetica Neue", "Helvetica", sans-serif;
  margin-top: 6px;
  letter-spacing: 1px;
}
.sheetContent .sheetMetaDataBox .authorStatement,
.sheetContent .sheetMetaDataBox .collectionStatement {
  margin-top: 16px;
}
.sheetContent .sheetMetaDataBox .collectionStatement a,
.sheetContent .sheetMetaDataBox .authorStatement a {
  color: #999;
}
.readerTextTableOfContents .currentSection .he,
.readerTextTableOfContents .authorStatement .he,
.readerTextTableOfContents .sheetMeta .he {
  font-family: "Heebo", sans-serif;
}
.readerTextTableOfContents .authorStatement a {
 color: #333;
}
.authorStatement .imageBox,
.collectionStatement .imageBox {
  width: 30px;
  height: 30px;
  display: inline-block;
  vertical-align: middle;
  margin-right: 10px;
  float:none;
}
.interface-hebrew .imageBox {
  margin-right: 0;
  margin-left: 10px;
}
.authorStatement span p
 {
  display: inline-block;
}
.readerTextTableOfContents .sheetMeta {
  font-size: 14px;
  color: #999;
  font-family: "Roboto", "Helvetica Neue", "Helvetica", sans-serif;
  margin-top: 10px;
  margin-bottom: 20px;
  letter-spacing: 1px;
}
.readerTextTableOfContents .tocDetails {
  margin-top: 30px;
  color: #999;
  font-style: italic;
}
.readerTextTableOfContents .tocDetails a {
  color: #999;
}
.readerTextTableOfContents .tocDetail {
  margin-bottom: 4px;
}
.readerTextTableOfContents .tocDetail .int-en {
  font-family: "adobe-garamond-pro", "Crimson Text", Georgia, serif;
}
.readerTextTableOfContents .tocDetail .int-he {
  font-family: "Taamey Frank", "adobe-garamond-pro", "Crimson Text", Georgia, "Times New Roman", serif;
}
.readerTextTableOfContents .tocDetails .description {
  margin: 6px 0 16px;
  font-style: normal;
  font-size: 16px;
  line-height: 1.4;
}
.readerTextTableOfContents .tocDetails .description .readMoreText {
  display: block;
  text-align: center;
}
.readerTextTableOfContents .tocDetails .description .readMoreLink {
  font-style: italic;
  cursor: pointer;
  font-size: 14px;
  color: #666;
  margin: 0 5px;
}
.readerTextTableOfContents .tocDetails .sheetSummary {
  margin: 6px 0 16px;
  font-style: normal;
  font-size: 22px;
  line-height: 1.4;
  text-align: center;
}

.readerTextTableOfContents .currentVersionBox {
  margin-bottom: 18px;
}
.readerTextTableOfContents .currentVersionBox .versionBlock {
  margin: 0;
}
.readerTextTableOfContents .moderatorSection {
  margin-top: 20px;
}
.readerTextTableOfContents .moderatorSectionExpand {
  display: inline;
  cursor: pointer;
  color: #666;
  margin: 7px 6px 0;
  font-size: 14px;
  position: absolute;
}
.interface-hebrew .readerTextTableOfContents .moderatorSectionExpand {
  margin: 7px 18px 0;
}
.readerTextTableOfContents .moderatorSectionExpand:hover {
  text-decoration: underline;
}
.readerTextTableOfContents .moderatorSection .button {
  padding: 12px 16px;
  font-size: 13px;
}
.readerTextTableOfContents .moderatorSection .moderatorSectionMessage {
  margin-top: 20px;
  font-size: 18px;
}
.readerTextTableOfContents .moderatorSection .button .fa {
  color: #999;
  margin-right: 4px;
}
.readerTextTableOfContents .versionEditForm {
  text-align: left;
  background-color: #ddd;
  padding: 10px;
  width: 100%;
}
.readerTextTableOfContents .versionEditForm label {
  display: inline-block;
  padding: 10px 10px 0 0;
}
.readerTextTableOfContents .versionEditForm label#versionNotes_label {
  display: block;
}
.readerTextTableOfContents .versionEditForm #versionTitle,
.readerTextTableOfContents .versionEditForm #versionSource,
.readerTextTableOfContents .versionEditForm #versionNotes,
.readerTextTableOfContents .versionEditForm #versionTitleInHebrew,
.readerTextTableOfContents .versionEditForm #versionNotesInHebrew,
.readerTextTableOfContents .versionEditForm #purchase_name,
.readerTextTableOfContents .versionEditForm #purchase_url,
.readerTextTableOfContents .versionEditForm #purchase_image
 {
  width: 98%;
}
.readerTextTableOfContents .versionEditForm #priority {
  width: 25px;
}
.readerTextTableOfContents .versionEditForm #digitzedBySefaria {
  margin-right: 10px;
}
.readerTextTableOfContents .versionEditForm #save_button,
.readerTextTableOfContents .versionEditForm #delete_button {
  text-align: center;
  cursor: pointer;
  color: white;
  background: #212E50;
  padding: 4px 10px;
  border-radius: 3px;
  margin: 10px auto 0;
  width: 60px;
}
.readerTextTableOfContents .versionEditForm #delete_button {
  float: right;
  background: white;
  color: #999;
  border: 1px solid #999;
  width: 100px;
  margin: 0;
}
.readerTextTableOfContents .versionTitle .fa,
.readerTextTableOfContents .versionEditForm .fa {
  font-size: 10px;
  color: #666;
  vertical-align: super;
  margin-left: 3px;
  cursor: pointer;
}
.interface-hebrew .readerTextTableOfContents .versionTitle .fa,
.interface-hebrew .readerTextTableOfContents .versionEditForm .fa {
  margin: 0 3px 0 0 ;
}
.readerTextTableOfContents .versionTitle .error {
  color: red;
}
.readerTextTableOfContents .content {
  padding: 30px 10px 10px;
  box-sizing: border-box;
  text-align: center;
  height: 100%;
}
.readerTextTableOfContents .content .sheetTags {
  display: flex;
  flex-direction: row;
  flex-wrap: wrap;
  padding-top: 30px;
  border-top: 1px solid #ccc;
}
.readerTextTableOfContents .content .sectionLink {
  display: inline-block;
  height: 38px;
  min-width: 38px;
  line-height: 38px;
  vertical-align: middle;
  font-size: 13px;
  font-weight: lighter;
  margin: 1px;
  text-align: center;
  background-color: white;
  color: #666;
  cursor: pointer;
  padding: 0 6px;
  box-sizing: border-box;
}
.readerTextTableOfContents .content .sectionLink .en {
  font-family: "Roboto", "Helvetica Neue", "Helvetica", sans-serif;
}
.readerTextTableOfContents .content .sectionLink  .he {
  font-family: "Heebo", sans-serif;
}
.interface-hebrew .readerTextTableOfContents .content .structToggles{
  direction: rtl;
}
.interface-english .readerTextTableOfContents .content .structToggles{
  direction: ltr;
}
.readerTextTableOfContents .content .structToggles {
  margin-bottom: 40px;
  display: table;
  table-layout: fixed;
  width: 100%;
}
.readerTextTableOfContents .content .structTogglesInner {
  display: table-row;
}
.readerTextTableOfContents .content .structTogglesInner + .structTogglesInner > .altStructToggleBox {
  padding-top: 6px;
}
.readerTextTableOfContents .content .structToggles .en {
  font-family: "Roboto", "Helvetica Neue", "Helvetica", sans-serif;
}
.readerTextTableOfContents .content .structToggles .he {
  font-family: "Heebo", sans-serif;
}
.readerTextTableOfContents .structToggles .altStructToggleBox {
  display: table-cell;
  height: 37px;
}
.altStructToggleBox a, .altStructToggleBox a:hover, .altStructToggleBox a:visited, .altStructToggleBox a:link, .altStructToggleBox a:active {
  text-decoration: none;
}

.readerTextTableOfContents .structToggles .altStructToggle {
  display: block;
  padding: 8px;
  color: #999;
  cursor: pointer;
  font-size: 13px;
  text-align: center;
  text-transform: uppercase;
  letter-spacing: 1px;
  border-bottom: 1px solid #CCC;
}
.readerTextTableOfContents .structToggles .altStructToggle.active {
  color: black;
  border-bottom: 4px solid #CCC;
}
.readerTextTableOfContents .structToggles .toggleDivider {
  color: #ccc;
  margin: 0 8px;
}
.readerTextTableOfContents .content .sectionName {
  display: none;
}
.readerTextTableOfContents .content .tocSection > .sectionName {
  font-size: 12px;
  margin: 0 3px 4px;
  color: #666;
  display: block;
}
.readerTextTableOfContents .content .tocContent {
  padding: 30px 0 40px;
  text-align: left;
}
.readerTextTableOfContents.narrowPanel .tocContent {
  padding: 0 0 40px;
}
.readerTextTableOfContents .content .tocSection {
  margin-bottom: 22px;
  display: block;
  text-align: left;
}
.readerTextTableOfContents .content .tocSection.noSubLevels{
  display: none;
}
.readerTextTableOfContents .content .schema-node-contents {
  margin: 0 auto 22px;
  display: block;
  width: 100%;
}
.readerTextTableOfContents .content .schema-node-title {
  color: black;
  font-size: 16px;
  display: inline-block;
  margin-bottom: 10px;
  cursor: pointer;
}
.readerTextTableOfContents .content .schema-node-title .he {
  font-family: "Heebo", sans-serif;
}
.readerTextTableOfContents .content .schema-node-toc {
  display: block;
}
.readerTextTableOfContents .content .schema-node-toc:not(.linked) > .schema-node-title:after {
  content: "\f105";
  display: inline-block;
  font-size: inherit;
  text-rendering: auto;
  -webkit-font-smoothing: antialiased;
  -moz-osx-font-smoothing: grayscale;
  font-family: FontAwesome;
  margin-inline-start: 8px;
}
.readerTextTableOfContents .content .schema-node-toc:not(.linked) > .schema-node-title.open:after {
  content: "\f107";
}
.readerPanel.hebrew .readerTextTableOfContents .content .schema-node-toc:not(.linked) > .schema-node-title:after,
.readerApp.interface-hebrew .readerTextTableOfContents.noLangToggleInHebrew .content .schema-node-toc:not(.linked) > .schema-node-title:after {
  content: "\f104";
  font-size: 122%;
  margin-inline-start: 9px;
}
.readerPanel.hebrew .readerTextTableOfContents .content .schema-node-toc:not(.linked) > .schema-node-title.open:after,
.readerApp.interface-hebrew .readerTextTableOfContents.noLangToggleInHebrew .content .schema-node-toc:not(.linked) > .schema-node-title.open:after {
  content: "\f107";
}
.readerTextTableOfContents .content .schema-node-contents.closed {
  display: none;
}
.readerTextTableOfContents .content .schema-node-toc .schema-node-contents.closed {
  display: block;
}
.readerTextTableOfContents .content .tocLevel {
  display: block;
  margin: 0 auto;
}
.readerTextTableOfContents .content .tocContent > .tocLevel > .schema-node-toc {
  margin: 10px 0;
}
.readerTextTableOfContents .schema-node-toc {
  margin: 6px 20px;
}
.readerTextTableOfContents .content .schema-node-toc.linked:hover .schema-node-title {
  text-decoration: underline;
}
.readerTextTableOfContents .altStruct .refLink {
  width: 49%;
  margin: 3px;
  box-sizing: border-box;
  display: inline-block;
}
@media (max-width: 450px) {
  .readerTextTableOfContents .altStruct .refLink {
    margin: 0.5%;
  }
}
.hebrew .readerTextTableOfContents .content .tocSection,
.hebrew .readerTextTableOfContents .content .tocContent,
.english .readerTextTableOfContents.noLangToggleInHebrew .content .tocContent,
.bilingual .readerTextTableOfContents.noLangToggleInHebrew .content .tocContent{
  text-align: right;
}
.english .readerTextTableOfContents.noLangToggleInHebrew .content .tocContent,
.bilingual .readerTextTableOfContents.noLangToggleInHebrew .content .tocContent{
  direction: rtl;
}
.readerTextTableOfContents .versionsBox {
  padding: 20px 0;
}
.readerTextTableOfContents .button.allVersionsButton {
  color: #999;
  text-transform: uppercase;
  font-size: 15px;
  padding: 12px 50px;
  margin: 20px 0;
}
.readerTextTableOfContents .allVersionsButton.inactive {
  background-color: transparent;
}
.readerTextTableOfContents .versionBlocks {
  text-align: center;
  border-top: 1px solid #ccc;
  padding-top: 20px;
}
.readerTextTableOfContents .versionBlocks .versionLanguageBlock {
  padding-bottom: 30px;
  clear: both;
}
.readerTextTableOfContents .versionBlocks .versionLanguageHeader {
  font-family: "Roboto", "Helvetica Neue", "Helvetica", sans-serif;
  text-transform: uppercase;
  letter-spacing: .2em;
  color: #999;
  padding: 10px 0;
}
.versionBlock{
  display: flex;
  flex-flow: column;
}
.readerTextTableOfContents .versionBlock {
  padding: 0 30px;
  margin: 25px 0;
  box-sizing: border-box;
  cursor: pointer;
  text-align: center;
}
.versionBlock .versionTitle {
  font-size: 18px;
  color: #000;
  /*unicode-bidi: plaintext;*/
}
.versionBlock .versionTitle a{
  font-family: 'HebrewInEnglish Text Font', "adobe-garamond-pro", "Crimson Text", Georgia, serif;
}
.versionBlock .versionTitle .versionEditIcon{
  display: none;
}
.versionBlock .versionTitle .versionEditIcon.enabled{
  display: inline-block;
}
.versionBlock .versionSelect{
  margin: 10px 0;
}
.readerTextTableOfContents .versionBlock .versionSelect, .aboutBox .versionBlock .versionSelect{
  display: none;
}
.versionBlock a {
  color: #999;
}
.versionBlock .versionNotes a {
  font-family: 'HebrewInEnglish Text Font', "adobe-garamond-pro", "Crimson Text", Georgia, serif;
  font-style: normal;
  font-weight: normal;
  font-size: 18px;
  line-height: 22px;
  color: #666666;
  text-decoration: underline;
}
.versionBlock .versionNotes span{
  font-family: 'HebrewInEnglish Text Font', "adobe-garamond-pro", "Crimson Text", Georgia, serif;
}
.versionBlock .versionDetails {
  display: inline-block;
  font-size: 12px;
  font-family: "Hebrew System Text", "Roboto", "Helvetica Neue", "Helvetica", sans-serif;
  color: #999;
  display: flex;
  flex-flow: row;
  justify-content: space-between;
}
.readerTextTableOfContents .versionBlock .versionDetails{
  text-align: center;
}
.versionBlock .versionDetails .versionDetailsInformation{
  display: flex;
  flex-flow: column;
}
.readerTextTableOfContents .versionBlock .versionDetails .versionDetailsInformation{
  margin: auto;
  flex-flow: row;
  justify-content: space-around;
}
.versionBlock .versionDetails .versionDetailsImage{
  margin-top: 5px;
}
.versionBlock .versionDetails .versionDetailsInformation .versionDetailsElement{
  font-family: "Hebrew System Text", "Roboto", "Helvetica Neue", "Helvetica", sans-serif;;
  font-style: normal;
  font-weight: normal;
  font-size: 13px;
  line-height: 20px;
  color: #999999;
}
.versionBlock .versionDetails .versionDetailsInformation .versionDetailsElement.versionBuyLink a{
  color: #18345D;
}
.readerTextTableOfContents .versionBlock .versionDetails .versionDetailsInformation .versionDetailsElement{
  margin: 0 2px;
}
.readerTextTableOfContents .versionBlock .versionDetails .versionDetailsInformation .versionDetailsElement::after{
  content: "•";
  margin-inline-start: 4px;
}
.readerTextTableOfContents .versionBlock .versionDetails .versionDetailsInformation .versionDetailsElement.versionHistoryLink::after{
  content: "›";
}
.versionBlock .versionDetails .versionDetailsLabel, .versionBlock .versionDetails .versionDetailsLabel:hover{
  text-decoration: none;
}
.readerTextTableOfContents .versionBlock .versionDetails .versionDetailsLabel{
  display: none;
}
.versionBlock .versionDetails .versionBuyImage .versionDetailsImageLink img{
  height: 120px;
}
.readerTextTableOfContents .versionBlock .versionDetails .versionBuyImage, .readerTextTableOfContents .versionBlock .versionDetails .versionBuyLink{
  display: none;
}
.versionBlock .versionDetails .n-a, .versionBlock .n-a{
  display: none;
}
.versionBlock .versionTitle:hover {
  text-decoration: underline;
}
.versionBlock .versionNotes {
  font-family: 'HebrewInEnglish Text Font', "adobe-garamond-pro", "Crimson Text", Georgia, serif;
  font-style: normal;
  font-weight: normal;
  font-size: 18px;
  line-height: 22px;
  color: #666666;
  margin: 10px 0;
}
.versionBlock .versionEditIcon {
  margin: 0 7px;
  vertical-align: 1px;
}
.versionBlock .versionExtendedNotesLinks{
  font-style: italic;
}
.versionBlock .versionExtendedNotesLinks.no-notes{
  display: none;
}

.modTools {
  width: 50%;
  margin: 0 auto;
  overflow-y: scroll;
  height: 100%;
}
.modTools .modToolsSection {
  padding: 50px;
  border-top: 1px solid #ccc;
}
.readerTextTableOfContents .content .dlSection {
  padding-top: 50px;
  border-top: 1px solid #ccc;
}
.modTools .dlSectionTitle {
    width: 60%;
    margin: 0 auto;
}
.modTools .dlSectionTitle,
.readerTextTableOfContents .content h2 {
    text-transform: uppercase;
    color: #999;
    padding: 10px 0;
    margin-bottom: 14px;
}
.readerTextTableOfContents .content h2[role=button] {
  cursor: pointer;
}
.readerTextTableOfContents .content h2 img {
  opacity: 0.43;
  padding: 0 5px;
  height: 10px;
  width: 10px;
}
.readerTextTableOfContents .versionSectionHeader {
  display: flex;
  flex-direction: row;
  justify-content: space-between;
}
.readerTextTableOfContents .versionSectionSummary {
  text-transform: none;
  color: #ccc;
  font-size: 14px;
}
.readerTextTableOfContents .versionSectionSummaryHidden {
  visibility: hidden;
}
.modTools .dlVersionSelect {
  display: block;
}

.modTools .dlVersionSelect,
.readerTextTableOfContents .content .dlVersionSelect {
    width: 60%;
    margin: 10px auto;
    background-color: white;
    font-size: 14px;
    height: 3em;
    border-color: #ccc;
    border-radius: 3px;
    color: #333;
    font-family: "Roboto", "Helvetica Neue", "Helvetica", sans-serif;
}
.modTools .dlVersionSelect option,
.readerTextTableOfContents .content .dlVersionSelect option{
  unicode-bidi: plaintext;
}

.modTools .versionDownloadButton,
.readerTextTableOfContents .content .versionDownloadButton {
    width: 60%;
    margin: 10px auto;
    background-color: white;
    font-size: 14px;
    height: 3em;
    border: 1px solid #ccc;
    border-radius: 3px;
    color: #ccc;
    font-family: "Roboto", "Helvetica Neue", "Helvetica", sans-serif;
}
.modTools .versionDownloadButton .downloadButtonInner,
.readerTextTableOfContents .content .versionDownloadButton .downloadButtonInner {
    font-size: 16px;
    padding: 10px;
}
.modTools .versionDownloadButton .he,
.readerTextTableOfContents .content .versionDownloadButton .he {
    font-family: "Heebo", sans-serif;
    direction: rtl;
    text-align: right;
}
.modTools a .versionDownloadButton,
.readerTextTableOfContents .content a .versionDownloadButton {
    border-color: #212E50;
    background-color: #212E50;
}

.modTools .workflowy-tool{
  width: 60%;
  margin: auto;
}

.modTools .workflowy-tool .dlSectionTitle{
  width: unset;
}

.modTools .workflowy-tool .versionDownloadButton{
  color: black;
}
.modTools .workflowy-tool .versionDownloadButton:hover{
  background-color: #999;
}

.modTools .workflowy-tool textarea {
  width: 100%;
  min-height: 30rem;
  font-family: "Lucida Console", Monaco, monospace;
  font-size: 0.8rem;
  line-height: 1.2;
}

.modTools .workflowy-tool .workflowy-tool-form{
  display: flex;
  flex-flow: column;
}

.dictionarySearchBox {
  display: flex;
  justify-content: flex-start;
  padding-bottom: 5px;
  border-bottom: #999 solid 1px;
  color: #999;
  font-size: 17px;
  height: 22px;
}
.dictionarySearchBox .dictionarySearchButton {

}
.searchBox.dictionarySearchBox .keyboardInputInitiator {
  border: none;
}
.dictionarySearchBox input {
  padding: 0 10px 10px;
  font-size: 17px;
  background-color: transparent;
  border: none;
  width: 100%;
  height: 18px;
  margin-bottom: 10px;
}
body .ui-autocomplete.dictionary-toc-autocomplete {
  margin: 0 0;
  padding: 6px 0 0;
}
body .ui-autocomplete.dictionary-toc-autocomplete .ui-menu-item {
  padding: 4px 25px;
  border-bottom: solid #ccc 1px;
  font-size: 17px;
  color: black;
  cursor: pointer;
  display: block;
}
body .ui-autocomplete.dictionary-toc-autocomplete .ui-menu-item a.ui-state-focus {
  text-decoration: underline;
}
.searchContentFrame h1 {
  direction: ltr;
  height: 40px;
}
.searchContentFrame h1.englishQuery {
  font-size: 30px;
}
.searchContentFrame h1.hebrewQuery {
  font-family: "Taamey Frank", "adobe-garamond-pro", "Crimson Text", Georgia, "Times New Roman", serif;
  font-size: 30px;
}
.searchContent {
  padding: 0 10px 100px;
}
.searchContent .searchTopMatter {
  padding-bottom: 10px;
  margin-bottom: 30px;
  position: relative;
}
.searchTopMatter .filterSortFlexbox {
  display: flex;
  flex-direction: row;
  margin-bottom: 4px;  /* to vertically align with type-buttons */
}
.searchTopMatter .searchButtonsBar {
  display: flex;
  flex-direction: row;
  align-items: center;
  justify-content: space-between;
  border-bottom: 1px solid #CCC;
}
.searchTopMatter .type-buttons {
  display: flex;
  flex-direction: row;
  align-self: flex-start;
}
.searchTopMatter .search-dropdown-button {
  font-size: 18px;
  color: #999;
  font-family: "Roboto", "Helvetica Neue", "Helvetica", sans-serif;
  letter-spacing: 1px;
  cursor: pointer;
  padding: 15px;
  -webkit-touch-callout: none; /* iOS Safari */
  -webkit-user-select: none; /* Safari */
   -khtml-user-select: none; /* Konqueror HTML */
     -moz-user-select: none; /* Firefox */
      -ms-user-select: none; /* Internet Explorer/Edge */
          user-select: none; /* Non-prefixed version, currently
                                supported by Chrome and Opera */
}
.searchTopMatter .search-dropdown-button.active {
  color: #000;
  border-bottom: 4px solid #CCC;
}
.searchContent .searchStatusLine {
  padding: 0 0 36px 0;
  text-align: center;
  font-size: 13px;
  height: 10px;
}
.searchFilterBoxes .type-button {
  padding: 6px 14px;
  margin: 5px;
  border-radius: 12px;
  border: 1px solid #DADADA;
  display: inline-block;
  font-size: 13px;
  color: #666;
  font-family: "Roboto", "Helvetica Neue", "Helvetica", sans-serif;
  letter-spacing: 1px;
  cursor: pointer;
}
.searchFilterBoxes .type-button .he {
  font-family: "Heebo", sans-serif;
}
.searchFilterBoxes .type-button.active {
  color: #000;
  background-color: white;
}
.searchContent .type-button-title,
.searchContent .type-button-total {
  display: inline-block;
  padding: 2px;
}
.searchContent .results-count,
.searchContent .searchStatusLine > .loadingMessage {
  color: #999;
  font-family: "Roboto", "Helvetica Neue", "Helvetica", sans-serif;
  letter-spacing: 1px;
  padding-top: 5px;
}
.dropdown-modal {
  position: relative;
}
.dropdown-modal.position-unset {
  position: unset;
}
.dropdown-button {
  color: #666;
  margin-left: 5px;
  margin-right: 5px;
  font-size: 18px;
  letter-spacing: 1px;
  cursor: pointer;
  font-weight: lighter;
  -webkit-touch-callout: none; /* iOS Safari */
  -webkit-user-select: none; /* Safari */
   -khtml-user-select: none; /* Konqueror HTML */
     -moz-user-select: none; /* Firefox */
      -ms-user-select: none; /* Internet Explorer/Edge */
          user-select: none; /* Non-prefixed version, currently
                                supported by Chrome and Opera */
}
.dropdown-button:hover {
  text-decoration: underline;
}
.dropdown-button .active {
  color: #000;
}
.dropdown-button .en {
  font-family: "Roboto", "Helvetica Neue", "Helvetica", sans-serif;
}
.dropdown-button .he {
  font-family: "Heebo", sans-serif;
}
.dropdown-button img {
  opacity: 0.43;
  padding: 0 5px;
  height: 10px;
  width: 10px;
}
.message-modal {
  position: fixed;
  text-align: center;
  padding: 10px;
  background-color: #eee;
  width: auto;
  height: auto;
  margin: 0;
  z-index: 100;
  overflow: hidden;
  line-height: 1.2;
  border-radius: 0;
  max-width: 100%;
  border-radius: 6px;
}
.message-overlay {
  display: none;
  position: fixed;
  z-index: 20;
  background: black;
  opacity: 0.4;
  height: 100%;
  width: 100%;
  top: 0px;
  left: 0px;
}
.messageHeader {
  font-weight: bold;
  font-size: 14px;
  margin-bottom: 4px;
}
.message-modal textarea {
  display: block;
  max-width: 100%;
  height: 140px;
  width: 480px;
  box-sizing: border-box;
  margin-bottom: 20px;
}
.interface-hebrew .searchContent .searchFilterToggle i {
  padding-left: 0;
  padding-right: 5px;
}
.searchContent .searchFilterBoxes {
  margin-top: 21px;
  background: #F5F5F5;
  width: 100%;
  display: flex;
  flex-direction: column;
  position: absolute;
  z-index: 1;
  box-shadow: 0 1px 3px #ccc;
  box-sizing: border-box;
}
.interface-english .searchFilterBoxes {
  right: 0;
}
.interface-hebrew .searchFilterBoxes {
  left: 0;
}
.searchContent .searchFilterBoxes .tag-filter-outer {
  display: flex;
  flex-direction: row;
  flex-wrap: wrap;
  height: 210px;
  padding: 10px 20px;
  box-sizing: border-box;
}
.searchFilterBoxes .tag-filter {
  color: #999;
  background-color: white;
  border: 0;
}
.searchFilterBoxes .tag-filter.active {
  background-color: #e7e7e7;
}

.searchContent .searchFilterBoxes .searchFilterBoxRow {
  display: flex;
  flex-direction: row;
  width: 100%;
}
.searchFilterBoxes .searchFilterTabRow {
  display: flex;
  flex-direction: row;
  border-bottom: 1px solid #CCC;
  padding: 0 15px;
}
.searchFilterTabRow .searchFilterTab {
  font-size: 14px;
}
.searchFilterTabRow .searchFilterTab.active {
  border-bottom: 4px solid #CCC;
}
.searchFilterBoxes.hidden{
    display:none;
}
.searchContent .searchFilterBoxes li {
  font-family: "Roboto", "Helvetica Neue", "Helvetica", sans-serif;
  display: flex;
  justify-content: space-between;
  flex: 1 0 45%;  /* see https://stackoverflow.com/questions/29546550/flexbox-4-items-per-row */
  padding: 15px 0 15px 15px;
  font-size: 16px;
  cursor: pointer;
  line-height: 125%;
}
.searchContent .searchFilterBoxes li img {
  height: 10px;
  width: 10px;
  opacity: 0.43;
  padding: 0 10px;
}
.searchContent .searchFilterBoxes .searchFilterExactBox li {
  justify-content: flex-start;
}
.searchContent .searchFilterBoxes li .checkboxAndText {
  display: flex;
}
.searchContent .searchFilterBoxRow li.active,
.searchContent .searchFilterBoxRow li:hover {
  background-color: #e0e0e0;
}
.interface-hebrew .searchContent .searchFilterBoxes li {
  font-family: "Heebo", sans-serif;
  padding: 10px 15px 10px 0;
}
.searchContent .searchFilterBoxes li input[type="checkbox"] {
  display: none;
}
.searchContent .searchFilterBoxes li input[type="checkbox"] + label span {
    margin: 0 13px;
    display:inline-block;
    width: 15px;
    height: 15px;
    cursor:pointer;
    background-image: url(/static/img/checkbox-unchecked.svg);
    background-size: contain;
}
.searchContent .searchFilterBoxes li input[type="checkbox"]:checked + label span {
    background-image: url(/static/img/checkbox-checked.svg);
}
.searchContent .searchFilterBoxes li input[type="checkbox"]:indeterminate + label span {
    background-image: url(/static/img/checkbox-partially.svg);
}
.searchContent .searchFilterBoxes li .filter-title
.dropdown-option-list li .filter-title {
  color: #333;
}
.searchContent .searchFilterBoxes li .filter-count {
  color: #999;
}
.searchContent .searchFilterBoxes li .in-focus-arrow {
  float: right;
  padding-right: 20px;
  color: #999;
}
.interface-hebrew .searchContent .searchFilterBoxes li .in-focus-arrow {
  float: left;
  padding-left: 20px;
  padding-right: 0;
}
.searchFilterBoxes .searchFilterExactBox {
  padding-top: 10px;
  height: 200px;
}
.searchFilterExactBox.hidden {
  display:none;
}
.dropdown-option-list {
    margin-top: 10px;
    background: white;
    width: auto;
    position: absolute;
    z-index: 1;
    -webkit-border-radius: 7px;
    -moz-border-radius: 7px;
    border-radius: 7px;
    border: 1px solid #ccc;
}
.dropdown-option-list-label span {
  white-space: nowrap;
}
.interface-english .dropdown-option-list {
  right: 0;
}
.interface-hebrew .dropdown-option-list {
  left: 0;
}
.dropdown-option-list.hidden{
    display:none;
}
.dropdown-option-list table {
  border-collapse: collapse;
}
.dropdown-option-list tr {
  font-family: "Roboto", "Helvetica Neue", "Helvetica", sans-serif;
  padding: 15px;
  font-size: 16px;
  cursor: pointer;
}
.interface-hebrew .dropdown-option-list tr {
  font-family: "Heebo", sans-serif;
}
.dropdown-option-list tr:hover {
  background-color: #e0e0e0;
}
.dropdown-option-list tr:not(:last-child) {
  border-bottom: 1px solid #eee;
}
.dropdown-option-list td:not(:first-child) {
  padding: 15px 15px 15px 0;
}
.dropdown-option-list td:first-child {
  padding: 0 0 0 15px;
}
.interface-hebrew .dropdown-option-list td:not(:first-child) {
  padding: 15px 0 15px 15px;
}
.interface-hebrew .dropdown-option-list td:first-child {
  padding: 0 15px 0 0;
}
.dropdown-option-list tr.unselected {
  color: #aaa;
}
.dropdown-option-list tr .dropdown-option-check {
  width: 10px;
  height: 10px;
  padding-left: 0;
  padding-right: 10px;
}
.interface-hebrew .dropdown-option-list tr .dropdown-option-check {
  padding-left: 10px;
  padding-right: 0;
}
.dropdown-option-list tr.unselected .dropdown-option-check {
  display: none;
}
.searchContent .searchResultsOverlay {
  opacity: 0.5;
}
.searchContent .searchFilterCategoryBox,
.searchContent .searchFilterBookBox {
  padding-top: 10px;
  width: 50%;
  height: 200px;
  overflow-y: auto;
}
.searchContent .searchFilterCategoryBox.searchFilterSheetBox {
  width: 100%;
  display: flex;
  flex-wrap: wrap;
  align-items: flex-start;
  align-content: flex-start;
}
.interface-hebrew .searchContent .searchFilterCategoryBox,
.interface-hebrew .searchContent .searchFilterBookBox {
  /*float: right;*/
}
.searchContent .result {
  border-bottom: thin solid #eee;
  padding-bottom: 12px;
}
.searchContent .result a:hover {
  text-decoration: none;
}
.searchContent .similar-results {
  padding: 0 25px;
}
.searchContent .similar-results .result {
  border-top: none;
}
.searchContent .text_result .result-title,
.searchContent .sheet_result .result-title {
  color: #666;
  font-weight: lighter;
  padding: 20px 0 5px;
  letter-spacing: 1px;
  display: block;
}
.searchContent .text_result .result-title .int-he,
.searchContent .sheet_result .result-title .int-he {
  font-family: "Taamey Frank", "adobe-garamond-pro", "Crimson Text", Georgia, "Times New Roman", serif;
  font-size: 22px;
}
.searchContent .text_result .result-title .int-en,
.searchContent .sheet_result .result-title .int-en {
  font-family: "adobe-garamond-pro", "Crimson Text", Georgia, serif;
  font-size: 18px;
}
.searchContent .sheet_result .result-title {
  font-size: 18px;
}
.searchContent .sheet_result .result-title.in-en {
  direction: ltr;
  text-align: left;
}
.searchContent .sheet_result .result-title.in-he {
  direction: rtl;
  text-align: right;
}
.searchContent .sheet_result .owner_name {
  padding-bottom: 5px;
}
.readerPanel.english .searchContent .sheet_result .owner_name.in-he {
  direction: rtl;
  text-align: left;
}
.readerPanel.hebrew .searchContent .sheet_result .owner_name.in-en {
  direction: ltr;
  text-align: right;
}
.searchContent .result .result-title:hover {
  text-decoration: underline;
}
.readerPanel.english .searchContent .snippet.he,
.readerPanel.hebrew .searchContent .snippet.en,
.bilingual .searchContent .snippet.he {
  display: block;
}
.searchContent .text_result .snippet {

}
.searchContent .sheet_result .snippet {
  font-size: 18px;
  color: #000;
}
.searchContent .sheet_result .snippet:hover {
  text-decoration: none;
}
.searchContent .similar-results .result .result-title {
  padding: 0 0 5px;
}
.searchContent .result .version {
  color: #999;
  font-weight: lighter;
  font-family: "Roboto", "Helvetica Neue", "Helvetica", sans-serif;
  letter-spacing: 1px;
  font-size: 13px;
  margin: 8px 0;
  display: flex;
  align-items: center;
}
.searchContent .result .version .owner-metadata {
  display: flex;
  flex: 1;
  flex-direction: column;
  margin: 0 10px;
}
.searchContent .result .similar-trigger-box {
  color: #999;
  font-weight: lighter;
  font-family: "Roboto", "Helvetica Neue", "Helvetica", sans-serif;
  text-transform: uppercase;
  letter-spacing: 1px;
  font-size: 11px;
  padding: 0;
  cursor: pointer;
  margin: 8px 0;
}
.searchContent .result .similar-trigger-box i {
  padding: 0 5px;
}
.searchContent .sheet_result .owner_image {
  height: 30px;
  width: 30px;
  align-self: flex-start;
}
.searchContent .sheet_result {
  height: auto;
  margin: 15px 0 20px 0;
  padding-bottom: 30px;
}
.searchContent .result + .loadingMessage {
  margin-top: 30px;
}
.readerNavMenu .yourSheetsLink.navButton {
  width: 98%;
  margin-bottom: 20px;
  text-transform: uppercase;
  font-family: "Roboto", "Helvetica Neue", "Helvetica", sans-serif;
}
.readerNavMenu .sheet {
  display: flex;
  justify-content: space-between;
  padding: 20px 0;
  border-bottom: 1px solid #eee;
  color: black;
}
.readerNavMenu .sheet:hover{
  text-decoration: none;
}
.readerNavMenu .sheet:first-child {
  padding-top: 0;
}
.readerNavMenu .sheet .sheetImg {
  height: 40px;
  width: 40px;
  margin: 1px 0 0 0;
  border-radius: 2px;
}
.readerNavMenu .sheet .sheetTextInfo{
  display: flex;
  justify-content: flex-start;
}
.readerNavMenu .sheet:hover .sheetTextInfo{
  text-decoration: underline;
}
.readerNavMenu .sheet .sheetAuthTitle{
  display: flex;
  flex-flow: column;
  margin: auto 14px;
}
.readerNavMenu .sheet .sheetAuthor {
  font-family: "Roboto", "Helvetica Neue", "Helvetica", sans-serif;
  color: #999;
  font-size: 14px;
  margin-bottom: 6px;
  letter-spacing: 1px;
}
.readerNavMenu .sheet .sheetTitle{
  overflow: hidden;
  font-size: 16px;
  unicode-bidi: plaintext;
}
.readerNavMenu .sheet .sheetViews{
  color: #999;
  font-size: 13px;
  font-family: "Roboto", "Helvetica Neue", "Helvetica", sans-serif;
}
.readerNavMenu .sheet:hover .sheetViews{
  display: inline-block ;
  text-decoration: none;
}
.interface-english .readerPanel .readerNavMenu .tagsList .gridBox {
  direction: ltr;
}
.interface-hebrew .readerPanel .readerNavMenu .tagsList .gridBox {
  direction: rtl;
}
.tagsList .heOnly {
  direction: rtl;
}
.tagsList .enOnly {
  direction: ltr;
}
.readerControls {
  position: relative;
  top: 0;
  left: 0;
  width: 100%;
  box-sizing: border-box;
  text-align: center;
  z-index: 100;
  height: 60px;
  line-height: 60px;
  box-shadow: 0 1px 3px rgba(0,0,0,0.2);
  background-color: #FBFBFA;
}
.sepia .readerControls {
  background-color: #F3F3F1;
}
.dark .readerControls {
  background-color: #2D2D2B;
  color: white;
  border-color: #444;
}
.dark .readerControls .readerTextToc .readerTextTocBox {
  color: white;
}
.readerControls.connectionsHeader {
  background-color: #F3F3F2;
  white-space: nowrap;
  box-shadow: none;
}
.readerControls.connectionsHeader.fullPanel  {
  background-color: #EDEDED;
}
.readerControls .connectionsPanelHeader .connectionsHeaderTitle {
  text-transform: uppercase;
  letter-spacing: 1px;
  font-size: 16px;
  font-weight: lighter;
}
.connectionsPanelHeader .connectionsHeaderTitle.active {
  text-transform: none;
  cursor: pointer;
}
.connectionsHeaderTitle .fa-chevron-left {
  margin-right: 10px;
}
.connectionsHeaderTitle .fa-chevron-right {
  margin-left: 10px;
}
.connectionsHeaderTitle .fa-chevron-left, .connectionsHeaderTitle .fa-chevron-right{
  color: #999;
}
.readerControls .readerControlsInner {
  position: relative;
  width: 700px;
  margin: 0 auto;
  padding: 0 30px;
  display: flex;
  justify-content: space-between;
  max-width:  100%;
  box-sizing: border-box;
}
.readerControls.connectionsHeader .readerControlsInner {
  padding: 0 34px;
}
.singlePanel .readerControls .readerControlsInner {
  padding: 0 10px;
}
.readerControls .readerTextToc a {
  color: inherit;
}
.readerControls .readerTextToc a:hover {
  text-decoration: none;
}
.readerControls .readerTextToc .readerTextTocBox h1 {
    display: unset;
    font-size: unset;
    font-weight: unset;
    margin-block-start: unset;
    margin-block-end: unset;
}
.readerControls .readerTextToc .readerTextTocBox a {
  display: flex;
  align-items: center;
  justify-content: center;
}
.readerControls.connectionsHeader .readerTextToc {
  font-family: "Roboto", "Helvetica Neue", "Helvetica", sans-serif;
  text-transform: uppercase;
  color: #666;
  width: 100%;
}
.readerControls .readerTextToc.attributed .readerTextTocBox {
  line-height: 1.2;
}
.readerControls .readerTextToc .categoryAttribution {
  font-style: italic;
  font-size: 15px;
  color: #999;
  margin: 0 2px;
  white-space: nowrap;
  text-overflow: ellipsis;
  overflow: hidden;
  padding: 0 2px;
}
.readerControls .readerTextToc .categoryAttribution .he {
  font-style: normal;
}
.interface-english .leftButtons,
.interface-hebrew .rightButtons {
  display: flex;
  flex-direction: row;
  text-align: left;
}
.interface-english .rightButtons,
.interface-hebrew .leftButtons {
  display: flex;
  flex-direction: row;
  text-align: right;
}
/* icons need a little nudge in flipped hebrew mode */
.interface-hebrew .rightButtons {
  margin-left: -3px;
}
.interface-hebrew .leftButtons {
  margin-right: 2px;
}
.leftButtons .saveButton,
.rightButtons .saveButton {
  display: flex;
  align-items: center;
  justify-content: flex-end;
  width: 30px;
  height: 56px;
  cursor: pointer;
}
.saveButton img {
  height: 20px;
  width: 20px;
  opacity: 0.5;
  margin-top: 2px;
}
.rightButtons .saveButton.tooltip-toggle::before {
  top: 47px;
  left: -50px;
}
.interface-hebrew .rightButtons .saveButton.tooltip-toggle::before {
  left: auto;
  right: -50px;
}
.saveButton.tooltip-toggle.three-dots-button {
  background-color: #ededec;
  margin-bottom: 13px;
  padding: 0 6px;  /* HACK: setting width and height to equal values doesn't make this circular, but this does! */
  height: 22px;
  display: flex;
  align-items: center;
  justify-content: center;
  border-radius: 50%;
}
.three-dots-button img {
  width: 10px;
  height: 10px;
  margin-top: 0;
}
.topicPanel .mainColumn .saveLine .saveButton.three-dots-button {
  margin-left: 10px;
  margin-right: 0;
  margin-bottom: 13px;
  padding-bottom: 0;
}
.interface-hebrew .topicPanel .mainColumn .saveLine .saveButton.three-dots-button {
  margin-left: 0;
  margin-right: 10px;
}
.interface-hebrew .topicPanel .three-dots-button {
  margin-left: 0px;
  margin-right: 10px;
}
.leftButtons .readerNavMenuSearchButton,
.leftButtons .readerNavMenuMenuButton,
.leftButtons .readerNavMenuCloseButton,
.rightButtons .readerOptions,
.rightButtons .readerNavMenuCloseButton {
  width: 40px;
  height: 56px;
  line-height: 56px;
  color: #999;
  font-size: 20px;
  display: inline-block;
  cursor: pointer;
}
.rightButtons .readerOptions {
  vertical-align: middle;
}
.rightButtons .readerOptions:hover {
  text-decoration: none;
}
.leftButtons .readerNavMenuMenuButton {
  font-size: 22px;
  margin-top: 6px;
}
.leftButtons .readerNavMenuCloseButton {
  font-size: 44px;
}
.leftButtons .readerNavMenuSearchButton span,
.rightButtons .readerOptions img,
.leftButtons .readerNavMenuCloseButton span {
  vertical-align: middle;
}
.readerControls .readerTextToc {
  font-size: 18px;
  box-sizing: border-box;
  height: 50px;
  text-align: center;
  display: inline-block;
  cursor: pointer;
  vertical-align: middle;
  min-width: 0; /* see https://css-tricks.com/flexbox-truncated-text/ */
}
.readerTextTocHeader.readerTextToc {
  font-size: 16px;
}
.readerControls .readerTextToc{
  min-width: 0;
}
.hebrew .readerControls .readerTextToc {
  direction: rtl;
}
.english .readerControls .readerTextToc {
  direction: ltr;
}
.interface-english .bilingual .readerControls .readerTextToc {
  direction: ltr;
}
.interface-hebrew .bilingual .readerControls .readerTextToc {
  direction: rtl;
}

.interface-hebrew .bilingual .readerControls .readerTextToc .readerTextTocBox.sheetBox,
.interface-hebrew .english .readerControls .readerTextToc .readerTextTocBox.sheetBox {
  padding-left: 23px;
  padding-right: 0;
}
.english .readerControls .readerTextToc .readerTextTocBox.sheetBox,
.bilingual .readerControls .readerTextToc .readerTextTocBox.sheetBox {
  padding-right: 23px;
  padding-left: 0;
}
.readerControls .readerTextToc .readerTextTocBox {
  display: inline-block;
  vertical-align: middle;
  max-width: 100%;
}
.readerControls .readerTextToc .readerTextTocBox a span,
.readerControls .readerTextToc .readerTextTocBox a div {
  white-space: nowrap;
  text-overflow: ellipsis;
  overflow: hidden;
}
.readerControls .readerTextToc .readerTextVersion {
  font-style: italic;
  color: #999;
}
.readerControls .readerTextToc .readerTextVersion .en{
  unicode-bidi: bidi-override;
}
.readerControls .readerTextToc .fa {
  color: #999;
  font-weight: bold;
  margin: 0 7px;
  vertical-align: 0;
}
.readerControls .readerTextToc .fa.invisible {
  visibility: hidden;
}
/*.bilingual .readerTextToc .he {
  display: none;
}*/
.readerOptions img {
  height: 16px;
}
.readerOptions .textIcon {
  font-size: 22px;
  line-height: 60px;
}
.dark .readerOptions img {

}
.readerOptionsPanel {
  position: absolute;
  width: 100%;
  top: 58px;
  right: 0;
  padding: 20px;
  box-sizing: border-box;
  direction: ltr;
  background: #FBFBFA;
  border-bottom: 1px solid #ccc;
  z-index: 103;
}
.readerOptionsPanelInner {
  max-width: 530px;
  margin: 0 auto;
  display: flex;
  flex-flow: row wrap;
  justify-content: space-between;
  color: #999;
}
.toggleSet {
  display: inline-block;
  width: 48%;
  margin: 2px auto 20px auto;
  /*margin-left: 1px;*/
}
.interface-hebrew .toggleSet.aliyotTorah, .interface-hebrew .toggleSet .toggle-set-label{
  font-family: "Heebo", sans-serif;
}
.interface-english .toggleSet.aliyotTorah, .interface-english .toggleSet .toggle-set-label{
  font-family: "Roboto", "Helvetica Neue", "Helvetica", sans-serif;
  text-transform: uppercase;
}
.toggleSet .toggle-set-label{
  font-size: 13px;
  display: block;
  text-align: center;
  margin: 10px;
  letter-spacing: 1.5px;
}
.toggleOption {
  box-sizing: border-box;
  text-align: center;
  border: 1px solid #ccc;
  margin-left: -1px;
  padding: 4px;
  height: 42px;
  line-height: 34px;
  background-color: #FBFBFA;
  vertical-align: middle;
}
.toggleSet.aliyotTorah .toggleOption{
  font-size: 14px;
}
.toggleSet.vowels .toggleOption.all span span, .toggleSet.vowels .toggleOption.partial span span{
  /*line-height: 29px;*/
  position: relative;
  top: -3px;
}
.toggleSet.fontSize .toggleOption{
  color: black;
}
.toggleSet.biLayout .toggleOption img, .toggleSet.layout .toggleOption img{
  opacity: 0.5;
}
.toggleOption:first-child {
    border-top-left-radius: 4px;
    border-bottom-left-radius: 4px;
}
.toggleOption:last-child {
    border-top-right-radius: 4px;
    border-bottom-right-radius: 4px;
    border-right: 1px solid #999;
}
.toggleOption.on, .toggleOption:hover {
  background-color: white;
  color: black;
}
.toggleSet.biLayout .toggleOption.on img, .toggleSet.layout .toggleOption:hover img{
  opacity: 1;
}
.toggleSet.separated .toggleOption {
  margin-right: 3%;
  border-right: 1px solid #999;
}
.toggleSet.separated .toggleOption:last-child {
  margin-right: 0;
}
.color .toggleOption {
  border-radius: 5px;
  height: 38px;
}
.color .toggleOption.on {
  border-color: black;
}
.color .light, .color .light.on {
  background-color: white;
}
.color .sepia, .color .sepia.on {
  background-color: #f7f7f7;
}
.color .dark, .color .dark.on {
  background-color: #333331;
}
.toggleOption {
  font-size: 26px;
  line-height: 34px;
  vertical-align: middle;
}
.toggleSet .toggleOption .he,
.toggleSet .toggleOption .en {
  display: inline;
}
.toggleOption.bilingual {
  font-size: 18px;
}
.toggleOption.segmented, .toggleOption.continuous {
  font-size: 18px;
}
.toggleOption.smaller, .toggleOption.larger {
  font-family: "Roboto", "Helvetica Neue", "Helvetica", sans-serif;
}
.interface-hebrew .toggleOption.smaller, .interface-hebrew .toggleOption.larger {
  font-family: "Heebo", sans-serif;
}
.toggleOption.smaller {
  font-size: 12px;
}
.toggleOption.larger {
  font-size: 22px;
}
.readerOptionsPanel .line {
  margin: 20px 0;
  border-top: 1px solid #ddd;
}
.mask {
  position: fixed;
  top: 0;
  left: 0;
  width: 100%;
  height: 100%;
  z-index: 102;
  cursor: pointer;
}
.textRange.basetext {
  width: 100%;
  box-sizing: border-box;
  font-size: 1.8em;
  line-height: 1.6;
  text-align: justify;
  background-color: inherit;
  margin: 0 auto;
  max-width: 700px;
  position: relative;
  padding: 0 30px;
}
.singlePanel .textRange.basetext,
.singlePanel .sheetContent {
  padding: 0;
}
.narrowColumn .textRange.basetext {
}
.narrowColumn .content .contentInner {
  padding: 0 15px;
}
.textRange.basetext .title, .sheetContent .customSourceTitle{
  padding: 0 28px;
  margin: 30px 0 24px 0;
  color: #000;
  text-align: center;
  justify-content: center;
  font-weight: lighter;
  letter-spacing: 1px;
}

.sheetContent .customSourceTitle {
  padding-top: 14px;
}


.dark .textRange.basetext .title, .dark .sheetContent .title {
  color: #ccc;
}
.textRange.basetext .title .titleBox, .sheetContent .customSourceTitle .titleBox {
  display: inline-block;
  border-bottom: 4px solid #E6E5E6;
  padding: 0 6px 3px;
}
.dark .textRange.basetext .title .titleBox, .dark .sheetContent .title .titleBox {
  border-bottom: 4px solid #666;
}
.bilingual .sheetContent .title .he {
  display: none;
}
.interface-hebrew .readerPanel.english .textRange,
.interface-hebrew .readerPanel.english .categoryFilterGroup,
.interface-hebrew .readerPanel.bilingual .categoryFilterGroup,
.interface-hebrew .readerPanel.english .tocContent,
.interface-hebrew .readerPanel.bilingual .tocContent {
  direction: ltr;
}
.interface-english .readerPanel.hebrew .textRange,
.interface-english .readerPanel.hebrew .categoryFilterGroup,
.interface-english .readerPanel.hebrew .tocContent{
  direction: rtl;
}
.basetext .text, .sheetContent .text {
  padding: 0 44px;
  margin: 30px 0;
  background-color: inherit;
}
.narrowColumn .basetext .text, .narrowColumn .sheetContent .text {
  padding: 0 26px;
}
.singlePanel .basetext .text, .singlePanel .sheetContent .text  {
  padding: 0 34px;
}
.parashahHeader {
  text-align: center;
  color: #000;
  margin: 32px 0;
  font-size: 18px;
  letter-spacing: 1px;
}
.parashahHeader.aliyah span {
  text-transform: uppercase;
}
.title + .text span:first-child .parashahHeader {
  margin-top: -5px;
}
.title + .text {
  margin-top: 0;
}
.segment {
  cursor: pointer;
  display: block;
  background-color: inherit;
  margin-bottom: 14px;
}
.continuous .segment {
  display: inline;
  margin: 0;
  padding: .3333em 0;
}
.readerPanel.english.continuous .segment {
  padding: .15em 0;  /* underline of named entities is cut off if padding is higher */
}
.continuous .clearFix {
  display: none;
}
.segment .segmentText{
  display: inline;
}
.segment > .he,
.segment > .en,
.segment > p > .he,
.segment > p > .en {
  margin-top: 0;
  margin-bottom: 0;
}
.basetext .segment {
  margin-bottom: 26px;
}
.bilingual .segment > .he,
.bilingual .segment > .en,
.bilingual .segment > p > .he,
.bilingual .segment > p > .en {
  display: block;
}
.bilingual .segment > .en ,
.bilingual .segment > p > .en {
  text-align: left;
}
.bilingual .segment > .he,
.bilingual .segment > p > .he {
  text-align: right;
}
.stacked.bilingual .basetext .segment {
  margin-bottom: 14px;
  display: block;
}
.stacked.bilingual .segment > .en,
.stacked.bilingual .segment > p > .en {
  margin-top: 6px;
  text-align: left;
}
.stacked.bilingual .sheetContent .segment > .en,
.stacked.bilingual .sheetContent .segment > p > .en {
  margin-top: 0;
}
.stacked.bilingual .basetext .segment > .en ,
.stacked.bilingual .basetext .segment > p > .en {
  margin: 10px 0 20px;
  color: #666;
}
.stacked.bilingual .segment.heOnly > .he,
.stacked.bilingual .segment.enOnly > .en,
.stacked.bilingual .segment.heOnly > p > .he,
.stacked.bilingual .segment.enOnly > p > .en {
  display: block;
}
.heLeft.bilingual .basetext .text,
.heRight.bilingual .basetext .text,
.heLeft.bilingual .sheetContent .text,
.heRight.bilingual .sheetContent .text {
  padding: 0;
}

.heLeft.bilingual .segment > .en,
.heLeft.bilingual .segment > .he,
.heRight.bilingual .segment > .en,
.heRight.bilingual .segment > .he,
.heLeft.bilingual .segment > p > .en,
.heLeft.bilingual .segment > p > .he,
.heRight.bilingual .segment > p > .en,
.heRight.bilingual .segment > p > .he {
  width: 50%;
  box-sizing: border-box;
  display: block;
}
.heLeft.bilingual .sheetItem.enOnly > .en,
.heLeft.bilingual .sheetItem.heOnly > .he,
.heRight.bilingual .sheetItem.enOnly > .en,
.heRight.bilingual .sheetItem.heOnly > .he,
.heLeft.bilingual .sheetItem.enOnly > p > .en,
.heLeft.bilingual .sheetItem.heOnly > p > .he,
.heRight.bilingual .sheetItem.enOnly > p > .en,
.heRight.bilingual .sheetItem.heOnly > p > .he {
  width: 100%;
  padding-right: 0;
  padding-left: 0;
}
.readerPanel .sheetItem.heOnly > .en,
.readerPanel .sheetItem.heOnly > p > .en {
  display: none;
}
.readerPanel .sheetItem.heOnly > .he,
.readerPanel .sheetItem.heOnly > p > .he {
  display: block;
}
.readerPanel .sheetItem.enOnly > .he,
.readerPanel .sheetItem.enOnly > p > .he {
  display: none;
}
.readerPanel .sheetItem.enOnly > .en,
.readerPanel .sheetItem.enOnly > p > .en {
  display: block;
}
.heLeft.bilingual .segment > .en,
.heRight.bilingual .segment > .he ,
.heLeft.bilingual .segment > p > .en,
.heRight.bilingual .segment > p > .he {
  float: right;
  padding-left: 20px;
}
.heRight.bilingual .segment > .en,
.heLeft.bilingual .segment > .he,
.heRight.bilingual .segment > p > .en,
.heLeft.bilingual .segment > p > .he {
  float: left;
  padding-right: 20px;
}
.basetext .segment:active,
.basetext .segment:focus {
  background-color: #f5faff;
}
.sheetContent .segment:active .segmentNumber,
.sheetContent .segment:focus .segmentNumber,
.sheetContent .segment:active .linkCount,
.sheetContent .segment:focus .linkCount,
.basetext .segment:active .segmentNumber,
.basetext .segment:focus .segmentNumber,
.basetext .segment:active .linkCount,
.basetext .segment:focus .linkCount {
  background-color: transparent;
}
.dark .basetext .segment:active,
.dark .basetext .segment:focus {
  background-color: #444;
}
.basetext .segment.highlight,
.sheetContent .segment.highlight .en,
.sheetContent .segment.highlight .he,
.readerPanel.bilingual.heLeft .sheetContent .segment.highlight,
.readerPanel.bilingual.heRight .sheetContent .segment.highlight,
.editorContent .sheetItem.highlight,
.editorContent .sheetItem.highlight .SheetSource .en,
.editorContent .sheetItem.highlight .SheetSource::after
{
  background-color: #F0F7FF;
}
.sheetContent .segment.highlight .linkCount .en,
.sheetContent .segment.highlight .linkCount .he,
.sheetContent .segment.highlight .segmentNumber .en,
.sheetContent .segment.highlight .segmentNumber .he {
  background-color: transparent;
}
.sheetContent .segment.highlight .en div,
.sheetContent .segment.highlight .he div {
  background-color: inherit;
}
.sheetContent .segment a {
    color: #4B71B7;
}
.sheetContent .segment .sourceContentText a {
    text-decoration: underline;
}
.readerPanel.bilingual.stacked .sheetContent .segment.highlight .he {
  padding-bottom: 1px;
}
.basetext .segment.highlight .segmentNumber,
.basetext .segment.highlight .linkCount,
.sheetContent .segment.highlight .linkCount,
.sheetContent .segment.highlight .segmentNumber {
  background-color: transparent;
}
.sepia .basetext .segment.highlight,
.sepia .sheetContent .segment.highlight {
  background-color: #E3E3E1;
}
.dark .basetext .segment.highlight,
.dark .sheetContent .segment.highlight {
  background-color: #444;
}
.textRange {
  line-height: 1.4;
  font-size: 1.6em;
}
.textRange .textInner, .sheetContent .textInner  {
  position: relative;
}
.textRange.lowlight .text {
  color: #999;
}
.segment {
}
.segment.heOnly{
  text-align: right;
  direction: rtl;
}
.segment.enOnly{
  text-align: left;
  direction: ltr;
}
.segment.heOnly .en{
  display: none;
}
.segment.enOnly .he{
  display: none;
}
.segment.heOnly .he{
  display: initial;
}
.segment.enOnly .en{
  display: initial;
}
.readerPanel.hebrew .segment.enOnly .sheetSegmentNumber .en{
  display: none;
}
.readerPanel.english .segment.enOnly .sheetSegmentNumber .he{
  display: none;
}
.segment .segmentNumber,
.segment .linkCount,
.textRange .numberLabel {
  position: absolute;
  background-color: inherit;
  font-weight: lighter;
  color: #ccc;
  display: block;
  width: 30px;
  text-align: center;
  -webkit-text-size-adjust: 100%;
  -moz-user-select: none;
  -khtml-user-select: none;
  -webkit-user-select: none;
  -o-user-select: none;
  user-select: none;
}
.segmentNumber .segmentNumberInner,
.linkCount .linkCountDot {
  display: inline-block;
  -moz-user-select: none;
  -khtml-user-select: none;
  -webkit-user-select: none;
  -o-user-select: none;
  user-select: none;
}
.bilingual .segmentNumber .segmentNumberInner,
.bilingual .linkCount .linkCountDot,
.bilingual .numberLabel .numberLabelInner {
  margin-top: 0;
}
.segment .segmentNumber,
.segment .linkCount {
  display: none;
  line-height: 1.4;
}
.hebrew .segment .segmentNumber,
.hebrew .segment .linkCount {
  display: none;
  line-height: 1.6;
}
.sheetContent .segment .linkCount {
  display: inline-block;
}
.segment .segmentNumber .segmentNumberInner,
.segment .segmentNumber .segmentNumberInner .he,
.textRange .numberLabel .numberLabelInner {
  font-size: 12px;
  vertical-align: middle;
}
.segment .segmentNumber,
.textRagnge .numberLabel {
  color: #666;
  top: 0;
}
.dark .segment .segmentNumber,
.dark .textRagnge .numberLabel {
  color: white;
}
.segment .linkCount {

}
.segment .linkCountDot {
  display: inline-block;
  width: 6px;
  height: 6px;
  border-radius: 12px;
  background-color: black;
  vertical-align: middle;
}
.dark .segment .linkCount {
  filter: invert(100%);
  -webkit-filter: invert(100%);
}
.readerPanel .segment .segmentNumber .en,
.readerPanel .segment .segmentNumber .he {
  text-align: center;
}
.readerPanel.english .segment .segmentNumber {
  left: -48px;
}
.readerPanel.hebrew .segment .segmentNumber,
.readerPanel.bilingual .segment .segmentNumber {
  right: -46px;
}
.readerPanel.hebrew .segment .linkCount,
.readerPanel.bilingual .segment .linkCount {
  left: -48px;
}
.readerPanel.english .segment .linkCount {
  right: -46px;
  left: auto;
}
.readerPanel.heLeft.bilingual .segment .segmentNumber,
.readerPanel.heRight.bilingual .segment .segmentNumber {
  left: 50%;
  margin-left: -15px;
  right: auto;
}
.readerPanel.heLeft.bilingual .segment .linkCount,
.readerPanel.heRight.bilingual .segment .linkCount {
  visibility: hidden;
}
.singlePanel .readerPanel.english .segment .segmentNumber {
  left: -30px;
}
.singlePanel .readerPanel.hebrew .segment .segmentNumber,
.singlePanel .readerPanel.bilingual .segment .segmentNumber {
  right: -30px;
}
.singlePanel .readerPanel.english .segment .linkCount {
  right: -30px;
}
.singlePanel .readerPanel.hebrew .segment .linkCount,
.singlePanel .readerPanel.bilingual .segment .linkCount {
  left: -30px;
}
.singlePanel .readerPanel.english .sheetItem.segment .linkCount {
  left: auto;
  right: -30px;
}
.readerPanel.english .segment.heOnly .segmentNumber .he,
.readerPanel.bilingual .segment.heOnly .segmentNumber .he,
.readerPanel.hebrew .segment.enOnly .segmentNumber .en {
  display: none;
}
.readerPanel.english .segment.heOnly .segmentNumber .en,
.readerPanel.bilingual .segment.heOnly .segmentNumber .en,
.readerPanel.hebrew .segment.enOnly .segmentNumber .he {
  display: block;
}
.segment .refLink {
  font-size: .8em;
  font-weight: bold;
  letter-spacing: 1px;
  cursor: pointer;
  color: #333;
}
.refLink:hover {
  text-decoration: underline;
}
.segment .namedEntityLink {
  color: inherit;
}
.segment .namedEntityLink:hover {
  cursor: text;
  text-decoration: none;
}
.segment.showNamedEntityLinks .namedEntityLink:hover {
  /* only show named entity underline when class showNamedEntityLinks exists */
  cursor: pointer;
  border-bottom: 2px dotted #666;
}
.stacked.bilingual .segment .en .namedEntityLink:hover {
  border-bottom-color: #666;
}
.textRange .actionLinks {
  text-align: right;
}
.textRange .actionLinks > span {
  font-size: 13px;
  text-transform: uppercase;
  display: inline-block;
  margin: 0 7px;
  cursor: pointer;
  color: #aaa;
}
.textRange .actionLinks > span > img {
  height: 13px;
  width: 13px;
  margin: 0 5px;
  opacity: 0.3;
  vertical-align: baseline;
}
.textRange .actionLinks > span > i {
  margin: 0 5px;
  font-size: 16px;
  vertical-align: top;
}
.textRange .actionLinks .en {
  font-family: "Roboto", "Helvetica Neue", "Helvetica", arial, sans-serif;
}
.textRange .actionLinks .he {
  font-family: "Heebo", sans-serif;
}
/* Footnotes */
.segment sup {
  margin-left: .2em;
  margin-right: .2em;
  font-size: 12px;
}
.segment sup:hover {
  text-decoration: underline;
}
.segment sup.itag {
  text-decoration: none;
  font-family: "Heebo", "sans-serif";
  font-size: 0.6em;
  line-height: 1;
  color: #4871bf;
}
.segment i.footnote {
  display: none;
  font-size: .8em;
  margin-left: .5em;
  margin-right: .5em;
  color: #888;
  font-style: normal;
}
.segment img {
  max-width: 100%;
}
.connectionsPanelHeader{
  display: flex;
  justify-content: space-between;
  align-items: center;
}
.singlePanel .connectionsPanelHeader {
  justify-content: flex-start;
  align-items: stretch;
  height: 100%;
}
.interface-hebrew .connectionsPanelHeader {
  direction: rtl;
}
.interface-english .connectionsPanelHeader {
  direction: ltr;
}
.connectionsPanelHeader .rightButtons {
  margin-top: -4px;
}
.connectionsPanelHeader .languageToggle,
.connectionsHeader .readerNavMenuCloseButton.circledX{
  height: 32px;
  width: 30px;
  text-align: center;
  line-height: 32px;
}
.readerNavMenu.noHeader.compare .readerNavTop .readerNavMenuCloseButton.circledX{
  height: 32px;
  width: 30px;
  display: flex;
  align-items: center;
  margin: 0 15px;
}
.connectionsPanelHeader .languageToggle {
  margin: 0 15px;
}
.connectionsHeader .readerNavMenuCloseButton.circledX,
.readerNavMenu.noHeader.compare .readerNavTop .readerNavMenuCloseButton.circledX{
  width: 20px;
}
.connectionsHeader .readerNavMenuCloseButton.circledX img,
.readerNavMenu.noHeader.compare .readerNavTop .readerNavMenuCloseButton.circledX img {
  opacity: 0.4;
  height: 20px;
  width: 20px;
  vertical-align: middle;
}
.connectionsPanelHeader .languageToggle img {
  vertical-align: middle;
  margin-top: -2px;
}
.connectionsPanel .flashMessage {
  font-size: 18px;
  color: #999;
  margin-bottom: 30px;
  text-align: left;
}
.interface-hebrew .connectionsPanel .flashMessage {
  text-align: right;
}
.textList {
  width: 100%;
  height: 54%;
  bottom: 0;
  left: 0;
  position: absolute;
  text-align: justify;
  margin: 0 auto;
  background-color: #FBFBFA;
}
.textList.marginless .texts,
.textList.fullPanel.marginless .texts {
  padding: 0 0 80px 0;
}
.dark .textlist {
  background-color: #333331;
}
.textList.fullPanel {
  padding-top: 60px;
  height: 100%;
  box-sizing: border-box;
}
.textList .texts,
.textList .fullFilterView {
  height: 100%;
  width: 100%;
  box-sizing: border-box;
  overflow: hidden;
  overflow-y: scroll;
  -webkit-overflow-scrolling: touch;
}
.textList .fullFilterView .contentInner {
  max-width: 700px;
  margin: 0 auto;
}
.textList .texts .contentInner {
  max-width: 660px;
  margin: 0 auto;
}
.textList .texts {
  padding: 30px 30px 80px 30px;
}
.textList.fullPanel .texts {
  padding: 40px 40px 80px 40px;
}
.textList .segment.heOnly,
.textList .segment.enOnly {
  text-align: justify;
}
.textListTop {
  position: absolute;
  top: 0;
  left: 0;
  width: 100%;
  background-color: inherit;
  z-index: 1;
}
.textList.fullPanel .textListTop {
  text-align: center;
  height: 55px;
}
.dark .textList {
  background-color: #333331;
}
.dark .textList .anchorText {
  background-color: #333331;
}
.textList .heOnly {
  display: block;
}
.textList.fullPanel .textListTop .leftButtons {
  margin: 9px 0 0 10px;
}
.textList.fullPanel .textListTop .rightButtons {
  margin: 9px 10px 0 0;
}
.gridBox {
  width: 100%;
  background-color: transparent;
}
.gridBox .gridBoxRow {
  display: flex;
  justify-content: space-between;
}
.gridBox .gridBoxItem {
  flex: 1;
  border: 3px solid transparent;
  overflow: hidden;
   /* HACK: overflow hidden will hide any box shadow beneath (b/c overflow cuts off at padding-box) can get around this by increasing padding-box and decreasing margin-box. see here https://stackoverflow.com/questions/33949013/css-overflow-hidden-cuts-shadow*/
  display: flex;
  flex-direction: column;
  padding: 5px;
  margin: -5px;
}
.gridBox .gridBoxItem.placeholder {
  visibility: hidden;
}
.gridBox .gridBoxItem:first-child {
  margin-inline-start: 0;
}
.gridBox .gridBoxItem:last-child {
  margin-inline-end: 0;
}
@media (max-width: 450px) {
  .gridBox .gridBoxItem {
    border: solid transparent;
    border-width: 2px 4px;
  }
}
.dark .filterSet td {
  border-color: #555;
}
.filterSet td.empty {
  border-left: 1px solid transparent;
  border-right: 1px solid transparent;
}
.topFilters {
  text-transform: none;
}
.dark .topFilters {
  background-color: #2D2D2B;
  border-bottom: 1px solid #444;
}
.textList.fullPanel .topFilters {
  margin: 0;
  border-top: 8px solid transparent;
  padding: 6px 22px 5px;
  background-color: #EDEDED;
}
.topFilters .textFilter {
  color: #999;
  display: inline-block;
  padding: 16px 8px;
}
.topFilters .textFilter.on {
  color: black;
}
.dark .topFilters .textFilter {
  color: #bbb;
}
.topFilters .textFilter > div {
  display: table-cell;
  vertical-align: middle;
}
.textList.fullPanel .recentFilterSet {
  margin: 0 0 12px 0;
}
.textList .recentFilterSet .textFilter,
.connectionsPanelHeader .recentFilterSet.topFilters .textFilter {
  display: inline-block;
  padding: 0;
  margin: 6px 14px;
  background-color: transparent;
  color: #999999;
  border-bottom: 4px solid #cccccc;
  margin-inline-start: 0;
}
.connectionsPanelHeader .recentFilterSet.topFilters .textFilter {
  margin: 18px;
  margin-inline-end: 14px;
  margin-inline-start: 0;
}
.textList .recentFilterSet .textFilter.on, .connectionsPanelHeader .recentFilterSet.topFilters .textFilter.on {
  color: #000000;
  border-bottom-color: var(--category-color);
}
.recentFilterSet.filterSet .textFilter, .recentFilterSet.filterSet .textFilter span{
  font-family: "HebrewInEnglish Text Font", "adobe-garamond-pro", "Crimson Text", Georgia, serif;
}
.hebrew .textList .recentFilterSet.filterSet {
  direction: rtl;
}
.textList.singlePanel .connectionsHeader .topFilters{
  overflow-x: scroll;
  overflow-y: hidden;
}
.topFiltersInner {
  display: inline-block;
  white-space: nowrap;
  overflow: hidden;
  text-overflow: ellipsis;
  vertical-align: middle;
}
.textList.fullPanel .topFiltersInner {
  white-space: normal;
}
.textList.singlePanel .versionsTextList .topFiltersInner .textFilter {
  padding: 5px;
  margin-bottom: 5px;
  color: #999;
}
.textList.singlePanel .versionsTextList .topFiltersInner {
  white-space: pre-wrap;
}
.showMoreFilters {
  vertical-align: middle;
  float: right;
}
.categoryFilter {
  text-transform: uppercase;
  padding: 19px 34px;
  font-size: 18px;
  cursor: pointer;
  line-height: 18px;
  color: #000;
  -webkit-tap-hightlight-color: rgba(0,0,0,0); /* pulled from common.css; should apply more broadly? */
}
.textFilter {
  padding: 19px 34px;
  font-size: 18px;
  line-height: 1.2;
  display: block;
  cursor: pointer;
  color: #333;
}
.connectionsCount {
  color: #666;
  font-size: 16px;
  font-weight: lighter;
  letter-spacing: 1px;
  font-family: "Roboto", "Helvetica Neue", "Helvetica", sans-serif;
  unicode-bidi: isolate;
}
.englishAvailableTag {
  font-family: "Roboto", "Helvetica Neue", "Helvetica", sans-serif;
  text-transform: uppercase;
  align-self: flex-start;
  color: #999;
  border: 1px solid #CCC;
  border-radius: 3px;
  font-size: 12px;
  line-height: 18px;
  padding: 0px 3px;
  margin-left: 4px;
}
.filterInner {
  display: flex;
  justify-content: space-between;
}
.categoryFilterGroup.withBooks {
  border-bottom: 1px solid #E5E5E5;
}
.categoryFilterGroup a:hover {
  text-decoration: none;
}
.categoryFilterGroup.withBooks + .categoryFilterGroup {
  margin-top: 30px;
}
.categoryFilterGroup .textFilter {
    border-top: 1px solid #E5E5E5;
}
.categoryFilter.on, .textFilter.on {
  color: black;
}
.dark .categoryFilter.on, .dark .textFilter.on {
  color: white;
}
.textFilter.lowlight {
  color: #999;
}
.topFilters .textFilter.showMoreFilters {
  color: #999;
}
.bilingual .textFilter .he,
.bilingual .categoryFilter .he {
  display: none;
}
.fullFilterView {
  border-top: 1px solid #ddd;
  background-color: #FBFBFA;
  padding: 40px 20px;
}
.sepia .fullFilterView {
  background-color: #F3F3F1;
}
.dark .fullFilterView {
  background-color: #2D2D2B;
  border-color: #444;
}
.fullFilterView td {
  background-color: white;
  border: 2px solid #FBFBFA;
}
.fullFilterView td.empty {
  background-color: transparent;
}
.dark .fullFilterView td {
  background-color: #333331;
  border-color: #2d2d2b;
  color: white;
}
.fullFilterView .categoryFilter {
  background-color: white;
  margin-bottom: 1px;
}
.fullFilterView .categoryFilter.notClickable {
  color: #999;
  font-family: "Roboto", "Helvetica Neue", "Helvetica", sans-serif;
  background-color: transparent;
  padding: 12px 12px 28px;
  cursor: auto;
}
.dark .fullFilterView .categoryFilter {
  background-color: #333;
}
.fullFilterView .categoryFilterGroup {
  margin-bottom: 30px;
}
.showSelectedFilters {
  background-color: #222F4F;
  color: white;
  font-family: "Roboto", "Helvetica Neue", "Helvetica", sans-serif;
  text-transform: uppercase;
  text-align: center;
  padding: 8px;
  cursor: pointer;
  border-radius: 3px;
  margin: 16px 0;
}
.textList .textListTop > .loadingMessage,
.textList .texts .contentInner > .loadingMessage {
  padding: 22px 10px 0;
  color: #999;
  font-size: 14px;
  text-align: center;
}
.textList .textListTop > .loadingMessage {
  position: relative;
  top: 70px;
}
.textList .texts {
  position: relative;
  background-color: #FBFBFA;
}
.sepia .textList .texts {
  background-color: #FBFBFA;
}
.dark .textList .texts {
  background-color: #333331;
}
.textList .texts .textRange {
  font-size: 1.8em;
  padding-top: 16px;
  margin-top: 12px;
  position: relative;
  cursor: text;
}
.textList .texts .textRange .segment{
  cursor: text;
}
.textListTextRangeBox {
  border-bottom: 1px solid #eee;
}
.textList .texts .textRange .title {
  color: #999;
}
.textList .texts .segment .queryTextHighlight {
  padding: 0;
  background-color: inherit;
  font-weight: bold;
}
.dark .textList .texts .textRange .title {
  color: #ddd;
}
.textList.singlePanel .textListTextRangeBox:first-child {
  margin-top: -30px;
}
.textRange .title {
  display: flex;
  justify-content: space-between;
}
.textRange .title .buttons {
}
.bilingual .textList .title .he {
  display: none;
}
.textList .sheetList .sheet,
.textList .note {
  padding: 0 0 24px 0;
  display: flex;
  flex-flow: column;
}
.textList .sheet + .sheet {
  padding: 24px 0;
  border-top: 1px solid #E6E5E6;
}
.textList .sheetList .sheet a.sheetTitle {
  margin-bottom: 0;
  align-items: flex-start;
}
.textList .sheet .sheetInfo {
  display: flex;
  justify-content: space-between;
}
.sheet .sheetInfo .sheetUser {
  display: flex;
  align-items: center;
}
.textList .sheet .sheetAuthorImg,
.textList .note .noteAuthorImg {
  height: 26px;
  width: 26px;
  vertical-align: -8px;
}
.textList .sheet .sheetViews {
  color: #999;
  font-size: 12px;
}
.textList .sheet .sheetAuthor,
.textList .note .noteAuthor {
  color: #666;
  font-size: 16px;
  font-family: "Roboto", "Helvetica Neue", "Helvetica", sans-serif;
  margin: auto 14px;
}
.textList .sheet .sheetTitle {
  display: flex;
  justify-content: flex-start;
  margin-top: 14px;
  font-size: 18px;
  text-align: left;
  color: #000;
}
.textList .sheet .sheetLeft .sheetTitle img.sheetIcon {
  width: 14px;
  height: 14px;
  margin: 3px 0 0 0;
}
.textList .sheet .sheetTitle .sheetTitleText{
  margin: auto 6px;
}
.textList .sheet .sheetTags {
  display: flex;
  flex-flow: row wrap;
  margin-top: 6px;
  font-size: 13px;
  color: #999;
  font-family: "Roboto", "Helvetica Neue", "Helvetica", sans-serif;
  text-align: left;
}
/*.interface-hebrew .textList .sheet .sheetTags {
  text-align: right;
}*/
.textList .sheet .sheetTag {
  color: inherit;
  display: inline-block;
  white-space: nowrap;
}
.sheet .sheetRight {
  display: flex;
  flex-direction: row;
  align-items: flex-start;
  justify-content: space-between;
  padding-top: 5px;
  margin: 0 -4px;
}
.sheet .sheetRight img {
  display: none;
  opacity: 0.4;
  padding: 0 5px;
  width: 22px;
  height: 22px;
  margin: 0;
}
.sheet .sheetRight img.pinned,
.sheet:hover .sheetRight img {
  display: block;
}
.sheet:hover .sheetRight img:hover {
  opacity: 0.6;
  cursor: pointer;
}
.sheet .sheetTag .separator {
  display: inline-block;
  margin-right: 8px;
}
.sheet .sheetTags .unlisted img,
.collectionListing .collectionListingDetails .unlisted img {
  width: 13px;
  height: 13px;
  opacity: 0.4;
  margin-inline-end: 3px;
  position: relative;
  top: 2px;
}
.sheetTag.button,
.sheetTag.button:hover,
.sheetTag.button:active {
  background-color: #EDEDED;
  border-color: #ccc;
  color: #999;
  font-size: 14px;
  margin: 4px;
}
.readerTextTableOfContents .sheetTag.button {
  padding: 10px 16px
}
.textList .sheetList {
  padding-top: 40px;
}
.textList .sheetList + .sheetList {
  border-top: 1px solid #E6E5E6;
}
.textList .note .noteAuthorInfo {
  margin-bottom: 14px;
}
.textList .note .noteTitle {
  font-weight: bold;
}
.textList .note .noteTitle,
.textList .note .noteText {
  font-size: 16px;
}
.textList .textListTextRangeBox + .sheet {
  margin-top: 24px;
}
.mediaList .media {
  border-top: solid 1px #CCC;
  padding: 20px 0;
}
.mediaList .mediaTitle {
  font-family: "Roboto", "Helvetica Neue", "Helvetica", sans-serif;
  font-style: normal;
  font-weight: 400;
  font-size: 16px;
  line-height: 19px;
  color: #666;
	padding-bottom: 15px;
}
.mediaList .mediaTitle .he {
  font-size: 16px;
}
.mediaList .media .title {
	font-size: 22px;
  color: #000;
}
.mediaList .media a {
	color: #999;
}
.mediaList .media .description {
	margin: 10px 0;
  font-size: 13px;
  font-family: "Roboto", "Helvetica Neue", "Helvetica", sans-serif;
  flex-flow: row;
  justify-content: space-between;
  color: #666;
}
.mediaList .media .panel{
	background: #e6e6e6;
	border-radius: 50px;
	text-align: center;
	margin: 15px 0;
	padding: 15px;
  font-size: 13px;
  line-height: 15px;
  flex-direction: row;
  display: flex;
  flex-wrap: nowrap;
  justify-content: space-between;
  text-align: left;
  direction: ltr;
}
.mediaList .media .panel .playTimeContainer {
  display: inline-flex;
  align-self: center;
  font-size: 13px;
  font-family: "Roboto", "Helvetica Neue", "Helvetica", sans-serif;
}
.mediaList .media .panel .playTimeContainer span {
  margin: 0 15px;
}
.mediaList .media .panel .sliderContainer {
  display: inline-flex;
  flex: 2;
  align-self: center;
}
.mediaList .media .panel input[type='image'] {
	  width: 10px;
    height: 10px;
    padding: 2.5px;
}
.slider {
  -webkit-appearance: none;
  height: 2px;
  background: #4d4d4d;
  outline: none;
  opacity: 0.7;
  width: 100%;
}
.slider:hover {
  opacity: 5;
}
.slider::-webkit-slider-thumb {
  -webkit-appearance: none;
  appearance: none;
  width: 10px;
  height: 10px;
  border-radius: 50%;
  background: #4871bf;
  cursor: pointer;
}
.slider::-moz-range-thumb {
  width: 10px;
  height: 10px;
  border-radius: 50%;
  background: #4871bf;
  cursor: pointer;
}
/* All the same stuff for IE */
.slider::-ms-thumb {
  width: 10px;
  height: 10px;
  border-radius: 50%;
  background: #4871bf;
  cursor: pointer;
}
.webpageList .website {
  text-align: start;
}
.webpageList .website .icon {
  height: 16px;
  width: 16px;
  margin-top: 2px;
}
.webpageList .webpage {
  margin-bottom: 30px;
  text-align: left;
  direction: ltr;
}
.webpageList .webpage.hebrew{
  text-align: right;
  direction: rtl;
}
.webpageList .webpage .icon {
  margin-right: 10px;
}
.webpage.hebrew .icon {
  margin: 0 0 0 10px;
}
.webpageList .webpage .title {
  font-size: 22px;
  color: black;
  text-decoration: none;
  margin-bottom: 10px;
}
.webpageList .webpage .title:hover {
  text-decoration: none;
}
.webpageList .webpage .domain {
  font-family: "Roboto", "Helvetica Neue", "Helvetica", sans-serif;
  font-size: 14px;
  color: #666;
  margin-bottom: 10px;
}
.webpageList .webpage .description {
  font-size: 18px;
  color: #999;
}
.webpageList .webpage .stats,
.mediaList .media .meta,
.manuscript .meta {
  font-size: 13px;
  color: #999;
  margin-top: 5px;
}
.manuscript .meta span,
.manuscript .meta a {
  font-family: "Roboto", "sans-serif";
  margin-top: 2px;
}
.manuscript .meta .int-he {
  font-family: "Heebo", "sans-serif";
}

.webpageList.empty .loadingMessage {
  margin-top: 0px;
}
.webpageList .webpagesLinkerMessage {
  padding: 20px 0px;
  color: #999;
  border-top: 1px solid #E5E5E5;
  font-size: 13px;
}
.marginless .webpageList .webpagesLinkerMessage {
  padding: 20px 34px;
}
.webpageList .webpagesLinkerMessage a {
  color: #999;
  text-decoration: underline;
}
.manuscriptImage {
  width: auto;
  max-height: 180px;
  border-radius: 3px;
}
.manuscriptCaption {
  font-family: "Adobe Garamond Pro", "sans-serif";
  font-size: 18px;
  line-height: 22px;
  margin-top: 13px;
  margin-bottom: 2px;
  border-bottom: 0px;
  text-align: left;
}
.manuscriptCaptionHe {
  font-family: "Taamey Frank", "Heebo", "sans-serif";
  font-size: 22px;
  line-height: 22px;
  margin-top: 13px;
  margin-bottom: 2px;
  border-bottom: 0px;
  text-align: right;
}
.fullSizeImageLink {
  width: 292px;
  height: 23px;
  left: 830px;
  top: 367px;

  font-family: "Roboto", "sans-serif";
  font-style: normal;
  font-weight: normal;
  font-size: 13px;
  line-height: 15px;
  color: #999999
}
.manuscript {
  border-bottom: 1px solid #DDDDDD;
  margin: 29px 34px;
  padding-bottom: 19px;
  overflow-x: hidden;
}

.manuscript a {
  color: inherit;
}
/*.manuscriptBorder {*/
/*  border: 1px solid #dddddd;*/
/*  position: absolute;*/
/*  width: 292px;*/
/*  height: 0px;*/
/*  left: 830px;*/
/*  top: 409px;*/
/*}*/
.manuscriptList :last-child {
  border-bottom: 0px solid red;
}
.textList.marginless .webpageList.empty .loadingMessage {
  margin: 50px 40px;
}
.textRange .numberLabel {
  position: absolute;
  top: 14px;
}
.english .textRange .numberLabel {
  left: -24px;
}
.english .textRange .numberLabel.itag {
  right: -30px;
  left: initial;
}
.hebrew .textRange .numberLabel,
.bilingual .textRange .numberLabel  {
  right: -30px;
}
.multiPanel .textRange .numberLabel{
  display: none;
}
.multiPanel .textRange .numberLabel.itag{
  display: block;
  color: #4871bf;
}
.textRange.lowlight .numberLabel {
  color: #999;
}
.readerPanel.bilingual .connectionsPanel .he {
  display: none;
}
.connectionsSummaryLoading {
  padding: 20px 34px;
  color: #999;
}
.connectionsPanel .connectionsSummaryLoading .loadingMessage {
  margin-top: 0;
}
.textListTextRangeBox {
  position: relative;
}
.textListTextRangeBox .textRange{
  margin-bottom: 0;
  padding-bottom: 0;
}
.textListTextRangeBox .connection-buttons, .versionsTextList .connection-buttons{
  margin-bottom: 28px;
  display: flex;
  align-items: center;
  align-content: flex-start;
}
.connection-buttons.access-user .connection-button.delete-link{
  display:none;
}
.connection-buttons .connection-button{
  font-style: normal;
  font-weight: normal;
  font-size: 13px;
  line-height: 15px;
  color: #999999;
  margin-inline-end: 15px;
  text-decoration: none;
  cursor: pointer;
}
.singlePanel .connection-buttons .connection-button{
  text-align: start;
  margin-inline-end: 5px;
}
.connection-buttons .connection-button .int-en{
  font-family: "Roboto", "Helvetica Neue", "Helvetica", sans-serif;
}
.connection-buttons .connection-button .int-he{
  font-family: "Heebo", "Roboto", "Helvetica Neue", "Helvetica", sans-serif;
}
.toolsMessage {
  margin: 130px 0;
  text-align: center;
  font-size: 18px;
}
.connection-buttons .connection-button::before{
  line-height: 25px;
  color: #999999;
  vertical-align: middle;
  opacity: 0.4;
  transform: scale(0.55);
  display: inline-block;
}
.connection-buttons .panel-open-link::before{
  content: url("/static/icons/open-panel.svg");
}
.connection-buttons .delete-link::before{
  content: url("/static/icons/remove-connection.svg");
}
.connection-buttons .add-to-sheet-link::before{
  content: url("/static/icons/add-to-sheet.svg");
}
.toolsButton {
  display: flex;
  justify-content: flex-start;
  color: #000;
  border-top: 1px solid #E5E5E5;
  cursor: pointer;
  font-size: 16px;
  letter-spacing: 1px;
  padding: 20px 34px;
}
.toolsButton .toolsButtonText .connectionsCount::before{
  content: " ";
}
.topicList.topicsHe {
  direction: rtl;
}
.topicList.topicsEn {
  direction: ltr;
}
.toolsButton.topicButton {
  flex-direction: column;
  letter-spacing: unset;
}
.topicButton .topicButtonTitle {
  display: flex;
  flex-direction: row;
  justify-content: space-between;
  text-align: left;
}
.topicButton .topicButtonTitle .he {
  text-align: right;
}
.topicButton .contentText .en {
  font-family: "adobe-garamond-pro", "Crimson Text", Georgia, serif;
}
.topicButtonTitle .he {
  font-size: 122%;
}
.topicButton .saveButton.tooltip-toggle.three-dots-button {
  margin-bottom: 0;
  margin-left: 30px;
}
.topicsHe .topicButton .saveButton.tooltip-toggle.three-dots-button {
  margin-right: 30px;
  margin-left: 0;
}
.topicButton .three-dots-button.tooltip-toggle::before,
.named-entity-title-bar .three-dots-button.tooltip-toggle::before {
  transform: none;
  left: unset;
  right: 30px;
  width: 180px;
}
.readerPanel.hebrew .topicButton .three-dots-button.tooltip-toggle::before,
.readerPanel.hebrew .named-entity-title-bar .three-dots-button.tooltip-toggle::before {
  right: unset;
  left: 30px;
  text-align: right;
}
.topicButton .smallText {
  margin-top: 10px;
  line-height: 18px;
  font-size: 18px;
  text-align: left;
}
.topicButton .smallText .en {
  font-family: "Roboto", "Helvetica Neue", "Helvetica", sans-serif;
  font-size: 13px;
  font-weight: normal;
  color: #999;
}
.topicButton .smallText .he {
  font-family: "Heebo", sans-serif;
  font-size: 13px;
  font-weight: normal;
  color: #999;
}
.topicsHe .topicButton .smallText {
  text-align: right;
}
.toolsButton:last-child {
  border-bottom: 1px solid #E5E5E5;
}
.toolsButton:hover {
  text-decoration: none;
  color: inherit;
}
.toolsButton .en {
  font-family: "Roboto", "Helvetica Neue", "Helvetica", sans-serif;
}
.toolsButton .toolsButtonIcon {
  color: #999;
  font-size: 20px;
  margin-top: -1px;
}
.interface-hebrew .toolsButton .toolsButtonIcon {
  margin-top: 1px;
}
.toolsButton img.toolsButtonIcon {
  width: 20px;
  height: 20px;
  opacity: 0.4;
  vertical-align: middle;
}
.toolsButton .toolsButtonText{
  margin: 0 10px;
}
.shareInputBox {
  padding: 34px;
}
.shareInput {
  width: 100%;
  box-sizing: border-box;
  border-radius: 7px;
  border: none;
  box-shadow: 0 1px 3px rgba(0,0,0,0.2);
  font-size: 18px;
  font-family: "Roboto", "Helvetica Neue", "Helvetica", sans-serif;
  color: #666;
  padding: 20px 26px;
}
.addToSourceSheetBox {
  position: relative;
}
.addToSourceSheetBox input {
  padding: 13px 12px;
  margin: 0;
  cursor: pointer;
  font-size: 18px;
  border-radius: 4px;
  box-shadow: none;
  border: 1px solid #E9E9E9;
  width: 60%;
  height: 50px;
  box-sizing: border-box;
}
.addToSourceSheetBox .button {
  width: 100%;
  text-align: center;
  margin: 0;
}
.addToSourceSheetBox .button.small {
  width: 37%;
  box-sizing: border-box;
  height: 50px;
  padding: 17px;
  margin: 0;
  float: right;
}
.interface-hebrew .addToSourceSheetBox input {
  width: 47%;
}
.interface-hebrew .addToSourceSheetBox .button.small {
  width: 50%;
  float: left;
}
.addToSourceSheetBox .newSheet {
  border-top: 1px solid #E9E9E9;
  padding: 14px 22px;
}
.addToSourceSheetBox .newSheet input::placeholder { /* eventual spec? */
  font-family: "Roboto", "Helvetica Neue", "Helvetica", sans-serif;
}
.addToSourceSheetBox .newSheet input::-webkit-input-placeholder { /* Chrome/Opera/Safari */
  font-family: "Roboto", "Helvetica Neue", "Helvetica", sans-serif;
}
.addToSourceSheetBox .newSheet input::-moz-placeholder { /* Firefox 19+ */
  font-family: "Roboto", "Helvetica Neue", "Helvetica", sans-serif;
}
.addToSourceSheetBox .newSheet input:-ms-input-placeholder { /* IE 10+ */
  font-family: "Roboto", "Helvetica Neue", "Helvetica", sans-serif;
}
.addToSourceSheetBox .newSheet input:-moz-placeholder { /* Firefox 18- */
  font-family: "Roboto", "Helvetica Neue", "Helvetica", sans-serif;
}
.confirmAddToSheet {
  text-align: center;
  background-color: #FBFBFA;
  margin-bottom: 10px;
}
.confirmAddToSheet .message{
  text-align: start;
}
.confirmAddToSheet.addToSourceSheetBox .message span{
  font-family: 'HebrewInEnglish Text Font', "adobe-garamond-pro", "Crimson Text", Georgia, "Times New Roman", serif;
  font-style: normal;
  font-weight: normal;
  font-size: 18px;
  line-height: 25px;
  text-decoration-line: none;
  color: #666666;
}
.confirmAddToSheet.addToSourceSheetBox .message span a{
  text-decoration: underline;
  color: #666666;
}
.confirmAddToSheet .button {
  width: 100%;
}
.connectionsPanel .allSheetsLink,
.connectionsPanel .allNotesLink {
  display: block;
  margin-top: 10px;
}
.interface-hebrew .allNotesLinks {
  text-align: left;
}
.noteList + .noteList {
  border-top: 1px solid #ccc;
}
.connectionsPanel .loadingMessage {
  margin-top: 40px;
}
.connectionsPanel textarea.noteText,
.connectionsPanel textarea.feedbackText,
.sideColumn textarea.feedbackText {
  width: 100%;
  min-height: 100px;
  border: none;
  border-radius: 7px;
  padding: 20px 25px;
  box-sizing: border-box;
  box-shadow: 0 1px 3px rgba(0,0,0,0.2);
  font-size: 18px;
  font-family: "adobe-garamond-pro", "Crimson Text", Georgia, serif;
  margin-bottom: 10px
}
.connectionsPanel .noteSharingToggle {
  border: 1px solid #ccc;
  border-radius: 4px;
  margin-bottom: 12px;
}
.connectionsPanel .notePrivateButton,
.connectionsPanel .notePublicButton {
  width: 50%;
  display: inline-block;
  text-align: center;
  color: #CCC;
  padding: 16px 24px;
  border-radius: 4px;
  cursor: pointer;
  font-size: 15px;
  letter-spacing: 1px;
  font-family: "Roboto", "Helvetica Neue", "Helvetica", sans-serif;
  box-sizing: border-box;
}
.connectionsPanel .notePrivateButton.active,
.connectionsPanel .notePublicButton.active {
  background-color: white;
  color: #666;
}
.connectionsPanel .notePrivateButton {
  border-right: 1px solid #ccc;
  border-top-right-radius: 0;
  border-bottom-right-radius: 0;
}
.hebrew .connectionsPanel .notePrivateButton {
  border-left: 1px solid #ccc;
  border-top-left-radius: 0;
  border-bottom-left-radius: 0;
  border-right: none;
  border-top-right-radius: 4px;
  border-bottom-right-radius: 4px;
}
.connectionsPanel .line {
  width: 100%;
  border-bottom: 1px solid #ccc;
  margin: 40px 0;
}
.connectionsPanel .deleteNote {
  text-align: center;
  padding: 18px 0;
  color: #999;
  font-size: 15px;
  cursor: pointer;
  font-family: "Roboto", "Helvetica Neue", "Helvetica", sans-serif;
}
.connectionsPanel.textList .note {
  padding: 30px 0;
  position: relative;
}
.connectionsPanel.textList .note {
  border-top: 1px solid #E6E5E6;
}
.connectionsPanel.textList .note:first-child {
  border-top: none;
}
.connectionsPanel .noteButtons {
  position: absolute;
  top: 30px;
  left: -32px;
}
.interface-hebrew .connectionsPanel .noteButtons {
  left: auto;
  right: -32px;
}
.connectionsPanel .editNoteButton {
  visibility: hidden;
}
.connectionsPanel .note:hover .editNoteButton {
  visibility: visible;
}
.connectionsPanel .noteButtons .fa {
  cursor: pointer;
  color: #C6C6C6;
  font-size: 20px;
  margin: 0 8px;
}
.connectionsPanel .chavruta #chavrutaURL {
  background: #FBFBFA;
  box-shadow: 0px 1px 3px rgba(0, 0, 0, 0.25);
  border-radius: 6px;
  border: none;
  width: calc(100% - 22px);
  padding: 15px 11px;
  font-family: "Roboto", "Helvetica Neue", "Helvetica", sans-serif;
  color: #666;
  font-style: normal;
  font-weight: normal;
  font-size: 16px;
  line-height: 19px;
}
.connectionsPanel .chavruta .buttonContainer {
  width: 100%;
  margin-top: 15px;
  text-align: center;
}
.connectionsPanel .chavruta .startChavrutaButton {
  color: #fff;
}
.connectionsPanel .chavruta .startChavrutaButton img {
  filter: invert(100%) sepia(0%) saturate(7500%) hue-rotate(181deg) brightness(118%) contrast(111%);
  margin-inline-end: 10px;
}
.connectionsPanel .chavruta .headerText {
  font-family: "Roboto", "Helvetica Neue", "Helvetica", sans-serif;
  font-style: normal;
  font-weight: 500;
  font-size: 22px;
  line-height: 26px;
  padding-bottom: 13px;
  color: #666666;
  border-bottom: 1px solid #CCCCCC;
}
.connectionsPanel .chavruta p {
  font-size: 16px;
  font-family: "Roboto", "Helvetica Neue", "Helvetica", sans-serif;
  line-height: 19px;
  color: #666666;
}
.connectionsPanel .chavruta .fakeBrowser {
  width: 100%;
  margin: 30px auto 30px;
}
.fakeBrowser .fakeBrowserHeader {
  background: #C4C4C4;
  width: 100%;
  height: 30px;
  display: inline-flex;
  border-radius: 3px 3px 0 0;
}
.fakeBrowser .fakeBrowserButtons {
  padding: 7px;
}
.fakeBrowser .fakeBrowserButton {
  width: 8px;
  height: 8px;
  border-radius: 8px;
  display: inline-block;
  margin: 0px 1px;
}
.fakeBrowserButton.red {
  background: #E96E4C;
}
.fakeBrowserButton.yellow {
  background: #E6A935;
}
.fakeBrowserButton.green {
  background: #85C33D;
}

.fakeBrowser .fakeBrowserURLBar {
  background: #fff;
  flex: 1;
  align-self: center;
  margin-right: 10px;
  text-align: center;
  opacity: 0.85;
  border-radius: 4px;
  color: #9B9B9B;
}
.fakeBrowser .fakeBrowserMain {
  width: 100%;
  height: 190px;
  background-color: #fff;
  border-radius: 0 0 3px 0;
}
.fakeBrowser .fakeBrowserMain .fakeBrowserLeft {
  padding: 10px;
  background-color: #EDEDEC;
  width: 85px;
  display: inline-block;
  border-radius: 0 0 0 3px;
}
.fakeBrowser .fakeBrowserMain .fakeBrowserRight {
  padding: 0 10px;
  background-color: #fff;
  width: calc(100% - 127px);
  display: inline-block;
}
.fakeBrowser .fakeBrowserMain .fakeBrowserRight hr {
  border: none;
  margin-top: 8px;
  border-top: 3px solid #ccc;
}
.fakeBrowser .fakeBrowserMain .fakeBrowserRight hr:nth-child(4n+0) {
  margin-bottom: 16px;
  width: 80%;
  margin-inline-start: 0;
}
.fakeBrowser .fakeBrowserButtonAvatar {
  margin: 10px auto 5px;
  width: 80%;
  text-align: center;
}
.fakeBrowser .fakeBrowserButtonAvatar img {
  width: 100%;
}
.fakeBrowser .fakeBrowserButtonAvatar .default-profile-img {
  line-height: 68px;
  background: #212E50;
}
.addConnectionBox {
  font-size: 18px;
  text-align: center;
}
.addConnectionSummary {
  margin-bottom: 20px;
}
.loginPrompt {
  text-align: center;
}
.loginPrompt .loginPromptMessage {
  font-size: 18px;
  margin-bottom: 20px;
}
.loginPrompt .button {
  width: auto;
  margin: 0 6px;
}
.notificationsPanel .content {
  font-family: "Roboto", "Helvetica Neue", "Helvetica", sans-serif;
  font-size: 16px;
  color: #666;
}
.notificationsPanel .content a {
  color: #000;
  text-decoration: underline;
}
.systemPanel.readerNavMenu h1 {
  margin: 0 0 40px 0;
  height: auto;
}
.systemPanel.readerNavMenu h1 :not(.languageToggle) .en {
  font-family: "Roboto", "Helvetica Neue", "Helvetica", sans-serif;
}
.systemPanel.readerNavMenu h1 .button {
  position: absolute;
  right: 0;
  top: 0;
  padding: 0;
  margin: 0;
  line-height: 26px;
}
.profile-pic {
  display: flex;
  justify-content: center;
  align-items: center;
  flex-direction: column;
}
.profile-page .profile-pic .profile-pic-hover-button {
  display: none;
}
.profile-pic-cropper-error {
  line-height: 1;
  max-width: 50vw;
  overflow: hidden;
}
.profile-page .profile-pic:hover .profile-pic-hover-button.profile-pic-button-visible {
  display: flex;
}
.profile-page .profile-pic .profile-pic-button-row {
  display: flex;
}
.profile-page .profile-pic .profile-pic-button {
  position: absolute;
}
.profile-pic-cropper-modal {
  max-width: unset !important;
  max-height: unset !important;
  padding: 15px 15px 17px 15px !important;
  box-shadow: 0px 1px 4px rgba(0, 0, 0, 0.4);
  background-color: #FFF !important;
  border-radius: 6px;
}
.profile-pic-cropper-modal-inner {
  overflow: auto;
  display: block;
  line-height: 0;
  border-radius: 6px;
}
.profile-pic-loading {
  display: flex;
  align-items: center;
  justify-content: center;
  margin-top: 17px;
}
.profile-pic-cropper-modal .ReactCrop__crop-selection {
  border-radius: 50%;
  box-shadow: 0 0 0 9999em rgba(255, 255, 255, 0.6);
}
.profile-pic-cropper-modal .ReactCrop__image {
  max-width: 50vw;
  max-height: 50vh;
}
.profile-pic-close {
  right: 25px !important;
}
.profile-pic-cropper {
}
.profile-page .profile-pic .profile-pic-cropper-modal .profile-pic-cropper-button {
  display: inline-flex;
}
.profile-page .profile-pic .profile-pic-cropper-desc {
  margin-top: 9px;
  margin-bottom: 18px;
}
.profile-pic .profile-pic-input-file {
  /* make it essentially invisible so it stays in DOM and is accessible */
  width: 0.1px;
  height: 0.1px;
  opacity: 0;
  overflow: hidden;
  position: absolute;
  z-index: -1;
}
.readerNavMenu.profile-page .resourcesLink img {
  top: 0;
}
.profile-page .logoutLink {
  box-shadow: none;
  font-size: 16px;
}
.profile-page .logoutLink .int-en {
  font-family: "Roboto", "Helvetica Neue", "Helvetica", sans-serif;
}
.profile-page .logoutLink .int-he {
  font-family: "Heebo", sans-serif;
}
.notificationsPanel a {
  color: #000;
  text-decoration: underline;
}
.notificationsList {
  margin-bottom: 100px;
}
.notificationsList .notification {
  width: auto;
  border-bottom: 1px solid #ccc;
  border-top: none;
  padding: 27px 15px;
  margin: 0;
}
.notificationsList .added-description {
  padding: 5px 0 0;
}
.notificationsPanel .notification .date {
  color: #999;
  font-size: 13px;
  margin-top: 8px;
}
.notificationsList .int-he {
  font-size: inherit;
}
.notificationsList .notification a{
  unicode-bidi: plaintext;
}
.notification-message-link {
  display: inline-block;
  padding: 0 5px;
}
.globalUpdateForm {
  padding: 20px;
  background-color: #ddd;
  border-radius: 15px;
  font-size: 18px;
}
.globalUpdateForm .storyTypeSelector {
  padding-bottom: 15px;
}
.globalUpdateForm  select {
  margin: 0 0 0 15px;
}
.globalUpdateForm .error {
  color: red;
  font-size: 90%;
}
.globalUpdateForm input[type="text"] {
  padding: 5px;
  margin: 0 0 0 15px;
}
.globalUpdateForm input[type="radio"] {
  padding: 5px;
  margin: 8px;
}
.globalUpdateForm label {
  padding-top: 10px;
  display: block;
}
.globalUpdateForm .previewButton {
  margin-left: 85%;
  font-size: 20px;
}
.story-action-button {
  display: inline-block;
  background: #CB6158;
  padding: 0 15px;
  margin: 0 8px;
  width: 60px;
  text-align: center;
  height: 19px;
  color: #fff;
  cursor: pointer;
  border-radius: 8px;
  box-shadow: 1px 1px 1px #ccc;
  border: 1px solid #ccc;
}

.lds-ring {
  display: inline-block;
  position: relative;
  width: 34px;
  height: 34px;
}
.lds-ring div {
  box-sizing: border-box;
  display: block;
  position: absolute;
  width: 21px;
  height: 21px;
  margin: 6px;
  border: 6px solid #999;
  border-radius: 50%;
  animation: lds-ring 1.2s cubic-bezier(0.5, 0, 0.5, 1) infinite;
  border-color: #999 transparent transparent transparent;
}
.lds-ring div:nth-child(1) {
  animation-delay: -0.45s;
}
.lds-ring div:nth-child(2) {
  animation-delay: -0.3s;
}
.lds-ring div:nth-child(3) {
  animation-delay: -0.15s;
}
@keyframes lds-ring {
  0% {
    transform: rotate(0deg);
  }
  100% {
    transform: rotate(360deg);
  }
}
.sefariaLogo {
  text-align: center;
  text-transform: uppercase;
  font-family: "Roboto", "Helvetica Neue", "Helvetica", sans-serif;
}
#appLoading {
  position: fixed;
  text-align: center;
  background-color: #FBFBFA;
  height: 100%;
  width: 100%;
}
#appLoading .loadingMessage {
  position: absolute;
  top: 45%;
  left: 50%;
  transform: translate(-50%, -50%);
}
#appLoading img {
  width: 150px;
  height: 42px;
  margin-bottom: 6px;
}
.emptyDesktop {
  margin-top: 200px;
  text-align: center;
  color: #999;
}
.button {
  display: inline-block;
  color: white;
  background-color: #212E50;
  box-shadow: 0 1px 3px rgba(0,0,0,0.2);
  border-radius: 7px;
  padding: 17px 30px;
  margin: 0 2px 6px 2px;
  cursor: pointer;
  font-size: 16px;
  font-family: "Roboto", "Helvetica Neue", "Helvetica", sans-serif;
  box-sizing: border-box;
  line-height: 19px;
  text-align: center;
  border: none;
}
a.button {
  color: white;
}
.button:hover,
a.button:hover {
  color: white;
  text-decoration: none;
}
.button.white {
  background-color: white;
  color: #333;
}
a.button.white {
  color: #333;
}
a.button.mini {
  padding: 5px;
  font-size: .8em;
}
.interface-english .userSheetTitle a.button.mini {
  float: right;
}
.interface-hebrew .userSheetTitle a.button.mini {
  float: left;
}
.button.transparent {
  color: #666;
  background-color: transparent;
  border: 1px solid transparent;
}
.profile-page .button.transparent {
  border: 0;
}
.button.transparent.bordered {
  border: 1px solid #CCC;
}
.button.fillWidth {
  width: 100%;
  text-align: center;
  display: block;
  margin: 10px 0;
}
.button.squareBorder {
  border-radius: 0;
}
a .button:hover {
  text-decoration: none;
}
.button.small {
  padding: 10px 14px;
}
.button.extraSmall {
  border-radius: 6px;
  box-shadow: none;
  color: #666;
  border: 1px solid #CCC;
  margin: 0;
  padding: 5px 8px;
  height: 30px;
  line-height: 20px;
  letter-spacing: normal;
}
.button img.buttonIcon {
  width: 16px;
  height: 16px;
  opacity: .4;
  margin: 0 5px;
  position: relative;
  top: 2px;
}
.button.appButton {
  box-shadow: none;
  border: 2px solid #18345D;
  color: #18345D;
}
::placeholder {
   font-style: italic;
   font-family: "adobe-garamond-pro", "Crimson Text", Georgia, serif;
   color: #666;
}
:-ms-input-placeholder {
   font-style: italic;
   font-family: "adobe-garamond-pro", "Crimson Text", Georgia, serif;
   color: #666;
}
.interface-hebrew ::placeholder {
  font-style: normal;
  font-family: "Taamey Frank", "adobe-garamond-pro", "Crimson Text", Georgia, "Times New Roman", serif;
  font-size: 18px;
  color: #666;
}
.interface-hebrew :-ms-input-placeholder {
  font-style: normal;
  font-family: "Taamey Frank", "adobe-garamond-pro", "Crimson Text", Georgia, "Times New Roman", serif;
  font-size: 18px;
  color: #666;
}
.lexicon-content{
  font-size: 15px;
  padding-bottom: 10px;
  margin-bottom: 1px;
}
.lexicon-link:hover {
  text-decoration: underline;
}
.lexicon-header {
  padding: 10px;
  border-bottom: 1px solid #e5e5e5;
  background-color: #AAAAAA;
}
.lexicon-header h4 {
  font-size: 1.2em;
  margin: 0;
}
.entry + .entry {
  padding-top: 10px;
}
.lexicon-results {
  padding-top: 20px;
}
.named-entity-attribution {
  margin-top: 13px;
}
.named-entity-ambiguous {
  margin-bottom: 24px;
}
.named-entity-ambiguous .systemText .int-en,
.named-entity-ambiguous .systemText .int-he {
  color: #999;
}
.named-entity-title-bar {
  display: flex;
  flex-direction: row;
  justify-content: space-between;
}
.named-entity-wrapper {
  display: flex;
  flex-direction: column;
}
.named-entity-wrapper + .named-entity-wrapper {
  margin-top: 26px;
}
.readerPanel.english .named-entity-wrapper {
  direction: ltr;
}
.readerPanel.hebrew .named-entity-wrapper {
  direction: rtl;
}
.lexicon-results .named-entity-description {
  margin-top: 13px;
}
.lexicon-results .named-entity-description .en,
.lexicon-results .named-entity-description .he {
  color: #666;
}
.lexicon-results .entry > div {
  padding: 1% 0 1% 0;
  margin: auto;
}
.lexicon-results .entry a {
    font-size: .8em;
    font-weight: bold;
    letter-spacing: 1px;
    cursor: pointer;
    color: #333;
}
.lexicon-results .entry .headline {
  color: #333;
  font-size: 1.2em;
  display: block;
}
.lexicon-results .entry .headwords .headword {
  display: inline;
}
.lexicon-results .entry .morphology {
  font-family: "Roboto", "Helvetica Neue", "Helvetica", sans-serif;
  color: #999;
  display: inline;
  margin-right: 5px;
}
.lexicon-results .entry .lang-ref {

}
.lexicon-results .entry .definition-content{
    color: #444;
}
.lexicon-results ol {
	list-style-position: inside;
}
.lexicon-results .entry .definition li.sense{
	margin-left: 15px;
    padding-bottom: 10px;
}
.lexicon-results .entry .definition ol.senses{
	padding-left: 0;
}
.lexicon-results .entry .definition > li.sense{
	margin-left: 0;
}
.lexicon-results .entry ol.definition {
	list-style-type: none;
	padding-top: 2px;
	padding-left: 0;
    margin: 0;
}
.lexicon-results .entry .definition .notes {}
.lexicon-results .entry .definition .derivatives {display: block;margin-left: 15px;}
.lexicon-results .attribution {

}

.lexicon-results .attribution div,
.named-entity-wrapper .attribution div {
  display: block;
  font-family: "Roboto", "Helvetica Neue", "Helvetica", sans-serif;
  color: #aaa;
  font-size: 10px;
}
.lexicon-content .headword.en, .lexicon-content .headword.he,
.lexicon-content .definition-content.en, .lexicon-content .definition-content.he,
.lexicon-content .lexicon-results .attribution {
  display: inline;
}
.lexicon-content .headword.he, .lexicon-content .definition-content.he {
  direction: rtl;
}
.lexicon-content .headword.en, .lexicon-content .definition-content.en {
  direction: ltr;
}
.lexicon-instructions,
.lexicon-content .loadingMessage {
  font-size: 15px;
  font-style: italic;
}
.splitHeader {
  margin-bottom: 10px;
  text-align: left;
  display: flex;
  flex-direction: row;
  justify-content: space-between;
  color: #666;
  font-weight: 300;
}
.splitHeader .en {
  font-size: 14px;
}
.splitHeader .he {
  font-size: 14px;
}
.splitHeader select {
  margin-inline-start: 6px;
}
.sheetsNewButton {
  text-align:center;
  margin-bottom: 30px;
}
.sheetsNewButton a {
  color: inherit;
}
.sheet.userSheet .sheetTitle  {
  font-family: "adobe-garamond-pro", "Crimson Text", Georgia, serif;
  font-size: 20px;
  color:#333;
  margin-bottom: 6px;
  unicode-bidi: plaintext;
}
.sheet.userSheet {
  font-size: 14px;
  color:#999;
  text-decoration: none;
  flex-direction: column;
}
.interface-english .sheet.userSheet{
  font-family: "Roboto", "Helvetica Neue", "Helvetica", sans-serif;
}
.interface-hebrew .sheet.userSheet{
  font-family: "Heebo", "sans-serif";
}
.sheet.userSheet .userSheetInfo{
  display: flex;
  justify-content: flex-start;
}
.sheet.userSheet .userSheetInfo span:before{
  content: '·';
  margin: auto 4px;
}
.sheet.userSheet .userSheetInfo span:first-child:before{
  content: '';
  margin: 0;
}
.sheet.userSheet .sheetAccess{
  margin: auto 4px;
}
.filterByTag {
  cursor: pointer;
  text-transform: none;
  font-size: 18px;
}
.sheet.userSheet .sheetEditButtons {
  font-size: 24px;
  height: 32px;
  width: 32px;
  text-align: center;
  line-height: 32px;
  background-color: white;
  border: 1px solid #E6E6E6;
  border-radius: 4px;
  margin-left: 10px;
  display: none;
  float:right;
  cursor: pointer;
  color: #999;
  text-decoration: none;
}
.sheetButton:hover {
  text-decoration: underline;
}
.sheetButton{
  border: 1px solid #fff;
}
.sheetButton.active {
  border: 1px solid #333;
}
.tagString a {
  text-decoration: none;
  color: #999;
}
.tagString a:after {
  content: ", ";
  color: #999;
}
.tagString a:last-child:after {
  content: "";
}
.collectionsList {
  margin-top: 30px;
}
.singlePanel .collectionsList {
  margin-top: 0;
}
.collectionsList .loadingMessage {
  text-align: center;
}
.collectionListing {
  padding: 30px 0;
  display: flex;
  flex-direction: row;
  justify-content: space-between;
}
.profile-page .collectionListing {
  padding: 20px 0;
}
.collectionListing .left-content {
  display: flex;
  flex-direction: row;
  align-items: center;
}
.collectionListing + .collectionListing {
  border-top: 1px solid #ccc;
}
.collectionListingImageBox {
  width: 60px;
  height: 60px;
  float: left;
  margin-right: 20px;
}
.interface-hebrew .collectionsList .collectionListingImageBox {
  margin: 0 0 0 20px;
}
.sheetMetaDataBox .collectionListingImageBox,
.tocTop .collectionListingImageBox {
  background-color: transparent;
}
.sheetMetaDataBox .title {
  display: block;
}
.sheetMetaDataBox .title br {
    display: none
}
.sheetMetaDataBox .title:empty:before {
  content: "Untitled";
  color: #999;
  position: relative;
  pointer-events: none;
}
.sheetMetaDataBox .title:focus:before {
  content: "";
}

.editorSidebarToggle {
  position: fixed;
  right: 30px;
  height: 30px;
  width: 30px;
  border-radius: 30px;
  border: none;
  background-color: #FBFBFA;
  cursor: pointer;
  box-shadow: 0px 1px 3px rgba(0, 0, 0, 0.25);
}

.editorSidebarToggle:active {
  box-shadow: 0px 1px 1px rgba(0, 0, 0, 0.25);
}

.editorSidebarToggle::after {
  content: url("/static/img/3vdots.svg");
}

.collectionListingImage {
  height: 100%;
  width: 100%;
  object-fit: cover;
  background-color: white;
}
.collectionListingImage.default {
  width: 80%;
  height: 80%;
  margin: 10%;
  opacity: 0.4;
}
.collectionListingName {
  display: block;
  font-size: 30px;
  color: #000;
  margin-bottom: 5px;
}
.collectionListingName:hover {
  color: #333;
}
.collectionListingDetails {
  color: #999;
  font-size: 14px;
}
.collectionListingMembership {
  text-transform: capitalize;
}
.collectionListingDetailSeparator {
  margin: 8px;
}
.collectionPage .loadingMessage {
  text-align: center;
}
.collectionPage .collectionImage {
  max-height: 200px;
  max-width: 100%;
  display: block;
  margin: 0 auto 50px;
}
.collectionInfo {
  margin-bottom: 50px;
}
.interface-hebrew .collectionInfo .he {
  display: inline;
}
.interface-hebrew .collectionInfo .en {
  display: none;
}
.collectionPage h1 {
  margin-top: 20px;
  height: auto;
}
.collectionPage a:hover {
  color: inherit;
}
.collectionPage .collectionWebsite {
  display: block;
  text-align: center;
  font-size: 16px;
  font-family: "Roboto", "Helvetica Neue", "Helvetica", sans-serif;
  margin-bottom: 20px;
  color: #666;
}
.collectionPage .collectionDescription {
  font-size: 16px;
  font-family: "Roboto", "Helvetica Neue", "Helvetica", sans-serif;
  color: #333;
  text-align: center;
  line-height: 1.3;
}
.collectionPage .collectionDescription .he {
  font-family: "Heebo", sans-serif;
  font-size: 16px;
}
.collectionPage .collectionDescription .en .dedication {
  font-family: "adobe-garamond-pro", "Crimson Text", Georgia, serif;
  font-style: italic;
  font-size: 18px;
}
.collectionPage .collectionDescription .he .dedication {
  font-family: "Taamey Frank", "adobe-garamond-pro", "Crimson Text", Georgia, "Times New Roman", serif;
  font-size: 20px;
}
.collectionPage .tabs {
  text-align: center;
  margin-bottom: 60px;
}
.collectionPage .bubbleTab {
  font-size: 16px;
}
.collectionPage .tagsList .int-en {
  font-family: "adobe-garamond-pro", "Crimson Text", Georgia, serif;
}
.collectionPage .tagsList .int-he {
  font-family: "Taamey Frank", "adobe-garamond-pro", "Crimson Text", Georgia, "Times New Roman", serif;
}
.collectionPage .emptyMessage {
  text-align: center;
}
.collectionPage .emptyMessage .button {
  margin-top: 22px;
}
.collectionPage .emptyMessage .button:hover {
  color: white;
}
.collectionPage .collectionSearchBox {
  display: flex;
  align-items: center;
  border-bottom: 1px solid #ccc;
  margin-top: 14px;
  margin-bottom: 20px;
}
.collectionPage .collectionSearchIcon {
  height: 18px;
  opacity: 0.4;
  width: 18px;
}
.collectionPage .collectionSearchInput {
  padding: 12px 10px;
  flex: 1;
  box-sizing: border-box;
  border: none;
  background: transparent;
  font-size: 18px;
}
.collectionPage .tagsList {
  margin-top: 30px;
}
.collectionInvitationBox {
  border-bottom: 1px solid #CCC;
  padding-bottom: 20px;
}
.collectionInvitationBoxInner {
  display: flex;
}
.interface-hebrew .collectionInvitationBox input::placeholder {
  font-family: "Heebo", sans-serif;
}
.collectionInvitationBox .button {
  width: 200px;
  margin: 0;
}
.collectionSheetInner {
  display: flex;
}
.collectionSheetInnerContent {
  flex: 1;
}
.sheetListingPinButton {
  display: none;
  opacity: 0.3;
  cursor: pointer;
}
.sheet:hover .sheetListingPinButton.active {
  display: block;
}
.sheetListingPinButton.pinned {
  display: block;
  opacity: 0.6;
}
#collectionInvitationInput {
  padding: 14px 30px;
  width: 472px;
  border-radius: 7px;
  outline: 0;
  box-shadow: 0 1px 3px rgba(0,0,0,0.2);
  border: none;
  margin-inline-end: 10px;
  font-size: 18px;
  position: relative;
}
.collectionInvitationBoxMessage {
  font-size: 18px;
  padding: 12px 0 0;
  text-align: center;
}
.flexLineBreak {
  width: 100%;
  height: 0;
}
.collectionPage .collectionMemberListing {
  padding: 24px 0;
  font-family: "Roboto", "Helvetica Neue", "Helvetica", sans-serif;
  font-size: 16px;
  color: #666;
  display: flex;
  flex-direction: row;
  justify-content: space-between;
}
.collectionPage .collectionMemberListing .collectionLeft,
.collectionPage .collectionMemberListing .collectionMemberListingRoleBox {
  display: flex;
  flex-direction: row;
  align-items: center;
}
.collectionMemberListing + .collectionMemberListing {
  border-top: 1px solid #CCC;
}
.collectionMemberListingProfileImage {
  height: 50px;
  width: 50px;
  vertical-align: middle;
}
.collectionMemberListingName {
  color: #666;
  margin: 0 20px;
}
.collectionInvitationListing {
  display: inline-block;
  min-height: 50px;
  line-height: 50px;
}
.collectionMemberListingRoleBox {
  float: right;
  line-height: 50px;
}
.collectionMemberListingRole {
  color: #666;
}
.collectionMemberListingActions {
  position: relative;
  background-color: white;
  border: 1px solid #ccc;
  border-radius: 4px;
  margin-left: 12px;
  line-height: 36px
}
.interface-hebrew .collectionMemberListingActions {
  margin-left: 0;
  margin-right: 12px;
}
.collectionMemberListingActionsButton {
  cursor: pointer;
  padding: 0 12px;
  font-size: 18px;
  color: #CCC;
}
.collectionMemberListingActionsMenu {
  position: absolute;
  right: 0;
  top: 46px;
  background-color: white;
  border: 1px solid #ccc;
  border-radius: 4px;
  color: #999;
  font-size: 15px;
  z-index: 1;
}
.interface-hebrew .collectionMemberListingActionsMenu {
  left: 0;
  right: unset;
}
.collectionMemberListingActionsMenu .action {
  padding: 4px 10px;
  cursor: pointer;
  white-space: nowrap;
}
.collectionMemberListingActionsMenu .action:hover {
  background-color: #eee;
}
.collectionMemberListingActionsMenu .action + .action {
  border-top: 1px solid #ccc;
}
.collectionMemberListingActionsMenu .role {
  font-size: 17px;
  margin-right: 4px;
}
.collectionMemberListingActionsMenu .role.current {
  color: #666;
}
.topicPanel .smallText .separator {
  color: #999;
  font-size: 20px;
  margin: 0 3px;
}
.topicsPanel .loadingMessage {
  text-align: center;
}
.topicsPanel .topicFilterBox {
  display: flex;
  align-items: center;
  border-bottom: 1px solid #ccc;
  margin-bottom: 50px
}
.topicsPanel .topicFilterIcon {
  font-size: 22px;
  opacity: 0.4;
}
.topicsPanel .topicFilterInput {
  padding: 12px 10px;
  flex: 1;
  box-sizing: border-box;
  border: none;
  background: transparent;
  font-size: 24px;
}
.topicsPanel .topicsFilterReset {
  color: #999;
  cursor: pointer;
}
.topicsPanel .topicsFilterResetIcon {
  height: 16px;
  width: 16px;
  opacity: 0.4;
  margin-left: 8px;
  vertical-align: middle;
}
.topicsPanel .topicList {
  min-height: 500px;
}
.topicsPanel .content .topicList .navButton .int-en {
  font-family: "adobe-garamond-pro", "Crimson Text", Georgia, serif, "Taamey Frank";
}
.topicsPanel .content .topicList .navButton .int-he {
  font-family: "Taamey Frank", "adobe-garamond-pro", "Crimson Text", Georgia, "Times New Roman", serif;
}
.topicsPanel .trendingTopics {
  margin-bottom: 40px;
}
.topicPanel .topicLabel {
  text-transform: uppercase;
  font-weight: lighter;
  margin-bottom: 10px;
  font-size: 14px;
}
.topicPanel .topicLabel a {
  color: #8E8E8E;
}

.topicPanel .sideColumnMore {
  cursor: pointer;
  font-size: 16px;
  line-height: 26px;
  color: #666;
}
.topicPanel .sideColumnMore:hover {
  cursor: pointer;
  text-decoration: underline;
}

.topicPanel .sourceList {
  min-height: 500px;
}
.topicPanel .sourceList .loadingMessage {
  text-align: center;
}
.topicPanel .topicSource {
  margin-bottom: 40px;
  cursor: pointer;
  position: relative;
}
.topicPanel .topicSource .title {
  font-weight: bold;
}
.topicPanel .topicSource .score {
  font-size: 17px;
  color: #333;
  font-weight: normal;
  white-space: nowrap;
  border-radius: 4px;
  padding: 3px;
}
.topicPanel .topicSource .score:hover {
  background-color: #EEE;
}
.topicPanel .topicSource .score:active {
  background-color: #DDD;
}
.hebrew .topicPanel .topicSource .score {
  right: auto;
  left: 5px;
}
.topicPanel .topicSource .score img {
  width: 15px;
  height: 15px;
  vertical-align: middle;
  margin: -4px 0 0 2px;
  opacity: 0.6;
}
.hebrew .topicPanel .topicSource .score img {
  margin: -4px 2px 0 0;
}
.note a {
  color: #333;
  text-decoration: underline;
}
.myNotesPanel .noteList {
  margin-bottom: 220px;
}
.noteListing {
  margin-bottom: 30px;
  border-bottom: 1px solid #ccc;
}
.noteListing a:hover {
  text-decoration: none;
}
.noteListing .textRange .title {
  font-size: 18px;
  color: #999;
  margin-bottom: 10px;
}
.noteListing .textRange .title:hover {
  text-decoration: underline;
}
.noteListing .textRange .text {
  font-size: 18px;
  font-style: italic;
  color: #999;
  margin-bottom: 18px;
}
.noteListing .textRange .text .he {
  font-style: normal;
}
.noteListing .segment {
  display: block;
}
.noteListing .note {
  font-size: 18px;
}
.noteListing .actionButtons {
  visibility: hidden;
  float: right;
  display: inline-block;
  cursor: pointer;
}
.interface-hebrew .noteListing .actionButtons {
  float: left;
}
.noteListing:hover .actionButtons {
  visibility: visible;
}
.noteListing .actionButtons img {
  width: 16px;
  height: 16px;
  opacity: 0.4;
}
.noteListing .actionButtons img + img {
  margin: 0 0 0 10px;
}
.interface-hebrew .noteListing .actionButtons img + img {
  margin: 0 10px 0 0;
}
.noteListing:hover .actionButtons img:hover {
  opacity: 0.6;
}
.noteListing .mask {
  background-color: white;
  opacity: 0.5;
}
.addToSourceSheetModal {
  position: absolute;
  display: block;
  left: 40%;
  top: 240px;
  width: 330px;
  padding: 20px;
  background: #FBFBFA;
  border: #ccc 1px solid;
  border-radius: 4px;
  box-shadow: 0 0 10px #ccc;
  z-index: 200;
}
.addToSourceSheetModal .closeButton {
  margin-bottom: 10px;
  cursor: pointer;
  height: 18px;
  width: 18px;
  opacity: 0.5;
  float: right;
}
.searchBox .keyboardInputInitiator {
    opacity: 0.4;
    width: 16px;
    height: 16px;
    padding: 4px 7px;
    position: initial;
    vertical-align: 0px;
}
.header .searchBox .keyboardInputInitiator {
    display: none;
}
body #keyboardInputMaster {
    opacity: 1;
    background-color: #FBFBFA;
    border: 1px solid #ccc;
    padding: 5px;
    box-shadow: none;
    border-radius: 0.3em;
}
body #keyboardInputMaster thead {
  display: none;
}
body #keyboardInputMaster tbody tr td table{
    border-spacing: 2px 2px;
}
body #keyboardInputMaster tbody tr td table tbody tr td{
    border: 0.5px solid #eee;
    background: white;
    font-family: "Heebo","Roboto", sans-serif;
    min-width: 15px;
    vertical-align: middle;
    padding: 2px 8px;
    text-align: center;
    font-size: 14px;
    color: #333;
}
body #keyboardInputMaster tbody tr td table tbody tr td:hover,
body #keyboardInputMaster tbody tr td table tbody tr td:active,
body #keyboardInputMaster tbody tr td table tbody tr td.pressed{
    border: 1px solid #eee;
    background: #eee;
}
.calendarRef {
  font-size: 18px;
  color: #666;
  display: flex;
  margin: 2px 0 16px;
}
.calendarRef a {
  color: inherit;
}
.calendarRef img {
  margin-top: 2px;
}
#editCollectionPageContainerInner {
  position: relative;
}
#editCollectionPage :not(h1) .int-en {
  font-family: "Roboto", "Helvetica Neue", "Helvetica", sans-serif;
}
#editCollectionPage :not(h1) .int-he {
  font-family: "Heebo", sans-serif;
}
#editCollectionPage .field {
  box-sizing: border-box;
  width: 100%;
  display: inline-block;
  vertical-align: top;
  padding: 12px;
}
#editCollectionPage .field.halfWidth {
  width: 50%;
  display: inline-block;
}
#editCollectionPage .field.quarterWidth {
  width: 25%;
  display: inline-block;
}
#editCollectionPage .field.threeQuarterWidth {
  width: 75%;
  display: inline-block;
}
#editCollectionPage .field > label {
  display: block;
  margin-bottom: 15px;
  color: #666;
}
#editCollectionPage input,
#editCollectionPage textarea {
  display: block;
  width: 100%;
  padding: 15px 12px;
  border-radius: 5px;
  border: none;
  box-sizing: border-box;
  box-shadow: 0 1px 3px rgba(0,0,0,0.2);
  font-family: "Roboto", "Helvetica Neue", "Helvetica", sans-serif;
  color: #333;
  font-size: 14px;
}
.interface-hebrew #editCollectionPage input,
.interface-hebrew #editCollectionPage textarea {
  font-family: "Heebo", sans-serif;
}
#editCollectionPage .hiddenFileInput {
  width: 0.1px;
  height: 0.1px;
  opacity: 0;
  overflow: hidden;
  position: absolute;
  z-index: -1;
}
#editCollectionPage .collectionImage {
  max-width: 200px;
  margin-bottom: 5px;
  display: block;
}
#editCollectionPage .helperText {
  color: #999;
  font-size: 13px;
  width: 500px;
}
#editCollectionPage .collectionHeaderBox {
  width: 100%;
  background-color: white;
  margin-bottom: 5px;
}
#editCollectionPage .collectionHeader {
  float: right;
  max-width: 100%;
}
#editCollectionPage .deleteCollection {
  cursor: pointer;
  margin: 30px 10px;
  color: #999;
  text-align: right;
}
#editCollectionPage .deleteCollection:hover {
  text-decoration: underline;
}
.dropdown {
  position: relative;
}
.dropdown .dropdownMain {
  background: white;
  box-shadow: 0 1px 3px rgba(0,0,0,0.2);
  border-radius: 7px;
  padding: 16px 22px;
  font-size: 16px;
  margin-bottom: 10px;
  cursor: pointer;
}
.addToSourceSheetBox .dropdownMain.noselect {
  display: flex;
  justify-content: space-between;
  align-items: center;
  align-content: flex-start;
  text-align: start;
}
.addToSourceSheetBox .dropdownMain.noselect::before{
  content: url("/static/img/sheet.svg");
  opacity: 0.4;
  display: inline-block;
  margin-inline-end: 10px;
  transform: scale(0.8);
  vertical-align: text-bottom;
  line-height: 10px;
}
.addToSourceSheetBox .dropdownMain.noselect::after{
  content: url("/static/icons/chevron.svg");
  margin-inline-start: auto;
  opacity: 0.4;
  height: 24px;
  transform: scale(0.6) rotate(90deg);
  transform-origin: center center;
}
.addToSourceSheetBox .dropdownMain.noselect.open::after{
  transform: scale(0.6) rotate(-90deg);
  transform-origin: center center;
}
.addToSourceSheetBox .dropdownMain .loadingMessage {
  margin: 0;
}
.addToSourceSheetBoxTitle{
  font-style: normal;
  font-weight: normal;
  font-size: 13px;
  line-height: 15px;
  color: #999999;
  margin-bottom: 11px;
}
.addToSourceSheetBox .selectedRef{
  padding: 16px 22px;
  font-size: 16px;
  margin-bottom: 15px;
  cursor: pointer;
  background: #FBFBFA;
  box-shadow: 0px 1px 3px rgba(0, 0, 0, 0.25);
  border-radius: 6px;
}
.addToSourceSheetBox .selectedRef span{
  font-family: "adobe-garamond-pro", "Crimson Text", Georgia, "Times New Roman", serif;
  font-style: normal;
  font-weight: normal;
  font-size: 18px;
  line-height: 25px;
  color: #666666;
}
.readerPanel.hebrew .addToSourceSheetBox .selectedRef span{
  font-family: "Taamey Frank", "adobe-garamond-pro", "Crimson Text", Georgia, "Times New Roman", serif;
  font-size: 1.2em;
}
.dropdown .dropdownOpenButton {
  float: right;
  margin-left: 6px;
  cursor: pointer;
  color: #666;
  font-size: 18px;
}
.interface-hebrew .dropdownOpenButton {
  float: left;
  margin-left: 0;
  margin-right: 6px;
}
.dropdown .dropdownListBox {
  position: absolute;
  z-index: 1;
  margin-top: -14px;
  width: 100%;
  box-sizing: border-box;
  box-shadow: 0 1px 3px rgba(0,0,0,0.2);
  background: white;
  border-bottom-left-radius: 7px;
  border-bottom-right-radius: 7px;
}
.dropdown .dropdownList {
  color: #999;
  background-color: white;
  box-sizing: border-box;
  padding: 0;
  max-height: 300px;
  overflow-x: hidden;
  overflow-y: scroll;
  border-bottom-left-radius: 7px;
  border-bottom-right-radius: 7px;
}
.singlePanel .dropdown .dropdownList {
  max-height: 150px;
}
.dropdown .dropdownList .dropdownOption {
  font-size: 18px;
  cursor: pointer;
  padding: 0 22px;
  margin: 26px 0;
  border: none;
  color: #666;
}
.addToSourceSheetBox .dropdown .dropdownList .dropdownOption::before{
  content: url("/static/img/sheet.svg");
  opacity: 0.4;
  display: inline-block;
  margin-inline-end: 10px;
  transform: scale(0.8);
  vertical-align: text-bottom;
  line-height: 10px;
}
.dropdown .dropdownList .dropdownOption.selected {
  color: #333;
}
#footer {
  background-color: white;
  border-top: 1px solid #F4F4F4;
  overflow: hidden;
  padding: 18px 40px 70px 40px;
  text-align: left;
  color: #999;
}
#footer a {
  display: block;
  color: #666;
}
.interface-hebrew #footer{
  direction: rtl;
  text-align: right;
}
.interface-english #footer .int-he {
  display: none;
}
.interface-hebrew #footer .int-he {
  display: inline;
  text-align: right;
}
#footerInner {
  max-width: 1000px;
  margin: 0 auto;
}
#footer .section {
  display: inline-block;
  vertical-align: top;
  width: 200px;
  margin: 20px 0;
}
.interface-english #footer .section {
  text-align: left;
}
.interface-hebrew #footer .section {
  text-align: right;
}
#footer .section .header {
  color: #000;
  margin-bottom: 18px;
  font-weight: normal;
  font-size: 16px;
}
#footer .section.last {
  float: right;
  text-align: right;
}
.interface-hebrew #footer .section.last {
  float: left;
  text-align: left;
}
#footer .section a {
  font-size: 16px;
  margin: 2px 0;
}
#footer .fa {
  margin: 0 3px;
}
#footer .header.connect {
  text-transform: uppercase;
}
.newsletterSignUpBox {
  position: relative;
  margin-bottom: 4px;
}
.newsletterSignUpBox .newsletterInput {
  border-radius: 6px;
  padding: 10px 32px 12px 16px;
  width: 150px;
  font-size: 15px;
  border: 1px solid #EEE;
  margin-bottom: 6px;
  color: #333;
}
.newsletterSignUpBox img {
  height: 18px;
  width: 18px;
  opacity: 0.2;
  position: absolute;
  top: 10px;
  right: 12px;
}
.interface-hebrew .newsletterSignUpBox .newsletterInput {
  padding: 8px 16px 11px 32px;
}
.interface-hebrew .newsletterSignUpBox img {
  right: auto;
  left: 12px;
  transform: scale(-1, 1);
}
.newsletterEducatorOption {
  font-size: 14px;
  padding: 0px 3px;
  margin-top: 2px;
}
.newsletterSignUpBox .subscribeMessage {
  margin: 4px 0 14px 0;
  color: #333;
  font-size: 14px;
  font-family: "Roboto", "Helvetica Neue", "Helvetica", sans-serif;
  font-style: italic;
  text-align: center;
  direction: ltr;
}
#footer .section.connect a {
  display: inline;
  margin: 0 4px;
}
#footer .section.connect .socialLinks a {
  color: #666;
}
#footer #socialButtons {
  margin-bottom: 6px;
}
#footer #facebookButton {
  display: inline-block;
  vertical-align: top;
}
#footer #twitterButton {
  display: inline-block;
  vertical-align: top;
  margin-left: 4px;
}
.interface-hebrew #footer #twitterButton {
  margin-left: 0;
  margin-right: 4px;
}
#footer #siteLanguageToggle {
  color: #999;
  margin-top: 30px;
  font-size: 15px;
}
#footer #siteLanguageToggle #siteLanguageToggleLabel {
  display: block;
  text-transform: uppercase;
  color: #000;
}
#footer a#siteLanguageEnglish,
#footer a#siteLanguageHebrew {
  font-family: "Roboto", "Helvetica Neue", "Helvetica", sans-serif;
  cursor: pointer;
  color: #666;
  display: inline;
  margin: 0 3px;
}
#footer #siteLanguageEnglish:hover,
#footer #siteLanguageHebrew:hover {
  text-decoration: underline;
}
#footer a#siteLanguageHebrew {
  font-family: "Heebo", sans-serif;
}
.multiPanel .readerNavMenu .content.hasFooter #footer {
  margin-top: 120px;
}
.gemarra-regular, .gemarra-italic {
  font-weight: bold;
}
.it-text, .gemarra-italic {
  font-style: italic;
}
.categoryAttribution a {
  color: inherit;
}
.bubbleTab {
  padding: 10px 25px;
  margin: 3px;
  background-color: white;
  border-radius: 20px;
  border: 1px solid #DADADA;
  display: inline-block;
  font-size: 12px;
  color: #999;
  font-family: "Roboto", "Helvetica Neue", "Helvetica", sans-serif;
  letter-spacing: 1px;
  cursor: pointer;
}
.bubbleTab:hover {
  text-decoration: none;
}
.bubbleTab.active {
  color: #333;
}
.aboutBox .aboutHeader {
  color: #666;
  padding-bottom: 13px;
  margin: 0;
  margin-bottom: 15px;
  text-align: initial;
  text-transform: none;
  font-size: 16px;
  border-bottom: solid 1px #CCC;
}
.aboutBox .aboutTitle {
  padding: 10px 0 15px 0;
  display: inline-block;
  font-family: "adobe-garamond-pro", "Crimson Text", Georgia, serif;
  font-style: normal;
  font-weight: normal;
  font-size: 24px;
  line-height: 29px;
  color: #000000;
}
.aboutBox .aboutSubtitle {
  font-family: "adobe-garamond-pro", "Crimson Text", Georgia, serif;
  font-style: italic;
  font-weight: normal;
  font-size: 18px;
  line-height: 22px;
  color: #666666;
}
.aboutBox .aboutSubtitle .he {
  font-style: normal;
}
.aboutBox .aboutDesc {
  padding: 15px 0 30px 0;
  font-family: "adobe-garamond-pro", "Crimson Text", Georgia, serif;
  font-style: normal;
  font-weight: normal;
  font-size: 18px;
  line-height: 22px;
  color: #000000;
}
.readerApp.interface-hebrew .aboutBox .versionDetails,
.readerApp.interface-hebrew .versionsBox .versionDetails {
  text-align: right;
}
.aboutBox .versionDetails .separator,
.versionsBox .versionDetails .separator {
  margin: 0 3px;
}
.aboutBox a,
.versionsBox a {
  color: #999;
}
.aboutBox .currVersionSection {
  padding-bottom: 30px;
}
.version-with-buy-button {
  display: flex;
  flex-direction: column;
}
.version-with-buy-button .version-text-image{
  display: flex;
  justify-content: space-between;
}
.version-with-buy-button .version-text-image .versionBlock{
  align-self: flex-start;
}
.versionsBox .version-with-buy-button{
    border-top: solid 1px #CCC;
}
.versionsBox .version-with-buy-button .versionBlock{
    border-top: none;
}
.versionsBox .version-with-buy-button .version-text-image .version-with-buy-button-image
{
  padding: 20px;
}
.versionsBox .version-with-buy-button .version-with-buy-button-link{
    padding: 10px 20px;
}
.version-with-buy-button .version-with-buy-button-link{
  align-content: flex-start;
  min-width: 50%;
}
.version-with-buy-button .version-with-buy-button-link a.button{
  color: #FFFFFF;
  padding: 7px 20px;
}
.version-with-buy-button .version-text-image .version-with-buy-button-image img.buy-img {
    height: 85px;
    border-radius: 2px;
}
.versionsBox .versionLanguage {
  padding-bottom: 15px;
  font-family: "Roboto", "Helvetica Neue", "Helvetica", sans-serif;
  letter-spacing: 1px;
  font-style: normal;
  font-weight: normal;
  font-size: 16px;
  line-height: 19px;
  color: #666666;
}
.interface-hebrew .versionsBox .versionLanguage {
  font-family: "Heebo", sans-serif;
}
.versionsBox div:not(:first-child) .versionLanguage {
  padding-top: 25px;
}
.versionsBox .versionLanguage .versionCount {
  color: #999;
}
.versionsBox a.selectButton {
  font-family: "HebrewInEnglish System Font", "Roboto", "Helvetica Neue", "Helvetica", sans-serif;
  font-style: normal;
  font-weight: normal;
  font-size: 13px;
  color: #666666;
  box-shadow: 0 1px 2px #999;
  padding: 2px 8px;
  background-color: white;
  border-radius: 4px;
  line-height: 18px;
}
.versionsBox a.selectButton.currSelectButton {
  background-color: #212E50;
  text-decoration: none;
  cursor: default;
  line-height: 20px;
  color: #FFFFFF;
}
.versionsTextList .topFiltersInner .uppercase {
  text-transform: none;
}
.versionsBox .versionBlock {
  padding: 20px 0;
  border-top: solid 1px #CCC;
}
.singlePanel .versionsBox .versionBlock .versionTitle .he {
    display: inline;
}
.versionBlock .versionTitle a {
  color: black;
}
.interface-hebrew .versionsBox .versionLanguage {
  direction: rtl;
}
.aboutBox .versionBlock .versionTitle:hover {
  text-decoration: none;
}
span.purim-emoji img{
  height: 25px;
  width: 25px;
}

/* Sheets */

.sheetsInPanel {
  overflow-y: scroll;
  overflow-x: hidden;
  height: 100%;
  padding: 0 15px;
  box-sizing: border-box;
  position: relative;
}
.sheetContent {
  width: 100%;
  box-sizing: border-box;
  font-size: 1.8em;
  line-height: 1.6;
  text-align: justify;
  background-color: inherit;
  margin: 0 auto;
  max-width: 700px;
  position: relative;
  padding: 0 30px;
}
.sheetContent .ref {
  cursor: pointer;
  color: #999;
  font-size: 1em;
}
.sheetContent .ref a {
  color: #999;
}
.sheetContent img {
  max-width: 100%;
}
.sheetContent table {
  margin: auto;
  max-width: 100%;
  width: 100%;
  border-collapse: collapse;
  table-layout: fixed
}
.sheetContent table th,
.sheetContent table td {
  padding: 10px;
  border-top: 1px solid #E6E5E6;
  vertical-align: top;
}
.sheetContent table thead th {
  vertical-align: bottom;
  border-bottom: 2px solid #E6E5E6;
  border-top: none;
}

.sheetContent table th:first-of-type,
.sheetContent table tr td:first-of-type {
  padding-left: 0;
}
.sheetContent table th:last-of-type,
.sheetContent table tr td:last-of-type {
  padding-right: 0;
}
.sheetContent tbody {
  width: 100%;
}
.readerPanel .sheetItem {
  position: relative;
}
.heLeft.bilingual section.SheetSource .sheetItem.enOnly > .en,
.heLeft.bilingual section.SheetSource .sheetItem.heOnly > .he,
.heRight.bilingual section.SheetSource .sheetItem.enOnly > .en,
.heRight.bilingual section.SheetSource .sheetItem.heOnly > .he {
  width: 100%;
  padding-right: 15px;
  padding-left: 15px;
}
.readerPanel .sheetItem.indented-1,
.readerPanel section.SheetSource.indented-1,
.readerPanel section.SheetOutsideBiText.indented-1 {
  margin-left:  30px;
  margin-right: 30px;
}
.readerPanel .sheetItem.indented-2,
.readerPanel section.SheetSource.indented-2,
.readerPanel section.SheetOutsideBiText.indented-2 {
  margin-left:  60px;
  margin-right: 60px;
}
.readerPanel .sheetItem.indented-3,
.readerPanel section.SheetSource.indented-3,
.readerPanel section.SheetOutsideBiText.indented-3 {
  margin-left:  90px;
  margin-right: 90px;
}
.sheetContent .customSourceTitle {
  font-family: "Roboto", "Helvetica Neue", "Helvetica", sans-serif;
  text-transform: none;
  margin-bottom: 0;
  margin-top: 40px;
}
.sheetsInPanel p {
  margin: 0 0 1em 0;
}
.segmentNumber.sheetSegmentNumber {
  display: block;
  position: absolute;
  text-align: center;
}
.readerPanel.bilingual.heLeft .sheetItem.segment .segmentNumber.sheetSegmentNumber,
.readerPanel.bilingual.heRight .sheetItem.segment .segmentNumber.sheetSegmentNumber {
  left: 50%;
  margin-left: -15px;
}
.readerPanel.bilingual.heLeft .sheetItem.segment.enOnly .segmentNumber.sheetSegmentNumber,
.readerPanel.bilingual.heRight .sheetItem.segment.enOnly .segmentNumber.sheetSegmentNumber {
  right: 0px;
  left: auto;
  margin-left: 0;
}
.readerPanel.bilingual.heLeft .sheetItem.segment.heOnly .segmentNumber.sheetSegmentNumber,
.readerPanel.bilingual.heRight .sheetItem.segment.heOnly .segmentNumber.sheetSegmentNumber {
  left: 0px;
  margin-left: 0;
}
.readerPanel.english .sheetItem.segment.heOnly .segmentNumber .en,
.readerPanel.hebrew .sheetItem.segment.enOnly .segmentNumber .he
.readerPanel.hebrew section.SheetSource .sheetItem.enOnly > .en,
.readerPanel.english section.SheetSource .sheetItem.heOnly > .he,
.readerPanel.hebrew section.SheetOutsideBiText .sheetItem.enOnly > .en,
.readerPanel.english section.SheetOutsideBiText .sheetItem.heOnly > .he  {
  display: block;
}
.sheetTocIcon {
  color: #ccc;
  font-size: 16px;
  width: 15px;
  height: 15px;
  opacity: 0.2;
  margin: 0 8px;
  vertical-align: middle;
}
.readerTextTableOfContents .content h2.tagsTitle {
  text-align: center;
  color:black;
  font-size: 13px;
  margin-bottom: 0;
  padding-bottom: 8px;
}
.sheetMetaDataBox {
  margin: 40px auto 0 auto;
  text-align: center;
}
.bookMetaDataBox {
  margin: 40px auto;
  text-align: center;
}
.sheetContent .sheetItem.segment .sourceContentText {
  margin-bottom: 18px;
  display: block;
  overflow-wrap: break-word;
  word-wrap: break-word;
}

.readerPanel.hebrew .sheetContent .sheetItem.segment .sourceContentText.outsideBiText.en {
  display: none;
}
.readerPanel.english .sheetContent .sheetItem.segment .sourceContentText.outsideBiText.he {
  display: none;
}
.readerPanel.hebrew .sheetContent .sheetItem.segment.enOnly .sourceContentText.outsideBiText.en {
  display: inline;
}
.readerPanel.english .sheetContent .sheetItem.segment.heOnly .sourceContentText.outsideBiText.he {
  display: inline;
}
.readerPanel.english .sheetContent .sheetItem .SheetOutsideText.segment.he,
.readerPanel.hebrew .sheetContent .sheetItem .SheetOutsideText.segment.en,
.readerPanel.english .sheetContent .sheetItem .SheetComment.segment.he,
.readerPanel.hebrew .sheetContent .sheetItem .SheetComment.segment.en {
  display: inline;
}
.sourceContentText.centeredSheetContent {
  text-align: center;
}
.sheetContent .sheetItem.segment .sourceContentText p:last-child,
.sheetContent .editorContent .sheetItem.segment .sourceContentText p {
  margin-bottom: 0;
}

.sheetContent .editorContent .sheetItem.noPointer {
  pointer-events: none;
}

.sheetContent .sheetItem.segment .addedBy {
  margin-top: -20px;
}
.interface-english .sheetContent .sheetItem.segment .addedBy {
  float: left;
}
.interface-hebrew .sheetContent .sheetItem.segment .addedBy {
  float: right;
}
.youTubeContainer {
  position: relative;
  padding-bottom: 56.25%; /* 16:9 */
  padding-top: 25px;
  height: 0;
}
.youTubeContainer iframe {
  position: absolute;
  top: 0;
  left: 0;
  width: 100%;
  height: 100%;
}
.sheetContent .media {
  margin: 0 auto;
  display: table;
  table-layout: fixed;
}
.sheetContent .media.fullWidth {
  width: 100%;
}
.sheetContent .media .mediaCaption {
  display: table-caption;
  caption-side: bottom;
  padding-top: 8px;
}
.sheetContent .media .mediaCaptionInner {
  display: flex;
  justify-content: space-between;
}
.sheetContent .media .mediaCaption .en {
  font-size: 80%;
  text-align: left;
  flex: 1;
}
.sheetContent .media .mediaCaption .he {
  font-size: 72%;
  flex: 1;
  font-family: "Heebo", "sans-serif";
}
.sheetContent .media .mediaCaption.heOnly .he,
.sheetContent .media .mediaCaption.enOnly .en {
  display: block;
}
.sheetContent .media .mediaCaption.heOnly .en,
.sheetContent .media .mediaCaption.enOnly .he {
  display: none;
}
.sheetContent .spacer:only-of-type.empty {
  line-height: inherit;
}
.sheetItem:only-of-type.empty .SheetOutsideText:after,
.sheetContent .spacer:only-of-type.empty:after {
  color: #999;
  position: relative;
  pointer-events: none;
}
.interface-english .sheetItem:only-of-type.empty .SheetOutsideText:after,
.interface-english .spacer:only-of-type.empty:after,
.interface-english .spacer:only-of-type.empty:after {
  content: "Write some text or type a citation (ex. 'Genesis 1:1-5') ";
  top: -31px;
  margin-bottom: -31px;
}
.interface-hebrew .sheetItem:only-of-type.empty .SheetOutsideText:after,
.interface-hebrew .spacer:only-of-type.empty:after,
.interface-hebrew .spacer:only-of-type.empty:after {
  content: "הקלידו טקסט חופשי או מראה מקום (לדוגמא, בראשית א, א-ה)";
  top: -44px;
  margin-bottom: -44px;
}
.sheetContent .sheetItem .SheetOutsideText.segment p {
  margin: 0
}
.sheetContent .sheetItem .SheetOutsideText.segment {
  margin: 0
}
.sheetContent .sheetItem .SheetSource.segment,
.sheetContent .sheetItem .SheetOutsideBiText.segment {
  margin-top: 14px
}
.sheetContent .text.loading {
  cursor: wait;
}
.oldSheetNotice,
.oldSheetNotice a,
.editSheetNotice,
.editSheetNotice a {
  font-size: 12px;
  font-family: "Roboto", "Helvetica Neue", "Helvetica", sans-serif;
  color: #999;
}
.cookiesNotification {
  position: fixed;
  z-index: 9999;
  color: white;
  background-color: #212E50;
  border-top: 1px solid #ccc;
  bottom: 0;
  box-sizing: border-box;
  width: 100%;
  padding: 10px 0;
  line-height: 1.1;
  text-align: center;
  unicode-bidi: plaintext;
}
.cookiesNotification a {
  text-decoration: underline;
  color: inherit;
  margin-inline-start: 5px;
}
.cookiesNotification .button {
  margin-inline-start: 12px;
}
.readerMessageBox {
  z-index: 9999;
  color: #000;
  font-size: 16px;
  background-color: #ededec;
  border: 1px solid #ccc;
  top: 0;
  left: 0;
  box-sizing: border-box;
  padding: 10px 0;
  margin: 40px;
  line-height: 1.1;
  text-align: center;
}
.readerMessageBox a {
  text-decoration: underline;
  color: inherit;
}
.he sup.sourcePrefix {
  margin-right: -35px;
  position: absolute;
  text-decoration: none;
  font-family: "Roboto", "Helvetica Neue", "Helvetica", sans-serif;
  color: #000;
}
.en sup.sourcePrefix {
  margin-left: -35px;
  position: absolute;
  text-decoration: none;
  font-family: "Roboto", "Helvetica Neue", "Helvetica", sans-serif;
  color: #000;
}
.heLeft.bilingual .sheetContent .text sup.sourcePrefix,
.heRight.bilingual .sheetContent .text sup.sourcePrefix {
    margin-right: -28px;
}
.heLeft.bilingual .sheetContent .text .en sup.sourcePrefix,
.heRight.bilingual .sheetContent .text .en sup.sourcePrefix {
  display: none
}
.sheetItem.ref-display-none .ref {
  display: none;
}
section.SheetSource .en,
section.SheetOutsideBiText .en {
  background-color: #FBFBFA;
}

section.SheetSource,
section.SheetOutsideBiText {
  border-inline-start: 4px solid;
  box-shadow: 0px 1px 6px rgba(0, 0, 0, 0.25);
  margin-bottom: 30px;
}

.readerPanel.hebrew section.SheetSource .sheetItem > .he,
.readerPanel.english section.SheetSource .sheetItem > .en,
.readerPanel.hebrew section.SheetOutsideBiText .sheetItem > .he,
.readerPanel.english section.SheetOutsideBiText .sheetItem > .en {
  display: block;
}
.readerPanel.hebrew section.SheetSource .sheetItem > .en,
.readerPanel.english section.SheetSource .sheetItem > .he,
.readerPanel.hebrew section.SheetOutsideBiText .sheetItem > .en,
.readerPanel.english section.SheetOutsideBiText .sheetItem > .he  {
  display: none;
}

.interface-english section.SheetSource .sheetItem > .he,
.interface-english section.SheetSource .sheetItem > .en,
.interface-english section.SheetOutsideBiText .sheetItem > .he,
.interface-english section.SheetOutsideBiText .sheetItem > .en {
  padding: 15px 20px 15px 16px;
}
.interface-hebrew section.SheetSource .sheetItem > .he,
.interface-hebrew section.SheetSource .sheetItem > .en,
.interface-hebrew section.SheetOutsideBiText .sheetItem > .he,
.interface-hebrew section.SheetOutsideBiText .sheetItem > .en {
  padding: 15px 16px 15px 20px;
}

.readerPanel.bilingual.stacked .sheetContent section.SheetSource .segment.highlight .he,
.readerPanel.bilingual.stacked .sheetContent section.SheetOutsideBiText .segment.highlight .he {
  padding-bottom: 15px;
}


section.SheetSource.highlight,
section.SheetOutsideBiText.highlight {
  background-color: #E9E9E7;
}

section.SheetSource .segmentNumber,
section.SheetSource .SheetOutsideBiText {
  display: none;
}

.sheetContent section.SheetSource.highlight .sheetItem.segment.highlight .sourceContentText,
.sheetContent section.SheetSource .sheetItem.segment .sourceContentText,
.sheetContent section.SheetOutsideBiText.highlight .sheetItem.segment.highlight .sourceContentText,
.sheetContent section.SheetOutsideBiText .sheetItem.segment .sourceContentText {
  margin: 0;
}

.sheetItem .SheetSource,
.sheetItem .SheetOutsideBiText {
  border-inline-start: 4px solid;
  padding-inline-start: 16px;
  padding-inline-end: 20px;
  box-shadow: 0px 1px 6px rgba(0, 0, 0, 0.25);
}
.sheetItem .SheetSource.selected.segment,
.sheetItem .SheetOutsideBiText.selected.segment {
  border-top: 2px solid #CCE6FF;
  border-bottom: 2px solid #CCE6FF;
  border-inline-end: 2px solid #CCE6FF;
  margin-top: 12px;
  margin-bottom: 12px;
  margin-inline-end: -2px;

}
.sheetItem .SheetSource .he,
.sheetItem .SheetSource .en,
.sheetItem .SheetOutsideBiText .he,
.sheetItem .SheetOutsideBiText .en {
  padding-inline-start: 16px;
  padding-inline-end: 20px;
  margin-inline-start: -16px;
  margin-inline-end: -20px;
}
.sheetItem .SheetSource .he.editable.selected .sourceContentText,
.sheetItem .SheetSource .en.editable.selected .sourceContentText,
.sheetItem .SheetOutsideBiText .he.editable.selected .sourceContentText,
.sheetItem .SheetOutsideBiText .en.editable.selected .sourceContentText {
  background-color: #FFFFFF;
  box-shadow: inset 0px 0px 3px rgba(0, 0, 0, 0.3);
  border-radius: 6px;
}
.sheetItem .SheetSource ::selection,
.sheetItem .SheetOutsideBiText ::selection {
  background-color: rgba(0,0,0,0);
}
.sheetItem .SheetSource .he.editable.selected ::selection,
.sheetItem .SheetSource .en.editable.selected ::selection,
.sheetItem .SheetOutsideBiText .he.editable.selected ::selection,
.sheetItem .SheetOutsideBiText .en.editable.selected ::selection {
  background-color: #D2DCFF;
}
.sheetItem .SheetSource .en,
.sheetItem .SheetOutsideBiText .en {
  background-color: #FBFBFA;
}
.sheetItem .SheetSource .ref,
.sheetItem .SheetOutsideBiText .ref {
  pointer-events: none;
  user-select: none;
}
.sheetItem .SheetSource:after,
.sheetItem .SheetOutsideBiText:after {
    content: " ";
    display: block;
    clear: both;
    height: 15px;
    background-color: #FBFBFA;

}

.sheetItem .SheetMedia {
    margin-bottom: 14px;
}
.feedbackBox p {
  font-size: 16px;
  letter-spacing: 1px;
}
.feedbackBox .button {
  margin: auto;
  width: 100%;
}
.feedbackBox input {
  padding: 16px 22px;
  margin-bottom: 20px;
  cursor: pointer;
  font-size: 18px;
  border-radius: 4px;
  box-shadow: none;
  border: 1px solid #E9E9E9;
  width: 100%;
  box-sizing: border-box;
}
.connectionsPanel textarea.feedbackText {
  border-radius: 7px;
  box-shadow: 0 1px 3px rgba(0,0,0,0.2);
}
.img-circle {
  border-radius: 50%;
}
.tab-view .tab-list {
  display: flex;
  flex-direction: row;
  justify-content: flex-start;
}
.tab-view .tab-list .tab {
  font-size: 16px;
  font-family: "Roboto", "Helvetica Neue", "Helvetica", sans-serif;
  color: black;
  text-align: center;
  padding: 10px 0;
  margin: 0 30px 0 0;
  cursor: pointer;
}
.tab-view .tab-list .tab a {
  color: inherit;
}
.tab-view .tab-list .tab a:hover {
  text-decoration: none;
}
.tab-view .tab-list .active .tab {
  border-bottom: 4px solid #CCC;
}
.interface-hebrew .tab-view .tab-list .tab {
  margin: 0 0 0 30px;
}
.tab-view .tab-list .tab img {
  width: 18px;
  height: 18px;
  opacity: 0.4;
  margin: 0 10px 0 0;
  top: 2px;
  position: relative;
}
.interface-hebrew .tab-view .tab-list .tab img {
  margin: 0 0 0 10px;
}
.tab-view .tab-list .justifyright {
  margin: 0 0 4px auto;
  display: flex;
  align-items: center;
}
.tab-view .tab-list .tab.filter {
  font-size: 16px;
  margin: 0;
  padding: 6px 9px;
  border: 1px solid #EDEDEC;
  background-color: #EDEDEC;
  border-radius: 6px;
}
.tab-view .tab-list .tab.filter.open {
  background-color: inherit;
}
.tab-view .tab-list .tab.filter img {
  margin: 0 0 1px 6px;
  width: 12px;
  height: 12px;
}
.interface-hebrew .tab-view .tab-list .tab.filter img {
  margin: 0 6px 1px 0;
}
.tab-view .tab-list .applink a {
    color: #666;
}
.interface-hebrew .tab-view .tab-list .justifyright {
  margin: 0 auto 0 0;
}
.tab-list :not(.active) .tab, .tab-list :not(.active) .tab a{
    color: #666;
}
.profile-page .textRange {
  font-size: 18px;
  color: #666;
}
.profile-page .note-text {
  font-size: 18px;
}
.profile-page .note {
  display: flex;
  flex-direction: row;
  justify-content: space-between;
  padding: 10px 0 20px 0;
}
.profile-page .note + .note {
  border-top: 1px solid #CCC;
}
.profile-page .noteLeft {
  flex-grow: 1;
}
.profile-page .noteRight {
  display: flex;
  flex-direction: row;
  align-items: flex-start;
}
.profile-page .note .noteRight img {
  display: none;
}
.profile-page .note .noteRight img + img {
  margin: 0 0 0 10px;
}
.interface-hebrew .profile-page .note .noteRight img + img {
  margin: 0 10px 0 0;
}
.profile-page .note:hover .noteRight img {
  display: inline-block;
  width: 16px;
  height: 16px;
  opacity: 0.4;
}
.profile-page .note:hover .noteRight img:hover {
  opacity: 0.6;
  cursor:pointer;
}
.profile-page .social-icon img {
  width: 13px;
  height: 13px;
  opacity: 0.4;
}
.profile-page .social-icon + .social-icon {
  padding: 0 5px;
}
.profile-page .social-icon:hover img {
  opacity: 0.6;
}
.sheetList .sheet {
  border-bottom: none;
}
.sheetList .sheet {
  display: flex;
  flex-direction: row;
}
.sheetList .sheet .sheetLeft {
  display: flex;
  flex-direction: column;
}
.sheetList .sheet .sheetTags {
  color: #999;
  font-family: "Roboto", "Helvetica Neue", "Helvetica", sans-serif;
}
.sheetList .sheet .sheetTags .bullet {
  margin: 0 5px;
}
.sheetList .sheet a {
  color: inherit;
  cursor: pointer;
}
.sheetList .sheet a.sheetTitle {
  display: flex;
  flex-direction: row;
  align-items: center;
  margin-bottom: 10px;
  font-size: 18px;
}
.sheetList .sheet .sheetLeft .sheetTitle img,
.textList .sheet .sheetLeft .sheetTitle img {
  width: 18px;
  height: 18px;
  opacity: 0.4;
  margin-inline-end: 10px;
}
.default-profile-img {
  width: 175px;
  height: 175px;
  background-color: #999;
  border-radius: 50%;
  display: flex;
  justify-content: center;
  align-items: center;
  color: white;
  font-size: 75px;
  font-family: "Roboto", "Helvetica Neue", "Helvetica", sans-serif;
}
.default-profile-img.invisible {
  visibility: hidden;
}
.profile-page .filterable-list {
  /* to distinguish top half of profile from bottom half */
    background-color: white;
    border: 1000px solid white;
    border-top: 4px solid white;
    border-bottom: 120px solid white;
    margin: -4px 0 -120px -1000px;
    width: 100%;
}
.interface-hebrew .profile-page .filterable-list {
  margin: -4px -1000px -120px 0;
}
.filterable-list .filter-bar {
  border-bottom: 1px solid #E2E2E1;
  display: flex;
  flex-direction: row;
  align-items: center;
  padding: 16px 0;
  justify-content: space-between;
}
.filterable-list .filter-bar-new {
  padding: 0 0 20px 0;
  justify-content: space-between;
  align-items: center;
  display: flex;
  flex-wrap: wrap;
  flex-direction: row;
}
.filterable-list .filter-bar-new .filter-input {
  background-color: #EDEDED;
  border-radius: 5px;
  padding: 5px;
  color: black;
  width: 250px;
  display: flex;
  align-items: center;
}
.filterable-list .filter-bar-new .filter-input ::placeholder {
  color: #999;
}
.filterable-list .filter-bar-new .sort-option {
  padding: 7px;
  color: #666;
  font-size: 16px;
  cursor: pointer;
  margin: 0 0 0 7px;
  background-color: #EDEDED;
  border-radius: 5px;
}
.interface-hebrew .filterable-list .filter-bar-new .sort-option {
  margin: 0 7px 0 0;
}
.filterable-list .filter-bar-new .sort-option.active {
  color: black;
}
.filterable-list .filter-bar-new .systemText span {
  color: #000;
}
.filterable-list .filter-bar .filter-bar-inner {
  display: flex;
  align-items: center;
}
.filterable-list .readerNavMenuSearchButton {
  margin: 0 10px 0 5px;
  display: inline-flex;
}
.interface-hebrew .filterable-list .readerNavMenuSearchButton {
  margin: 0 5px 0 10px;
}
.filterable-list input {
  border: 0;
  font-size: 18px;
  font-family: "adobe-garamond-pro", "Crimson Text", Georgia, serif;
  background-color: transparent;
}
.filterable-list .loadingMessage {
  margin-top: 30px;
}
.profile-page .filterable-list .filter-content {
  padding-top: 25px;
}
.profile-page .sheet-header {
  display: flex;
  flex-direction: column;
  align-items: flex-start;
  margin-bottom: 10px;
}
.profile-page .collectionListingImage {
  width: 18px;
  height: 18px;
  border-radius: 50%;
  vertical-align: middle;
  margin: 0;
  margin-inline-end: 10px;
  opacity: 0.4;
  position: relative;
  top: -2px;
}
.profile-page .collectionListingName {
  font-size: 18px;
  margin-bottom: 10px;
}
.profile-page .collectionListing + .collectionListing {
  border-top: 0;
}
.profile-page .profile-summary-content a {
  color: inherit;
}
.profile-page .profile-summary a.logoutLink {
  color: #666;
  padding: 16px 15px;
}
.profile-page .profile-summary {
  display: flex;
  flex-direction: row;
  justify-content: space-between;
  margin-bottom: 40px;
}
.profile-page .profile-summary .summary-column {
  display: flex;
  flex-direction: column;
  flex-grow: 3;
  flex-basis: 0;
}
.profile-page .profile-summary .summary-column.start {
  align-items: flex-start;
}
.profile-page .profile-summary .summary-column.end {
  flex-grow: 1;
}
.profile-page .profile-summary .small-margin {
  margin: 0 4px;
}
.profile-page .profile-summary .sub-sub-title > .small-margin:first-child,
.profile-page .profile-summary .sub-sub-title > span:first-child .small-margin {
  margin: 0 4px 0 0;
}
.profile-page .profile-summary .sub-sub-title > .small-margin:last-child,
.profile-page .profile-summary .sub-sub-title > span:last-child .small-margin {
  margin: 0 0 0 4px;
}
.interface-hebrew .profile-page .profile-summary .sub-sub-title > .small-margin:last-child,
.interface-hebrew .profile-page .profile-summary .sub-sub-title > span:last-child .small-margin {
  margin: 0 4px 0 0;
}
.profile-page .aboutText {
  margin-top: 20px;
  font-size: 18px;
  line-height: 1.4;
}
@media (max-width: 540px) {
  .profile-page .profile-pic:hover .profile-pic-hover-button.profile-pic-button-visible {
    display: none !important;  /* dont allow profile pic upload on mobile b/c causes black image on iOS */
  }
  .profile-page .profile-summary .profile-img {
    width: 87px !important;
    height: 87px !important;
    font-size: 43.5px !important;
  }
  .profile-page .profile-summary .default-profile-img {
    width: 87px !important;
    height: 87px !important;
    font-size: 43.5px !important;
  }
  .profile-page .profile-summary .profile-actions {
    flex-wrap: wrap;
  }
}
.profile-page .profile-summary .follow {
  color: #999;
  font-family: "Roboto", "Helvetica Neue", "Helvetica", sans-serif;
  font-size: 13px;
  letter-spacing: 1px;
}
.profile-page .profile-summary .follow .follow-bull {
  padding: 0 5px;
}
.profile-page .profile-summary .profile-actions {
  display: flex;
  flex-direction: row;
  margin: 10px 0;
}
.profile-page .resourcesLink.faded {
  color: #666;
}
.resourcesLink.blue {
  color: white;
  background-color: #18345d;
}
.resourcesLink.blue img {
  filter: invert(1);
  opacity: 1;
}
.profile-page .authorByLine {
  margin: 20px 0;
}
.authorByLineImage a {
  text-decoration: none;
}
.profile-page .follow-header {
  font-size: 20px;
  color: #000;
  padding-bottom: 10px;
  border-bottom: 1px solid #E2E2E1;
  font-family: "Roboto", "Helvetica Neue", "Helvetica", sans-serif;
}
.profile-page .follow-header .follow-count {
  color: #999;
}
.profile-page .resourcesLink,
.profile-page .largeFollowButton {
  min-height: 46px;
  height: 46px;
  overflow: visible;
  padding: 0px 16px;
  border-top: 0;
  display: flex;
  letter-spacing: 1px;
  align-items: center;
  width: unset;
}
.profile-page .largeFollowButton {
  box-shadow: 0 1px 3px rgba(0,0,0,0.2);
  border: 0;
}
.profile-page .largeFollowButton .int-en,
.profile-page .largeFollowButton .int-he {
  color: white;
  font-size: 16px;
}
.profile-page .emptyList {
  display: flex;
  flex-direction: column;
  align-items: flex-start;
}
.profile-page .emptyList .emptyListText {
  font-size: 16px;
  margin: 30px 0;
  color: #999;
  font-family: "Roboto", "Helvetica Neue", "Helvetica", sans-serif;
  line-height: 1.5;
}
.profile-page .profile-summary .resourcesLink + .resourcesLink,
.profile-page .profile-summary .largeFollowButton + .resourcesLink {
  margin: 0 0 0 10px;
}
.interface-hebrew .profile-page .profile-summary .largeFollowButton + .resourcesLink,
.interface-hebrew .profile-page .profile-summary .resourcesLink + .resourcesLink {
  margin: 0 10px 0 0;
}
.profile-page .profile-summary .title {
  margin-bottom: 10px;
}
.profile-page .profile-summary .sub-title {
  color: #000;
  font-family: "Roboto", "Helvetica Neue", "Helvetica", sans-serif;
  font-size: 16px;
}
.profile-page .profile-summary .sub-sub-title {
  color: #666;
  font-family: "Roboto", "Helvetica Neue", "Helvetica", sans-serif;
  font-size: 16px;
}
/* Tooltip - source: https://codepen.io/cristina-silva/pen/XXOpga */
.tooltip-toggle {
  cursor: pointer;
  position: relative;
  line-height: normal;
}
.tooltip-toggle svg {
  height: 18px;
  width: 18px;
}
/*Tooltip text container*/
.three-dots-button.tooltip-toggle::before {
  /* make the tooltip appear on right. % is an estimate that works most of the time */
  top: 0;
  transform: translateY(-35%);
  left: 30px;
  color: #999;
  text-align: left;
}
.interface-hebrew .three-dots-button.tooltip-toggle::before {
  left: unset;
  right: 30px;
  text-align: right;
}
.tooltip-toggle::before {
  color: #000;
  font-family: "Roboto", "Helvetica Neue", "Helvetica", sans-serif;
  font-size: 13px;
  opacity: 0;
  pointer-events: none;
  text-align: center;
  position: absolute;
  top: 30px;
  left: -70px;
  padding: 10px;
  background-color: #fff;
  box-shadow: 0 1px 3px rgba(0,0,0,.2);
  border-radius: 5px;
  content: attr(aria-label);
  text-transform: none;
  transition: all 0.5s ease;
  width: 140px;
  z-index: 1;
}
/*Tooltip arrow
.tooltip-toggle::after {
  position: absolute;
  top: 37px;
  left: 30px;
  border-left: 5px solid transparent;
  border-right: 5px solid transparent;
  border-bottom: 5px solid #2b222a;
  content: " ";
  font-size: 0;
  line-height: 0;
  margin-left: -5px;
  width: 0;
}*/
/*Triggering the transition*/
.tooltip-toggle:hover::before, .tooltip-toggle:hover::after {
  opacity: 1;
  transition: all 0.75s ease;
}
.largeFollowButton {
  display: inline-block;
  padding: 7px;
  height: 16px;
  width: 59px;
  text-align: center;
  cursor: pointer;
  background: #18345d;
  color: #fff;
  border-radius: 8px;
  box-shadow: 1px 1px 1px #ccc;
  border: 1px solid #ccc;
}
.largeFollowButton.following {
  background: #fff;
}
.profile-page .largeFollowButton.following .int-en,
.profile-page .largeFollowButton.following .int-he {
  color: black;
}
.largeFollowButton.following span {
  color: #666;
}
.smallFollowButton {
  height: 18px;
  line-height: 18px;
  width: 68px;
  text-align: center;
  cursor: pointer;
  background: #fff;
  border: 1px solid #ccc;
  border-radius: 4px;
  margin-left: 15px;
  display: none;
  letter-spacing: normal;
}
.smallFollowButton.smallText span {
  color: #666;
}
body .homeFeedWrapper {
  background-color: white;
}
body .homeFeedWrapper .content {
  padding: 0;
}
.homeFeedWrapper #homeCover {
  height: 240px;
  padding: 50px 0;
  background-color: #ADA99B;
  box-sizing: border-box;
  text-align: center;
  overflow: hidden;
  position: relative;
  left: -20px;
  width: calc(100% + 20px);
}
.interface-hebrew .homeFeedWrapper #homeCover {
  left: auto;
}
.homeFeedWrapper #homeVideo {
  position: absolute;
  top: -90px;
  left: 0;
  width: 100%;
  min-width: 1200px;
  z-index: 0;
}
.homeFeedWrapper #homeCover h1.featureTitle {
  color: white;
  margin-bottom: 20px;
  position: relative;
}
.homeFeedWrapper #homeCover h1.featureTitle .int-en,
.homeFeedWrapper #homeCover h1.featureTitle .int-he {
  color: white;
}
.homeFeedWrapper #homeCover h1.featureTitle .int-en {
  font-size: 36px;
}
.homeFeedWrapper #homeCover h1.featureTitle .int-he {
  font-size: 44px;
}
.homeFeedWrapper #homeCover .sub {
  color: white;
  font-size: 16px;
  margin: 0;
  position: relative;
}
.homeFeedWrapper #homeCover .sub a {
  font-size: 16px;
}
.homeFeedWrapper #homeCover .sub .int-en {
}
.homeFeedWrapper #homeCover a {
  color: white;
  font-style: normal;
  position: relative;
}
.columnLayout {
  display: flex;
  flex-direction: row;
}
.sideColumn {
  flex: 0 0 320px;
  max-width: 40%;
  background-color: #FBFBFA;
  padding: 60px 50px;
}
@media (max-width: 540px) {
  .topicPanel .columnLayout {
    flex-direction: column;
  }
  .topicPanel .sideColumn {
    padding: 20px 25px 0 25px;
    max-width: 100%;
    align-self: stretch;
    border: 0;
    margin: 0;
  }
}
.sideColumn .section {
  margin-bottom: 70px;
}
.sideColumn .section h2 {
  text-transform: none;
  font-size: 24px;
  letter-spacing: normal;
  text-align: inherit;
  margin: 0 0 30px 0;
}
.sideColumn .section h2 .int-en {
  text-align: left;
}
.sideColumn .section h2 .int-he {
  text-align: right;
}
.sideColumn .section .description {
  margin-bottom: 25px;
}
.sideColumn .button img {
  width: 16px;
  height: 16px;
  margin: 0 5px;
  position: relative;
  top: 2px;
  filter: invert(1);
}
.sideColumn .button.white img {
  filter: none;
  opacity: .4;
}
.sideColumn .button .fa {
  opacity: .4;
  margin: 0 5px;
}
.sideColumn .inlineButtonBox {
  display: flex;
  justify-content: space-between;
}
.sideColumn .inlineButtonBox a {
  flex: 1;
}
.sideColumn .inlineButtonBox a .button {
  width: 100%;
}
.sideColumn #homeLearn .refLink {
  display: block;
  height: 56px;
  line-height: 56px;
  border-top: 4px solid;
  color: #000;
  font-size: 20px;
}
.sideColumn #homeLearn .refLink .int-en {
  font-family: "adobe-garamond-pro", "Crimson Text", Georgia, serif;
  text-transform: uppercase;
}
.sideColumn .button {
  letter-spacing: 0;
}
.sideColumn h2 {
  font-weight: 400;
}
.sideColumn .sideCatLink .int-he {
  font-family: "Taamey Frank", "adobe-garamond-pro", "Crimson Text", Georgia, "Times New Roman", serif;
  font-size: 22px;
  font-weight: normal;
  text-transform: uppercase;
  letter-spacing: 0.05em;
  color: #333;
}
.sideColumn .newsletterInput {
  height: 53px;
}
.sideColumn .newsletterSignUpBox img {
    height: 23px;
    width: 23px;
    opacity: 0.35;
    position: absolute;
    top: 15px;
    right: 17px;
}
.interface-hebrew .sideColumn .newsletterSignUpBox img {
  right: auto;
  left: 17px;
  transform: scale(-1, 1);
}
.sideColumn .newsletterInput, .sideColumn .newsletterInput::placeholder {
  width: 100%;
  box-sizing: border-box;
  font-size: 16px;
  font-weight: normal;
  font-style: normal;
  color: #000;
}
.interface-english .sideColumn .newsletterInput, .interface-english .sideColumn .newsletterInput::placeholder  {
  font-family: "Roboto", "Helvetica Neue", "Helvetica", sans-serif;
}
.interface-hebrew .sideColumn .newsletterInput, .interface-hebrew .sideColumn .newsletterInput::placeholder   {
  font-family: "Heebo", sans-serif;
}
.sideColumn #homeSocialButtons {
  margin-top: 15px;
}
.sideColumn #homeSocialButtons .fa {
  font-size: 18px;
  color: white;
  background-color: #aaa;
  display: inline-block;
  height: 30px;
  width: 30px;
  line-height: 30px;
  text-align: center;
  border-radius: 15px;
  margin-right: 5px;
}
.interface-hebrew .sideColumn #homeSocialButtons .fa {
  margin: 0 0 0 5px;
}
.sideColumn #homeSocialButtons .fa:hover {
  text-decoration: none;
  background-color: #999;
}
.sideColumn #homeFeedback {
  background-color: #EDEDED;
  margin: 0 -50px;
  padding: 30px 50px;
  position: -webkit-sticky; /* Safari */
  position: sticky;
  top: 0;
}
.sideColumn #homeFeedback .button {
  margin-bottom: 10px;
}
.sideColumn .feedbackBoxOverlay.open {
  position: fixed;
  width: 100%;
  height: 100%;
  top: 0;
  left: 0;
  display: flex;
  align-items: center;
  justify-content: center;
  background-color: #FBFBFA;
}
.sideColumn .feedbackBoxOverlay.open .feedbackBox {
  width: 470px;
}
.mainColumn {
  margin: 0 45px 0 30px;
}
.homeFeedWrapper .mainColumn {
  background-color: white;
}
.interface-hebrew .mainColumn {
  margin: 0 30px 0 45px;
}
.storyFeedInner,
.interface-hebrew .storyFeedInner {
  max-width: 700px;
  margin: 0 auto;
  padding-top: 60px;
}
.storyByLine:hover .smallFollowButton,
.authorName:hover .smallFollowButton {
  display: inline-block;
}
.bilingual .homeFeedWrapper span.he,
.bilingual .readerNavMenu.topicPanel .he {
  display: block;
  padding-bottom: 10px;
}
.mainColumn .story {
  padding: 0 0 60px 0;
}
.mainColumn .story .storyTitleBlock {
  clear: both;
}
.mainColumn .story .storyTitleBlock {
  text-align: start;
}
.colorBarBox {
  clear: both;
}
.interface-english .colorBarBox  {
  border-left: 4px solid transparent;
  padding-left: 30px;
}
.interface-hebrew .colorBarBox  {
  border-right: 4px solid transparent;
  padding-right: 30px;
}
.interface-english .citationLine,
.interface-english .learnMoreLink {
  padding-left: 34px;
}
.interface-hebrew .citationLine,
.interface-hebrew .learnMoreLink {
  padding-right: 34px;
}
.storyTextListItem {
  padding-bottom: 18px;
}
.storyTextListItem:last-child {
  padding-bottom: 0;
}
.mainColumn .saveButton {
  align-self: flex-start;
}
.mainColumn .saveLine.storyTitleWrapper .saveButton,
.mainColumn .story.publishSheetStory .saveLine .saveButton  {
  margin-top: 13px;
}
.mainColumn .story.publishSheetStory .storyTitle {
  padding-bottom: 10px;
}
.mainColumn .story .storyTitle {
  padding: 5px 0 15px;
}
.topicPanel .mainColumn .story .storyTitle {
  padding: 0;
}
.mainColumn .story .storySubTitle {
  padding-bottom: 10px;
}
.mainColumn .story .storySubTitle .int-en,
.mainColumn .story .storySubTitle .int-he {
  color: #666;
}
img.smallProfileImage {
  height: 40px;
  width: 40px;
  margin: 0;
  border-radius: 20px;
}
.mainColumn .story img.mediumProfileImage {
  height: 64px;
  width: 64px;
  margin: 0;
  border-radius: 32px;
}
.interface-english .mainColumn .story .storyTypeBlock {
  float: left;
}
.interface-hebrew .mainColumn .story .storyTypeBlock {
  float: right;
}
.interface-english .mainColumn .story .topTailBlock {
  float: right;
}
.interface-hebrew .mainColumn .story .topTailBlock {
  float: left;
}
.interface-english .mainColumn .story .mediumProfileImage {
  float: right;
}
.interface-hebrew .mainColumn .story .mediumProfileImage {
  float: left;
}
.story .storyBody {
  clear: both;
  margin: 10px 0;
  text-align: justify;
}
.story .contentText .en {
  line-height: 1.6;
}
.story .contentText .he {
  font-size: 22px;
  line-height: 1.6;
}
.story .storySheetList {
  clear: both;
}
.story .storySheetListItem {
  padding-bottom: 20px;
}
.story .storySheetListItem:last-child {
  padding-bottom: 0;
}
.story .storySheetList .sheetTitle {
  padding-bottom: 10px;
}
.story .storySheetList .pageTitle span {
  font-size: 20px;
}
.story .saveLine {
  display: flex;
  align-items: center;
  clear: both;
}
.story .saveLine .beforeSave {
  width: 100%;
}
.interface-hebrew .story .saveLine .beforeSave {
  padding-left: 10px;
}
.interface-english .story .saveLine .beforeSave {
  padding-right: 10px;
}
.story .saveLine .saveButton {
  align-self: center;
  padding-bottom: 10px;
}
.story .citationLine.contentText .int-en,
.story .citationLine.contentText .int-he {
  color: #999;
}
.story .authorText {
  display: inline-block;
  padding: 0 10px;
  line-height: 22px;
  width: 100%;
  letter-spacing: 2px;
}
.authorByLine {
  display: flex;
}
.authorByLine .authorByLineText {
  letter-spacing: 2px;
  padding: 0 10px;
  line-height: 22px;
  margin-top: -1px;
}
.authorByLine .authorOrganization,
.authorByLine .authorName {
  display: block;
}
.saveLine .authorByLine + .saveButton {
  position: relative;
  bottom: 12px;
}
.systemText.authorOrganization span {
  color: #999;
}
.mainColumn a {
  color: #000;
}
.storyBody a {
  text-decoration: underline;
}
.storyEditBar {
  padding-bottom: 30px;
}
.storyEditorTag {
  display: inline-block;
  float: right;
}
.storyEditorTag.mustHave {
  color: #66aa66;
  padding: 0 10px;
}
.storyEditorTag.cantHave {
  color: #aa6666;
}
.learnMoreLink a {
  text-decoration: none;
  color:  #999;
}
.segment .queryTextHighlight {
  background-color: #D2DCFF;
  padding-left: 2px;
  padding-right: 2px;
}
body .homeFeedWrapper.userStats {
  font-family: "Roboto", "Helvetica Neue", "Helvetica", sans-serif;
  background-color: #faf9f9;
}
.collectionsModalBox {
  position: fixed;
  width: 100%;
  height: 100%;
  top: 0;
  left: 0;
  z-index: 1002;
  display: flex;
  align-items: center;
  justify-content: center;
}
.collectionsModalBox .collectionsWidget {
  width: 340px;
  box-shadow: 0 1px 8px rgba(0,0,0,.2);
}
.collectionsWidget {
  background-color: white;
  border-radius: 8px;
  z-index: 1;
}
.collectionsWidgetTop {
  display: flex;
  padding: 15px 20px;
  border-bottom: 1px solid #DDD;
  text-align: start;
}
.collectionsWidgetTitle {
  flex-grow: 1;
  font-size: 22px;
  vertical-align: middle;
  display: block;
  color: #666;
}
.collectionsWidgetClose {
  font-size: 40px;
  color: #CCC;
  line-height: 14px;
  cursor: pointer;
}
.collectionsWidgetList {
  height: 180px;
  padding: 0px 20px;
  overflow-y: scroll;
  border-bottom: 1px solid #EDEDEC;
}
.collectionsWidgetList .checkmarkLabel {
  display: block;
  letter-spacing: 1.1px;
  font-size: 18px;
  margin: 20px 0;
  text-align:  start;
}
.collectionsWidgetList .emptyMessage {
  display: block;
  color: #666;
  padding: 20px 0px;
  line-height: 1.5;
  text-align: start;
}
.collectionsWidgetCreate,
.collectionsWidgetDone {
  display: flex;
  padding: 0px 20px;
}
.collectionsWidgetCreate {
  border-bottom: 1px solid #ccc;
  display: flex;
  align-items: center;
}
.collectionsWidgetPlus {
  color: #666;
  font-size: 25px;
  margin-inline-end: 13px;
  margin-top: -5px;
}
.collectionsWidget .collectionsWidgetCreateInputBox {
  flex: 1;
  margin-inline-end: 10px;
}
.collectionsWidget input.collectionsWidgetCreateInput {
  height: 50px;
  border: none;
  font-size: 18px;
  color: black;
  width: 100%;
  box-sizing: border-box;
}
.collectionsWidget input.collectionsWidgetCreateInput::placeholder {
  font-style: normal;
  color: #666;
}
.interface-hebrew .collectionsWidget input.collectionsWidgetCreateInput::placeholder {
  font-family: "Heebo", sans-serif;
}
.userStats h1 {
  text-align: center;
  font-weight: normal;
  font-family: "adobe-garamond-pro", "Crimson Text", Georgia, serif;
  font-size: 30px;
  padding: 60px 0 30px;
  margin: 0;
}
.userStats h2 {
  text-transform: none;
  padding: 40px 0 30px;
  font-size: 21px;
  color: #888;
}
.userStats .statcardRow {
  display: flex;
  justify-content: space-around;
}
.userStats .statcardRow .statcard {
  background-color: #fff;
  height: 190px;
  width: 32%;
  box-shadow: 0 1px 3px rgba(0,0,0,0.2);
  border-radius: 5px;
  display: flex;
  flex-direction: column;
  justify-content: center;
}
.userStats .statcardRow .statcard img {
  opacity: 0.3;
  height: 60px;
  width: 60px;
  margin: 0 auto 20px;
}
.userStats .statcardRow .statcard .statcardValue {
  font-size: 24px;
  text-align: center;
}
.userStats .statcardRow .statcard .statcardLabel {
  font-size: 21px;
  padding-top: 5px;
  text-align: center;
  color: #aaa;
}
.userStats .chartRow {
  display: flex;
  justify-content: space-between;
}
.userStats .chartRow.centered {
  justify-content: space-around;
}
.userStats .statHeader {
  padding-top: 40px;
  text-align: center;
}
.userStats .statHeader span {
  color: #666;
  letter-spacing: 0.7px;
  line-height: 23px;
}
.userStats .chartRow .chartWrapper {
  font: 11px sans-serif;
  padding: 0;
}
.bilingual .userStats .blockLink .he,
.english .userStats .blockLink .he {
  display: none;
}
.hebrew .userStats .blockLink .en {
  display: none;
}
.bilingual .userStats .blockLink .en,
.english .userStats .blockLink .en {
  font-family: "adobe-garamond-pro", "Crimson Text", Georgia, serif;
}
.hebrew .userStats .blockLink .he {
  font-family: "Taamey Frank", "adobe-garamond-pro", "Crimson Text", Georgia, "Times New Roman", serif;
}
.userStatModeChooser {
  padding: 0;
  display:  flex;
  justify-content: center;
  width: 240px;
  margin: 0 auto;
  background: white;
  border-radius: 5px;
  box-shadow: 0 1px 3px rgba(0,0,0,0.2);
}
.userStatModeButton {
  background-color: #fff;
  color: #666;
  border-radius: 5px;
  height: 50px;
  width: 120px;
  text-align: center;
  vertical-align: center;
  cursor: pointer;
  font-size: 16px;
}
.userStatModeButton.active {
  background-color: #19365d;
  color: #fff;
}
.userStatModeButton span {
  display: block;
  margin: 15px 0;
}
.userStats .blockLink {
  height: 100%;
  display: flex;
  align-items: center;
  justify-content: center;
}
.userStats .yourPopularSheetsBlock > div {
  padding: 10px 0;
}
.userStats .chartLabel {
  text-align: center;
  padding-top: 8px;
}
a.topicLexiconTitle.contentText {
  color: black;
}
.editorToolbar {
  position:fixed;
  top: 0;
  left: 0;
  z-index: 100000;
}
#sheetEditToggle {
  padding-top: 0;
  padding-bottom: 0;
  padding-inline-end: 8px;
  padding-inline-start: 0;
  margin-top: 15px;
  margin-inline-end: 0;
  margin-bottom: 0;
  margin-inline-start: -70px;
  width: 70px;
  height: 30px;
  background: #fff;
  border: #ccc solid 1px;
  color: #666;
  font-family: "Roboto", "Helvetica Neue", "Helvetica", sans-serif;
  font-size: 13px;
  box-sizing: border-box;
  border-radius: 6px;
  visibility: hidden;
}
#sheetEditToggle img {
  height: 13px;
  margin-top: 0;
  margin-bottom: 0;
  margin-inline-start: 0;
  margin-inline-end: 5px;
  top: 2px;
  position: relative;
  filter: invert(67%) sepia(32%) saturate(0%) hue-rotate(54deg) brightness(85%) contrast(91%); /* #999 */
}
#sheetEditToggle i {
  margin: 5px;
}
.hoverMenu {
  padding: 8px 10px 6px;
  position: absolute;
  z-index: 1;
  top: -10000px;
  left: -10000px;
  margin-top: -6px;
  opacity: 0;
  background-color: #fafafa;
  border-radius: 4px;
  transition: opacity 0.75s;
  box-shadow: 0 1px 3px rgba(0,0,0,0.2);
}
.markButton {
  padding: 10px;
}
.markButton i {
  color: #737373
}
.markButton i.active {
  color: #000;
}
.editorHoverBox {
  position: fixed;
  top: 120px;
  background-color: #ccc;
  padding: 3px;
  font-size: 12px;
}
.inlineTextRef {
    color: #4B71B7
}
.headerWithButtons {
  display: flex;
  align-items: center;
  margin-bottom: 60px;
}
.headerWithButtons h1,
.static .headerWithButtons h1 {
  margin: 0;
}
.headerWithButtons .start,
.headerWithButtons .end {
  flex: 1;
}
.headerWithButtons .start {
  text-align: start;
}
.headerWithButtons .end {
  text-align: end;
}
@media screen and (max-width: 700px) {
  .headerWithButtons {
    display: flex;
    flex-direction: column;
    justify-content: center;
  }
  .headerWithButtons h1 {
    margin-bottom: 20px;
  }
  .headerWithButtons .start,
  .headerWithButtons .end {
    text-align: center;
  }
}
/* Customize checkmark inputs */
.checkmarkLabel {
  display: block;
  position: relative;
  padding-inline-start: 28px;
  cursor: pointer;
  -webkit-user-select: none;
  -moz-user-select: none;
  -ms-user-select: none;
  user-select: none;
}
/* Hide the browser's default checkbox */
.checkmarkLabel input {
  position: absolute;
  opacity: 0;
  cursor: pointer;
  height: 0;
  width: 0;
}
/* Create a custom checkbox */
.checkmark {
  position: absolute;
  top: 3px;
  left: 0;
  height: 13px;
  width: 13px;
  background-color: white;
  border: 1px solid #CCC;
  border-radius: 3px;
}
.interface-hebrew .checkmark {
  left: auto;
  right: 0;
}
/* On mouse-over, add a grey background color */
.checkmarkLabel:hover input ~ .checkmark {
  background-color: #EEE;
}
/* Create the checkmark/indicator (hidden when not checked) */
.checkmark:after {
  content: "";
  position: absolute;
  display: none;
}
/* Show the checkmark when checked */
.checkmarkLabel input:checked ~ .checkmark:after {
  display: block;
}
/* Style the checkmark/indicator */
.checkmarkLabel .checkmark:after {
  left: 4px;
  top: 1px;
  width: 3px;
  height: 6px;
  border: solid #666;
  border-width: 0 2px 2px 0;
  -webkit-transform: rotate(45deg);
  -ms-transform: rotate(45deg);
  transform: rotate(45deg);
}
#history-disabled-msg {
  text-align: center;
}
/* start css code for loading bezel */
.sourceLoader {
  margin-left: -34px;
  top: 15px;
  font-size: 4px;
  width: 1em;
  height: 1em;
  border-radius: 50%;
  position: relative;
  text-indent: -9999em;
  -webkit-animation: load5 1.1s infinite ease;
  animation: load5 1.1s infinite ease;
  -webkit-transform: translateZ(0);
  -ms-transform: translateZ(0);
  transform: translateZ(0);
}
@-webkit-keyframes load5 {
0%,100%{box-shadow:0 -2.6em 0 0 #ffffff,1.8em -1.8em 0 0 rgba(0,0,0,0.2),2.5em 0 0 0 rgba(0,0,0,0.2),1.75em 1.75em 0 0 rgba(0,0,0,0.2),0 2.5em 0 0 rgba(0,0,0,0.2),-1.8em 1.8em 0 0 rgba(0,0,0,0.2),-2.6em 0 0 0 rgba(0,0,0,0.5),-1.8em -1.8em 0 0 rgba(0,0,0,0.7)}
12.5%{box-shadow:0 -2.6em 0 0 rgba(0,0,0,0.7),1.8em -1.8em 0 0 #ffffff,2.5em 0 0 0 rgba(0,0,0,0.2),1.75em 1.75em 0 0 rgba(0,0,0,0.2),0 2.5em 0 0 rgba(0,0,0,0.2),-1.8em 1.8em 0 0 rgba(0,0,0,0.2),-2.6em 0 0 0 rgba(0,0,0,0.2),-1.8em -1.8em 0 0 rgba(0,0,0,0.5)}
25%{box-shadow:0 -2.6em 0 0 rgba(0,0,0,0.5),1.8em -1.8em 0 0 rgba(0,0,0,0.7),2.5em 0 0 0 #ffffff,1.75em 1.75em 0 0 rgba(0,0,0,0.2),0 2.5em 0 0 rgba(0,0,0,0.2),-1.8em 1.8em 0 0 rgba(0,0,0,0.2),-2.6em 0 0 0 rgba(0,0,0,0.2),-1.8em -1.8em 0 0 rgba(0,0,0,0.2)}
37.5%{box-shadow:0 -2.6em 0 0 rgba(0,0,0,0.2),1.8em -1.8em 0 0 rgba(0,0,0,0.5),2.5em 0 0 0 rgba(0,0,0,0.7),1.75em 1.75em 0 0 #ffffff,0 2.5em 0 0 rgba(0,0,0,0.2),-1.8em 1.8em 0 0 rgba(0,0,0,0.2),-2.6em 0 0 0 rgba(0,0,0,0.2),-1.8em -1.8em 0 0 rgba(0,0,0,0.2)}
50%{box-shadow:0 -2.6em 0 0 rgba(0,0,0,0.2),1.8em -1.8em 0 0 rgba(0,0,0,0.2),2.5em 0 0 0 rgba(0,0,0,0.5),1.75em 1.75em 0 0 rgba(0,0,0,0.7),0 2.5em 0 0 #ffffff,-1.8em 1.8em 0 0 rgba(0,0,0,0.2),-2.6em 0 0 0 rgba(0,0,0,0.2),-1.8em -1.8em 0 0 rgba(0,0,0,0.2)}
62.5%{box-shadow:0 -2.6em 0 0 rgba(0,0,0,0.2),1.8em -1.8em 0 0 rgba(0,0,0,0.2),2.5em 0 0 0 rgba(0,0,0,0.2),1.75em 1.75em 0 0 rgba(0,0,0,0.5),0 2.5em 0 0 rgba(0,0,0,0.7),-1.8em 1.8em 0 0 #ffffff,-2.6em 0 0 0 rgba(0,0,0,0.2),-1.8em -1.8em 0 0 rgba(0,0,0,0.2)}
75%{box-shadow:0 -2.6em 0 0 rgba(0,0,0,0.2),1.8em -1.8em 0 0 rgba(0,0,0,0.2),2.5em 0 0 0 rgba(0,0,0,0.2),1.75em 1.75em 0 0 rgba(0,0,0,0.2),0 2.5em 0 0 rgba(0,0,0,0.5),-1.8em 1.8em 0 0 rgba(0,0,0,0.7),-2.6em 0 0 0 #ffffff,-1.8em -1.8em 0 0 rgba(0,0,0,0.2)}
87.5%{box-shadow:0 -2.6em 0 0 rgba(0,0,0,0.2),1.8em -1.8em 0 0 rgba(0,0,0,0.2),2.5em 0 0 0 rgba(0,0,0,0.2),1.75em 1.75em 0 0 rgba(0,0,0,0.2),0 2.5em 0 0 rgba(0,0,0,0.2),-1.8em 1.8em 0 0 rgba(0,0,0,0.5),-2.6em 0 0 0 rgba(0,0,0,0.7),-1.8em -1.8em 0 0 #fff}
}
@keyframes load5 {
0%,100%{box-shadow:0 -2.6em 0 0 #ffffff,1.8em -1.8em 0 0 rgba(0,0,0,0.2),2.5em 0 0 0 rgba(0,0,0,0.2),1.75em 1.75em 0 0 rgba(0,0,0,0.2),0 2.5em 0 0 rgba(0,0,0,0.2),-1.8em 1.8em 0 0 rgba(0,0,0,0.2),-2.6em 0 0 0 rgba(0,0,0,0.5),-1.8em -1.8em 0 0 rgba(0,0,0,0.7)}
12.5%{box-shadow:0 -2.6em 0 0 rgba(0,0,0,0.7),1.8em -1.8em 0 0 #ffffff,2.5em 0 0 0 rgba(0,0,0,0.2),1.75em 1.75em 0 0 rgba(0,0,0,0.2),0 2.5em 0 0 rgba(0,0,0,0.2),-1.8em 1.8em 0 0 rgba(0,0,0,0.2),-2.6em 0 0 0 rgba(0,0,0,0.2),-1.8em -1.8em 0 0 rgba(0,0,0,0.5)}
25%{box-shadow:0 -2.6em 0 0 rgba(0,0,0,0.5),1.8em -1.8em 0 0 rgba(0,0,0,0.7),2.5em 0 0 0 #ffffff,1.75em 1.75em 0 0 rgba(0,0,0,0.2),0 2.5em 0 0 rgba(0,0,0,0.2),-1.8em 1.8em 0 0 rgba(0,0,0,0.2),-2.6em 0 0 0 rgba(0,0,0,0.2),-1.8em -1.8em 0 0 rgba(0,0,0,0.2)}
37.5%{box-shadow:0 -2.6em 0 0 rgba(0,0,0,0.2),1.8em -1.8em 0 0 rgba(0,0,0,0.5),2.5em 0 0 0 rgba(0,0,0,0.7),1.75em 1.75em 0 0 #ffffff,0 2.5em 0 0 rgba(0,0,0,0.2),-1.8em 1.8em 0 0 rgba(0,0,0,0.2),-2.6em 0 0 0 rgba(0,0,0,0.2),-1.8em -1.8em 0 0 rgba(0,0,0,0.2)}
50%{box-shadow:0 -2.6em 0 0 rgba(0,0,0,0.2),1.8em -1.8em 0 0 rgba(0,0,0,0.2),2.5em 0 0 0 rgba(0,0,0,0.5),1.75em 1.75em 0 0 rgba(0,0,0,0.7),0 2.5em 0 0 #ffffff,-1.8em 1.8em 0 0 rgba(0,0,0,0.2),-2.6em 0 0 0 rgba(0,0,0,0.2),-1.8em -1.8em 0 0 rgba(0,0,0,0.2)}
62.5%{box-shadow:0 -2.6em 0 0 rgba(0,0,0,0.2),1.8em -1.8em 0 0 rgba(0,0,0,0.2),2.5em 0 0 0 rgba(0,0,0,0.2),1.75em 1.75em 0 0 rgba(0,0,0,0.5),0 2.5em 0 0 rgba(0,0,0,0.7),-1.8em 1.8em 0 0 #ffffff,-2.6em 0 0 0 rgba(0,0,0,0.2),-1.8em -1.8em 0 0 rgba(0,0,0,0.2)}
75%{box-shadow:0 -2.6em 0 0 rgba(0,0,0,0.2),1.8em -1.8em 0 0 rgba(0,0,0,0.2),2.5em 0 0 0 rgba(0,0,0,0.2),1.75em 1.75em 0 0 rgba(0,0,0,0.2),0 2.5em 0 0 rgba(0,0,0,0.5),-1.8em 1.8em 0 0 rgba(0,0,0,0.7),-2.6em 0 0 0 #ffffff,-1.8em -1.8em 0 0 rgba(0,0,0,0.2)}
87.5%{box-shadow:0 -2.6em 0 0 rgba(0,0,0,0.2),1.8em -1.8em 0 0 rgba(0,0,0,0.2),2.5em 0 0 0 rgba(0,0,0,0.2),1.75em 1.75em 0 0 rgba(0,0,0,0.2),0 2.5em 0 0 rgba(0,0,0,0.2),-1.8em 1.8em 0 0 rgba(0,0,0,0.5),-2.6em 0 0 0 rgba(0,0,0,0.7),-1.8em -1.8em 0 0 #fff}
}
/* end css code for loading bezel */<|MERGE_RESOLUTION|>--- conflicted
+++ resolved
@@ -1840,6 +1840,26 @@
 .bilingual .navBlock .he {
   display: none;
 }
+.featuredSheet.navBlock {
+  border: none;
+}
+.featuredSheet .featuredSheetHeading {
+  color: #666;
+  font-size: 18px;
+}
+.featuredSheet .featuredSheetHeading .int-en {
+  font-family: "adobe-garamond-pro", "Crimson Text", Georgia, serif;
+}
+.featuredSheet .navBlockDescription {
+  margin-bottom: 12px;
+}
+.featuredSheet .authorByLine {
+  margin-bottom: 10px;
+}
+.homepage .gridBox + .gridBox {
+  border-top: 1px solid #CCC;
+  padding-top: 30px;
+}
 .bilingual .readerNavMenu .he {
   display: none;
 }
@@ -2026,16 +2046,12 @@
   align-items: inherit;
   flex-direction: column;
 }
-<<<<<<< HEAD
-=======
-
 .readerNavCategoryMenu .blockLink,
 .gridBox .navButton {
   display: flex;
   align-items: center;
   justify-content: center;
 }
->>>>>>> e8c56374
 .readerNavMenu .blockLink .he,
 .readerNavMenu .catLink .he,
 .readerNavMenu .navButton .he,
@@ -2061,8 +2077,6 @@
     font-size: 18px;
   }
 }
-<<<<<<< HEAD
-=======
 .readerNavMenu .readerNavCategoryMenu .blockLink,
 .gridBox .navButton {
   width: 100%;
@@ -2070,7 +2084,6 @@
   padding: 13px 8px 19px;
   display: inline-block;
 }
->>>>>>> e8c56374
 .readerNavMenu .readerNavCategoryMenu .blockLink.incomplete {
   opacity: 0.65;
 }
