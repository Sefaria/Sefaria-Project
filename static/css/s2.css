--- conflicted
+++ resolved
@@ -621,7 +621,7 @@
   margin-top: 2px;
   color: #666;
 }
-.header .accountLinks a {
+.header .accountLinks > * {
   margin-inline-start: 17px;
   position: relative;
 }
@@ -6375,7 +6375,6 @@
   --english-font: var(--english-sans-serif-font-family);
   --hebrew-font: var(--hebrew-sans-serif-font-family);
 }
-<<<<<<< HEAD
 .button.disabled{
   border: 1px solid var(--light-grey);
   background-color: var(--lightest-grey);
@@ -6388,9 +6387,6 @@
 .button.disabled:hover{
   color: var(--medium-grey);
 }
-=======
-
->>>>>>> db6adaf5
 a.button {
   color: white;
 }
