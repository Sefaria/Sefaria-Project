--- conflicted
+++ resolved
@@ -1981,14 +1981,9 @@
 }
 .searchContent .searchFilterToggle {
   color: #666;
-<<<<<<< HEAD
-  font-size: 14px;
-  text-transform: uppercase;
-=======
   margin-left: 5px;
   margin-right: 5px;
   font-size: 18px;
->>>>>>> 1675faa3
   letter-spacing: 1px;
   cursor: pointer;
   font-weight: lighter;
