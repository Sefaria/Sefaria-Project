--- conflicted
+++ resolved
@@ -6576,6 +6576,8 @@
   color: black;
   font-size: 30px;
   margin-bottom: 5px;
+  --hebrew-font: var(--hebrew-serif-font-family);
+  --english-font: var(--english-serif-font-family);
 }
 .collectionPage .navTitle {
   margin-bottom: 5px;
@@ -6594,30 +6596,14 @@
 .collectionPage .collectionWebsite {
   display: block;
   font-size: 16px;
-<<<<<<< HEAD
-  font-family: "Roboto", "Helvetica Neue", "Helvetica", sans-serif;
   margin-top: 15px;
   color: #4B71B7;
+  direction: ltr;
 }
 .collectionPage .collectionDescription {
   font-size: 16px;
-  font-family: "Roboto", "Helvetica Neue", "Helvetica", sans-serif;
   color: #666;
-=======
-  margin-bottom: 20px;
-  color: #666;
-  --hebrew-font: var(--hebrew-serif-font-family);
-  --english-font: var(--english-serif-font-family);
-  direction: ltr;
-}
-.collectionPage .collectionDescription {
-  font-size: 16px;
-  color: #333;
-  text-align: center;
->>>>>>> 93ebe392
   line-height: 1.3;
-  --hebrew-font: var(--hebrew-sans-serif-font-family);
-  --english-font: var(--english-sans-serif-font-family);
 }
 .collectionPage .collectionDescription .dedication {
   --hebrew-font: var(--hebrew-serif-font-family);
