--- conflicted
+++ resolved
@@ -11962,11 +11962,7 @@
   align-items: center;
   text-align: center;
   cursor: pointer;
-<<<<<<< HEAD
-  background: var(--midrash-green);
-=======
   background: var(--sefaria-blue);
->>>>>>> 14b1ecdf
   color: #fff;
   border-radius: 6px;
   box-shadow: 0 1px 3px rgb(0 0 0 / 20%);
@@ -13692,16 +13688,12 @@
   --hebrew-font: var(--hebrew-sans-serif-font-family);
 }
 
-<<<<<<< HEAD
-.dropdownLinks-button {
-=======
 .texts-properties-menu,
 .texts-properties-menu .button {
   font-size: 14px;
 }
 
-.dropdownButton {
->>>>>>> 14b1ecdf
+.dropdownLinks-button {
   border: none;
   background-color: inherit;
 }
