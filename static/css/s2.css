body {
  padding: 0;
  margin: 0;
  -webkit-text-size-adjust: 100%;
}
*::selection {
  background-color: #D2DCFF;
}
body.sepia {
  background-color: #FBFBFA;
}
body.dark {
  background-color: #333331;
}
body:not(.user-is-tabbing) *:focus {
  outline: none;
}
a, a:hover {
  color: inherit;
}
@font-face {
  /*Mixed Hebrew - English serif text*/
  font-family: 'HebrewInEnglish Serif Font';
  src: url('/static/fonts/Taamey-Frank/TaameyFrankCLM-Medium.ttf'), local(Georgia), local(serif);
  unicode-range: U+0590-05FF, U+25CC;
}
:root {
  /* font stacks */
  --english-sans-serif-font-family: "Roboto", "Helvetica Neue", "Helvetica", sans-serif;
  --hebrew-sans-serif-font-family: "Heebo", "Roboto", sans-serif;

  --english-serif-font-family: "HebrewInEnglish Serif Font", "adobe-garamond-pro", "Crimson Text", Georgia, "Times New Roman", serif;
  --hebrew-serif-font-family: "Taamey Frank", "adobe-garamond-pro", "Crimson Text", "Times New Roman", serif;

  --serif-h1-font-size: 48px;
  --serif-h2-font-size: 30px;
  --serif-h3-font-size: 24px;
  --serif-body-font-size: 18px;
  --serif-small-font-size: 14px;

  --sans-serif-h1-font-size: 40px;
  --sans-serif-h2-font-size: 30px;
  --sans-serif-h3-font-size: 22px;
  --sans-serif-body-font-size: 16px;
  --sans-serif-small-font-size: 14px;

  /* colors */
  --sefaria-blue: #18345D;
  --highlight-blue: #DDEEFF;
  --highlight-blue-light: #F0F7FF;
  --dark-grey: #666666;
  --medium-grey: #999999;
  --light-grey: #CCCCCC;
  --lighter-grey: #EDEDEC;
  --lightest-grey: #FBFBFA;
  --commentary-blue: #4B71B7;
  --tanakh-teal: #004E5F;
  --mishnah-blue: #5A99B7;
  --talmud-gold: #CCB479;
  --midrash-green: #5D956F;
  --halakhah-red: #802F3E;
  --kabbalah-purple: #594176;
  --liturgy-rose: #AB4E66;
  --philosophy-purple: #7F85A9;
  --taanitic-green: #00827F;
  --chasidut-green: #97B386;
  --mussar-purple: #7C416F;
  --responsa-red: #CB6158;
  --apocrypha-pink: #C6A7B4;
  --modern-works-blue: #B8D4D3;
  --grammar-green: #B2B272;
  --reference-orange: #D4896C;
  --miscelaneous-green: #3B5849;
}
/* Font Family */
body, .sans-serif {
  --english-font: var(--english-sans-serif-font-family);
  --hebrew-font: var(--hebrew-sans-serif-font-family);
  --is-serif: initial; /* false */
}
.serif {
  --english-font: var(--english-serif-font-family);
  --hebrew-font: var(--hebrew-serif-font-family);
  --is-serif: ; /* true */
}
.sans-serif-in-hebrew {
  --english-font: var(--english-serif-font-family);
  --hebrew-font: var(--hebrew-sans-serif-font-family);
}
body, .en, .int-en {
  --is-hebrew: initial; /* false */
}
.he, .int-he {
  --is-hebrew: ; /* true */
}

* {
  --hebrew-font-conditional: var(--is-hebrew) var(--hebrew-font);
  font-family: var(--hebrew-font-conditional, var(--english-font));
}

.he {
  font-size: 122%;
}
.int-he {
  direction: rtl;
}
.int-he.enInHe {
  direction: ltr;
}
.enInHe {
  unicode-bidi: isolate;
}
.int-en.heInEn {
  direction: rtl;
}
.btn, .btn-sm, .btn-xs {
  display: inline-block;
  color: white;
  display: flex;
  justify-content: center;
  align-content: center;
  flex-direction: column;
  margin: 10px 20px;
  background-color: var(--sefaria-blue);
  box-shadow: 0 1px 3px rgba(0,0,0,0.2);
  border-radius: 7px;
  cursor: pointer;
  font-size: 16px;
  box-sizing: border-box;
  line-height: 19px;
  text-align: center;
  --english-font: var(--english-sans-serif-font-family);
  --hebrew-font: var(--hebrew-sans-serif-font-family);
}
.btn.white, .btn-sm.white, .btn-xs.white {
  background-color: white;
  color: #333;
}
.btn {
  width: 300px;
  height: 50px;
}
.btn-sm {
  width: 150px;
  height: 40px;
}
.btn-xs {
  width: 75px;
  height: 30px;
}
/*
Legacy Style Guide Font Hierarchy -- the below should be refactored away in favor of the above
*/
.featureTitle .int-en {
  font-family: "adobe-garamond-pro", "Crimson Text", Georgia, serif;
  font-size: 50px;
  font-weight: normal;
  color: #000;
}
.pageTitle .int-en,
.pageTitle .int-he.enInHe {
  font-family: "adobe-garamond-pro", "Crimson Text", Georgia, serif;
  font-size: 30px;
  font-weight: normal;
  color: #000;
}
.readerPanel.hebrew .he .enInHe {
  font-size: 83%;
}
.chapterText .int-en {
  font-family: "adobe-garamond-pro", "Crimson Text", Georgia, serif;
  font-size: 18px;
  font-weight: normal;
  text-transform: uppercase;
  letter-spacing: 0.05em;
  color: #333;
}
.chapterText.lowercase .int-en {
  text-transform: none;
}
.sectionTitleText .int-en {
  font-family: "Roboto", "Helvetica Neue", "Helvetica", sans-serif;
  font-size: 16px;
  font-weight: normal;
  color: #666;
  text-transform: uppercase;
  letter-spacing: 0.1em;
}
.smallText .int-en,
.smallText .int-he.enInHe {
  font-family: "Roboto", "Helvetica Neue", "Helvetica", sans-serif;
  font-size: 13px;
  font-weight: normal;
  color: #999;
}
.systemText .int-en,
.systemText .int-he.enInHe {
  font-family: "Roboto", "Helvetica Neue", "Helvetica", sans-serif;
  font-size: 16px;
  font-weight: normal;
  color: #000;
}
.contentText .int-en,
.contentText .en,
.contentText.en {
  font-family: "adobe-garamond-pro", "Crimson Text", Georgia, serif;
  font-size: 18px;
  font-weight: normal;
  color: #000;
}
.featureTitle .int-he {
  font-family: "Heebo", sans-serif;
  font-size: 40px;
  font-weight: normal;
  color: #000;
}
.pageTitle .int-he,
.pageTitle .int-en.heInEn {
  font-family: "Heebo", sans-serif;
  font-size: 30px;
  font-weight: normal;
  color: #000;
}
.chapterText .int-he {
  font-family: "Taamey Frank", "Times New Roman", serif;
  font-size: 22px;
  font-weight: normal;
  text-transform: uppercase;
  letter-spacing: 0.05em;
  color: #333;
}
.sectionTitleText .int-he {
  font-family: "Heebo", sans-serif;
  font-size: 16px;
  font-weight: normal;
  color: #666;
  text-transform: uppercase;
  letter-spacing: 0.1em;
}
.smallText .int-he,
.smallText .int-en.heInEn {
  font-family: "Heebo", sans-serif;
  font-size: 13px;
  font-weight: normal;
  color: #999;
}
.systemText .int-he,
.systemText .int-en.heInEn {
  font-family: "Heebo", sans-serif;
  font-size: 16px;
  font-weight: normal;
  color: #000;
}
.contentText .int-he,
.contentText .he,
.contentText.he {
  font-family: "Taamey Frank", "Times New Roman", serif;
  font-size: 18px;
  font-weight: normal;
  color: #000;
}
.italics {
  font-style: italic;
}
/* end Legacy Style Guide */
#s2 {
  position: fixed;
  top: 0;
  width: 100%;
  height: 100%;
  z-index: 1000;
}
#s2.headerOnly {
  z-index: 1000;
  height: 60px;
}
#readerAppWrap {
  display: flex;
  flex-direction: column;
  width: 100%;
  height: 100%;
}
.nochrome #s2 .headerNavSection,
.nochrome #s2 .headerLinksSection,
.nochrome #footerContainer {
  display: none;
}
#bannerMessage {
  color: white;
  background-color: #4871bf;
  height: 120px;
  box-sizing: border-box;
  padding: 0 36px;
  display: flex;
  transition: .5s;
}
#bannerMessage.hidden {
  height: 0;
}
body.hasBannerMessage {
  transition: padding-top .3s;
  padding-top: 120px;
}
body.hasBannerMessage #s2.headerOnly {
  height: 180px;
}
.interface-hebrew #bannerMessage {
  direction: rtl;
}
#bannerMessageClose {
  position: absolute;
  top: -3px;
  right: 7px;
  color: white;
  opacity: 0.5;
  font-size: 26px;
  cursor: pointer;
}
.interface-hebrew #bannerMessageClose {
  right: auto;
  left: 7px;
}
#bannerMessageContent {
  display: flex;
  flex: 1;
  align-items: center;
  justify-content: space-between;
  color: white;
  max-width: 880px;
  margin: 0 auto;
}
#bannerTextBox {
  flex: 1;
}
#bannerTextBox a {
  color: white;
}
#bannerButtonBox {
  margin-left: 50px;
}
.interface-hebrew #bannerButtonBox {
  margin: 0 50px 0 0;
}
#bannerMessage .mobileOnly {
  display: none;
}
@media (max-width: 540px) {
  #bannerButtonBox,
  .interface-hebrew #bannerButtonBox {
    margin:0;
    margin-inline-start: 10px;
    max-width: 170px;
  }
  #bannerMessage .mobileOnly {
    display: block;
  }
  #bannerMessage {
    padding: 0 10px;
  }
}
@media (max-width: 450px) {
  #bannerMessage {
    font-size: 13px;
  }
}
.noOverflowX {
  overflow-x: hidden;
}
.readerApp {
  display: flex;
  flex: 1;
  position: relative;
}
.noselect {
  user-select: none;
}
input.noselect {
  -webkit-user-select: auto; /* Safari/Opera -- required for Safari to allow inputs to be accessible. See http://caniuse.com/#feat=user-select-none "Known Issues" for details  TODO Check back to see if bug is fixed in future version */
}
.interface-hebrew {
  direction: rtl;
}
.interface-hebrew .int-en,
.interface-english .int-he {
  display: none;
}
.interface-hebrew #panelWrapBox {
  direction: rtl;
}
.interface-english #panelWrapBox,
.readerApp.interface-english .readerPanel {
  direction: ltr;
}
#panelWrapBox {
  position: absolute;
  height: calc(100% - 60px);
  box-sizing: border-box;
}
.multiPanel #panelWrapBox {
  top: 60px;
}
#panelWrapBox.wrapBoxScroll {
  overflow-x: scroll;
  overflow-y: hidden;
}
.singlePanel #panelWrapBox {
  padding-top: 0;
  height: 100%;
  top: 0;
}
.headerInner {
  position: absolute;
  top: 0;
  left: 0;
  width: 100%;
  height: 60px;
  background: white;
  z-index: 1001;
  box-sizing: border-box;
  padding: 0 30px;
  display: flex;
  justify-content: space-between;
  align-items: center;
}
.headerOnly .headerInner, .headerInner.boxShadow {
  box-shadow: 0 1px 3px rgba(0,0,0,0.2);
}
.interface-hebrew .header {
  direction: rtl;
}
.headerInner .headerNavSection {
  display: flex;
  justify-content: flex-start;
}
.headerInner .headerNavSection a {
  font-size: 16px;
  color: #666;
  margin-inline-end: 30px;
  font-weight: 500;
  line-height: 25px;
  vertical-align: middle;
}
.headerInner .headerLinksSection {
  display: flex;
  justify-content: flex-end;
  min-width: 40%;
  align-items: center;
}
.header .header-nav {
  margin-top: 1px;
}
.header .header-links {
  margin-top: 1px;
}
.header .library, .header .home, .header .my-profile, .header .notifications, .header .readerNavMenuSearchButton {
  cursor: pointer;
}
.header .library, .header .my-profile, .header .readerNavMenuSearchButton {
  display: inline-block;
  color: #999;
  border: none;
  background: transparent;
  padding: 0;
}
.header .searchBox {
  overflow: hidden;
  display: flex;
  align-items: center;
  padding: 0;
  text-align: inherit;
  background: #EDEDEC;
  border-radius: 250px;
  width: 140px;
  height: 30px;
}
.header .searchBox.searchFocused {
  width: 280px;
}
.header .searchBox input {
  background-color: transparent; /*for firefox */
}
.header .searchBox input::placeholder {
  font-style: normal;
}
.header .search {
  outline: none;
  border: none;
  box-shadow: none;
  color: black;
  font-size:  18px;
  margin: 0;
  width: 100px;
}
.header .searchFocused .search {
  width: 200px;
}
.header .search.hebrewSearch {
  font-size: 18px;
}
.mobileNavMenu {
  position: fixed;
  height: calc(100% - 60px);
  box-sizing: border-box;
  top: 60px;
  width: 100%;
  background-color: white;
  left: 0;
  z-index: 1000;
  overflow-y: scroll;
}
.mobileNavMenu.closed {
  display: none;
}
.mobileNavMenu .searchLine {
  padding: 15px: 20px;
  border-bottom: 1px solid #EDEDEC;
}
.header .mobileNavMenu .searchBox,
.header .mobileNavMenu .searchBox.searchFocused
.header .mobileNavMenu .searchBox .search,
.header .mobileNavMenu .searchBox.searchFocused .search {
  width: 100%;
}
.header.mobile .ui-autocomplete {
  width: 100%;
}
.mobileNavMenu a,
.mobileInterfaceLanguageToggle {
  display: block;
  color: #666;
  font-size: 16px;
  padding: 15px;
  border-bottom: 1px solid #EDEDEC;
}
.mobileNavMenu a > img,
.mobileInterfaceLanguageToggle img {
  margin-inline-end: 15px;
  width: 16px;
  height: 16px;
  position: relative;
  top: 3px;
}
.mobileNavMenu a > img.blackIcon {
  opacity: 0.4;
}
.mobileNavMenu a.blue {
  background-color: #18345D;
  color: white;
}
.mobileNavMenu a.blue img {
  filter: invert(1);
  opacity: 1;
}
.mobileNavMenu .mobileAccountLinks {
  background-color: #FBFBFA;
  border-top: 1px solid #CCC;
  border-bottom: 1px solid #CCC;
}
.mobileNavMenu .mobileAccountLinks img {
  opacity: 1;
}
.mobileNavMenu .mobileAccountLinks .login {
  display: block;
  padding: 15px;
}
.mobileNavMenu .profile-pic {
  display: inline-block;
  margin-inline-end: 11px;
  position: relative;
  top: 4px;
}
.mobileNavMenu .mobileAccountLinks .accountLinks {
  display: block;
}
.header .mobileInterfaceLanguageToggle .int-en,
.header .mobileInterfaceLanguageToggle .int-he {
  display: inline;
}
.mobileInterfaceLanguageToggle a {
  display: inline;
  padding: 0;
  border: none;
}
.mobileInterfaceLanguageToggle .separator {
  margin: 0 7px;
  font-size: 13px;
}
.mobileInterfaceLanguageToggle .inactive {
  color: #999;
}
.mobileNavMenu .logout {
  color: #999;
}
.ui-autocomplete .ui-menu-item.search-override {
  border-top: solid 1px #ccc;
  padding-top: 12px;
}
.ui-autocomplete .ui-menu-item.hebrew-result a {
  direction: rtl;
}
.ui-autocomplete .ui-menu-item.english-result a {
  direction: ltr;
}
.header .home {
  margin-top: 1px;
}
.header .home img {
  vertical-align: middle;
  height: 25px;
  margin-top: -7px;
  width: 92px;
}
.interface-hebrew .header .home img {
  width: 77px;
}
.header .accountLinks {
  display: flex;
  align-items: center;
  font-size: 16px;
  margin-top: 2px;
  color: #666;
}
.header .accountLinks > * {
  margin-inline-start: 17px;
  position: relative;
}
.header .accountLinks.anon a {
  margin: 0;
}
.header .accountLinks.anon a:last-child{
  background: #FFFFFF;
  border: 1px solid #EDEDEC;
  box-sizing: border-box;
  border-radius: 6px;
}
.header .help {
  margin-inline-start: 23px;
  margin-top: 8px;
}
.header .interfaceLinks {
  display: block;
  align-items: center;
  margin-top: 2px;
  color: #666;
  cursor: pointer;
  position: relative;
  -webkit-margin-start: 20px;
  -moz-margin-start: 20px;
  margin-inline-start: 10px;
}
.header .interfaceLinks img {
  height: 18px;
  width: 18px;
  vertical-align: middle;
  -webkit-margin-end: 5px;
  -moz-margin-end: 5px;
  margin-inline-end: 5px;
}
.header .interfaceLinks a.interfaceLinks-button::after {
  display: inline-block;
  background-image: url("/static/icons/chevron-down.svg");
  height: 10px;
  width: 10px;
  vertical-align: middle;
  content: "";
}
.header .interfaceLinks .interfaceLinks-menu {
  top: 35px;
  position: absolute;
  z-index: 1;
  width: 150px;
  background: #FBFBFA;
  box-shadow: 0px 1px 3px rgba(0, 0, 0, 0.25);
  border-radius: 6px;
  display:none;
  overflow:hidden;
}
.header .interfaceLinks .interfaceLinks-menu.profile-menu {
  top: 10px;
  display: block;
}
.header .interfaceLinks .interfaceLinks-menu .interfaceLinks-header.profile-menu {
  padding: 10px 17px 10px 17px;
  font-weight: 700;
  color: #000000;
  height: 23px;
}
.header .interfaceLinks .interfaceLinks-menu.profile-menu .profile-menu-middle {
  margin-top: 5px;
  margin-bottom: 5px;
}
.interface-english .header .interfaceLinks .interfaceLinks-menu {
  right: 0px;
  min-width: 150px;
  width: max-content;
}
.interface-hebrew .header .interfaceLinks .interfaceLinks-menu{
  left: 0px;
  min-width: 150px;
  width: max-content;
}
.header .interfaceLinks .interfaceLinks-menu .interfaceLinks-header{
  font-style: normal;
  font-weight: normal;
  font-size: 14px;
  line-height: 18px;
  color: #999999;
  padding: 12px;
  border-bottom: 1px solid #CCCCCC;
}
.interface-english .header .interfaceLinks .interfaceLinks-menu .interfaceLinks-header{
  font-family: "Roboto", "Helvetica Neue", Helvetica, sans-serif;
}
.interface-hebrew .header .interfaceLinks .interfaceLinks-menu .interfaceLinks-header{
  font-family: "Heebo", sans-serif;
}
.interfaceLinks-options {
  display: flex;
  flex-direction: column;
  padding: 4px 0;
}
.header .interfaceLinks .interfaceLinks-option {
  display: flex;
  text-decoration: none;
  font-style: normal;
  font-weight: normal;
  font-size: 16px;
  line-height: 23px;
  text-align: right;
  color: #666666;
  padding: 5px;
  direction: ltr;
}
.header .interfaceLinks .interfaceLinks-menu.open{
  display: block;
}
.interface-hebrew .header .interfaceLinks .interfaceLinks-option.int-bi {
  direction: rtl;
}
.interface-english .header .interfaceLinks .interfaceLinks-option.int-bi {
  direction: ltr;
}
.header .interfaceLinks .interfaceLinks-row {
  align-items: center;
  display: flex;
  text-decoration: none;
  font-style: normal;
  font-weight: 400;
  line-height: 18px;
  text-align: right;
  color: #000000;
  font-family: "Roboto", "Heebo", "Helvetica Neue", Ariel, sans-serif;
  padding: 5px 17px 5px 17px;
  font-size: 14px;
  text-decoration-color: #666666;
  height: 23px;
}
.header .interfaceLinks .interfaceLinks-row:hover {
   background-color: #EDEDEC;
}
div.interfaceLinks-row a:hover {
  text-decoration: none;
}
.header .interfaceLinks .interfaceLinks-row.languages {
  display: flex;
}
div.interfaceLinks-row a.active {
  color: #000000;
  display: flex;
  order: -1;
}
div.interfaceLinks-row a.active::after {
  content: "•";
  padding: 0 4px;
}
div.interfaceLinks-row a {
  color: #666666;
  display: flex;
}
.header .interfaceLinks .interfaceLinks-row.bottom {
  font-size: 14px;
  text-decoration-color: #000000;
}
.header .interfaceLinks .interfaceLinks-menu.profile-menu .interfaceLinks-hr {
  border-top:  1px solid #CCCCCC;
  margin-top: 0px;
  margin-bottom: 0px;
}
.header .interfaceLinks .interfaceLinks-row.logout {
  font-size: 14px;
  color: #666666;
  padding-top: 5px;
  margin-top: 5px;
  margin-bottom: 5px;
}
.header .profile-menu-he {
  color: #666666;
}
.header .interfaceLinks .interfaceLinks-option::before {
  content: "";
  font-family: FontAwesome;
  color: #999;
  font-weight: normal;
  font-size: 13px;
  font-style: normal;
  padding: 0 15px;
}
.header .interfaceLinks .interfaceLinks-option.active {
  order: -1;
}
.header .interfaceLinks .interfaceLinks-option.active::before {
  content: "\f00c";
  padding: 0 8px;
}
@media screen and (max-width: 700px) {
  .header .interfaceLinks {
    display: none;
  }
  .header .help {
    display: none;
  }
  .header .profile-pic {
    display: none;
  }
  .header .accountLinks .login{
    padding: 5px 5px;
  }
  .header .accountLinks{
    -webkit-margin-end: 0px;
    -moz-margin-end: 0px;
    margin-inline-end: 0px;
  }
  .header .login:first-child{
    margin:auto;
  }
}
.header .my-profile, 
.header .notifications {
  display: inline-block;
  vertical-align: middle;
}
.header .library,
.header .my-profile {
  font-size: 24px;
  line-height: 24px;
  margin-top: 2px;
}
.header .library .fa {
  position: relative;
  top: 1px;
}
.header .notifications.unread::after {
  content:"";
  background-color: #CB6158;
  width: 8px;
  height: 8px;
  border-radius: 4px;
  display: block;
  top: 3px;
  right: 1px;
  position: absolute;
}
.header .login {
  color: #666;
  display: inline-block;
  line-height: 1;
  padding: 8px 15px;
}
.header .headerInner.mobile {
  padding: 0 15px;
}
.header .headerInner.mobile {
  display: flex;
}
.header .headerInner.mobile div {
  flex: 1;
}
.header .headerInner.mobile .mobileHeaderLanguageToggle {
  text-align: end;
}
.mobileHeaderLanguageToggle.hebrew .en,
.mobileHeaderLanguageToggle.english .he {
  display: none;
}
.header.mobile .searchLine {
  padding: 15px;
}
.overlay {
  width: 100%;
  height: 100%;
  background-color: black;
  opacity: 0.3;
  position: fixed;
  z-index: 1001;
}
.sefariaModalBox {
  transition: none;
}
#interruptingMessageBox {
  display: flex;
  justify-content: center;
  align-items: center;
  position: fixed;
  width: 100%;
  height: 100%;
  left: 0;
  right: 0;
  top: 0;
  z-index: 1001;
  opacity: 1;
  transition: opacity .3s ease-in;
}
#interruptingMessageBox.hidden {
  opacity: 0;
}
#interruptingMessageOverlay, .whiteOverlay {
  width: 100%;
  height: 100%;
  background-color: white;
  opacity: 0.7;
  position: absolute;
}
#interruptingMessage {
  max-width: 90%;
  max-height: 90%;
  box-sizing: border-box;
  position: absolute;
  padding: 18px 15px;
  z-index: 1001;
  border: 1px solid #E6E6E6;
  background-color: #FBFBFA;
  text-align: center;
  color: #666;
}
#interruptingMessage.sefariaModalContentBox {
  background-color: #18345D;
  color: white;
  padding: 50px 70px;
  border-color: transparent;
  border-radius: 5px;
}
@media (max-width: 450px) {
  #interruptingMessage.sefariaModalContentBox {
    max-width: 100%;
    max-height: 100%;
    width: 100%;
    height: 100%;
    border-radius: 0;
  }
}
.sefariaModalContent {
  display: flex;
  flex-direction: column;
  align-items: flex-start;
  font-size: 16px;
  line-height: 1.5;
}
.interface-hebrew .sefariaModalContent {
  direction: rtl;
}
.sefariaModalContent a {
  color: white;
}
.sefariaModalContent h2 {
  font-weight: normal;
  font-size: 30px;
  margin-bottom: 0px;
}
.sefariaModalInnerContent {
  display: flex;
  flex-direction: column;
  align-items: flex-start;
  margin-bottom: 40px;
}
.sefariaModalInnerContent div, .sefariaModalInnerContent h3{
  display: flex;
  align-items: center;
  text-align: start;
  padding: 10px 0;
}
.sefariaModalContent h3{
  align-items: center;
  text-align: start;
  padding: 10px 0;
  font-size: 18px;
  line-height: 1.5;
  font-weight: normal;
  margin-bottom: 10px;
  margin-top: 5px;
}
.sefariaModalBottomContent {
  font-size: 16px;
  color: #999;
}
.sefariaModalContent .button {
  width: 100%;
}
.sefariaModalInnerContent img {
  width: 16px;
  height: 16px;
  padding-right: 10px;
}
.readerApp.interface-hebrew .sefariaModalInnerContent img {
  padding-right: 0;
  padding-left: 10px;
}
#interruptingMessageContentBox {
  position: relative;
  border: 1px solid #CCC;
  background-color: white;
}
#interruptingMessageClose.sefariaModalClose {
  color: white;
}
#interruptingMessageClose {
  position: absolute;
  top: 2px;
  right: 12px;
  color: #AAA;
  font-size: 32px;
  cursor: pointer;
}
#interruptingMessageContent {
  padding: 32px 32px 16px 32px;
}
#interruptingMessage h1 {
  font-style: italic;
  font-size: 28px;
  font-weight: normal;
  letter-spacing: 1px;
  text-align: center;
  margin: 0 0 30px;
  color: #333;
}
.interface-hebrew #interruptingMessage h1{
  font-style: normal;
}
.header .my-profile img {
  height: 24px;
  width: 24px;
  border-radius: 50%;
  display: block;
}
.header .readerNavMenuMenuButton {
  margin: 0 8px 0 6px;
  font-size: 17px;
}
.readerNavMenuSearchButton {
  position: relative;
  margin: 0 10px 0 10px;
  top: -2px;
}
.header .readerNavMenuSearchButton {
  top: 2px;
}
.readerNavTop .readerNavMenuSearchButton {
  top: 0;
}
.readerNavMenuSearchButton img {
  height: 18px;
  width: 18px;
  opacity: 0.4;
}
.header .headerNavContent {
  position: absolute;
  height: 100%;
  width: 100%;
  box-sizing: border-box;
  top: 0;
  padding-top: 60px;
  z-index: 1000;
}
.ui-autocomplete {
  position: absolute;
  background: white;
  list-style-type: none;
  padding: 6px 0;
  box-shadow: 0 1px 3px rgba(0,0,0,.2);
  border-bottom-left-radius: 6px;
  border-bottom-right-radius: 6px;
  z-index: 1000000 !important;
  --english-font: var(--english-serif-font-family);
  --hebrew-font: var(--hebrew-serif-font-family);
}
.header > .ui-autocomplete {
  z-index: 1000 !important;
}
.ui-autocomplete .ui-menu-item {
  display: flex;
  padding: 6px 12px;
}
.interface-hebrew .ui-autocomplete .ui-menu-item {
  direction: rtl;
  text-align: right;
}
.ui-autocomplete .ui-menu-item img {
  display: inline-block;
  opacity: .4;
  height: 18px;
  width: 18px;
}
.ui-autocomplete .ui-menu-item img.ac-img-User {
  opacity: 1;
}
.ui-autocomplete .ui-menu-item a {
  display: inline-block;
  line-height: 21px;
  font-size: 19px;
  color: #000;
  cursor: pointer;
  margin: 0 10px;
  vertical-align: top;
}
.ui-autocomplete .ui-menu-item.ui-state-focus {
  background: #EDEDEC;
}
.ui-helper-hidden-accessible {
  display: none;
}
.interface-hebrew .ui-autocomplete .ui-menu-item a {
  direction: rtl;
  text-align: right;
}
#globalWarningMessage {
  position: fixed;
  width: 100%;
  z-index: 1000;
  text-align: center;
  bottom: 0;
  color: white;
  background-color: #EFB4B6;
  padding: 14px 20px;
  box-sizing: border-box;
}
#globalWarningMessage .close {
 float: right;
 cursor: pointer;
 font-size: 20px;
}
.multiPanel .readerPanelBox {
  box-sizing: border-box;
}
.readerPanelBox {
  position: absolute;
  height: 100%;
  width: 100%;
  direction: ltr; /* Even in Hebrew Interface we want scroll bars on the right */
}
.readerPanelBox + .readerPanelBox {
  border-left: 1px solid #eee;
}
.readerPanelBox.sidebar {
  border-left: none;
}
.readerPanel {
  position: relative;
  width: 100%;
  height: 100%;
  overflow: hidden;
  background-color: inherit;
}
.readerContent {
  width: 100%;
  height: calc(100% - 60px);
  background-color: inherit;
}
.dark .readerContent {
  color: white;
}
.readerContent .readerError {
  padding: 100px 150px;
}
.readerContent .readerError .readerErrorText {
  padding-top: 20px;
  font-size: .8em;
}
.textColumn {
  width: 100%;
  height: 100%;
  overflow-y: scroll;
  overflow-x: hidden;
  -webkit-overflow-scrolling: touch;
  position: relative;
  box-sizing: border-box;
  background-color: inherit;
}
.textColumn .loadingMessage.base,
.sheetsInPanel .loadingMessage {
  margin: 30px 0;
  color: #999;
  font-size: 16px;
  font-style: normal;
  text-align: center;
  padding: 0 6px 4px;
}
.textColumn .loadingMessage.base.prev {
  margin: 70px 0 0 0;
}
.textColumn .loadingMessage.base.next {
  margin: 30px 0 70px;
  height: calc(100% - 128px);  /* The 128px here appears to be the minimum needed to keep a line on the screen when scrolling passes loaded content) */
}
.textColumn .textRange.loading + .textRange.loading {
  display: none;
}
.int-he .int-he {
  font-size: inherit;
}
.readerPanel .content {
  direction: ltr; /* Even in Hebrew Interface, we want scroll bars on the right */
}
.readerPanel .he {
  direction: rtl;
  text-align: right;
}
.interface-hebrew .readerPanel .en {
  direction: ltr;
}
.interface-hebrew .readerPanel .contentInner,
.interface-hebrew .readerPanel .columnLayout,
.interface-hebrew .readerControls,
.interface-hebrew .readerPanel .textRange,
.interface-hebrew .readerPanel .sheetContent,
.interface-hebrew .readerPanel .readerNavMenu .gridBox,
.interface-hebrew .readerPanel.bilingual .readerNavMenu .gridBox,
.readerPanel.hebrew .readerNavSection,
.readerPanel.hebrew .readerNavMenu .gridBox {
  direction: rtl;
}
.interface-english .readerPanel.hebrew .readerNavMenu .readerTocResources .gridBox {
  direction: ltr;
}
.interface-english .readerPanel .readerNavMenu,
.readerPanel.english .readerNavSection,
.readerPanel.english .readerNavMenu .gridBox{
  direction: ltr;
}
.readerPanel.bilingual .readerNavSection,
.readerPanel.bilingual .readerNavMenu .gridBox {
  direction: ltr;
}
.readerPanel.english .he {
  display: none;
}
.readerPanel.english .he.heOnly{
  display: inline;
  text-align: right;
}
.readerPanel.english .en {
  display: inline;
}
.readerPanel.hebrew .he {
  display: inline;
  text-align: right;
}
.readerPanel.hebrew .en {
  display: none;
}
.readerPanel.english .heOnly .he,
.readerPanel.bilingual .heOnly .he {
  display: inline;
}
.languageToggle {
  display: inline;
  line-height: 32px;
}
.languageToggle img {
  opacity: 0.4;
  height: 18px;
  width: 18px;
}
.bilingual .languageToggle .he {
  display: none;
}
.loadingMessage {
  font-size: 14px;
  font-style: italic;
}
.bilingual .loadingMessage .he {
  display: none;
}
.readerPanel.light {
  background-color: white;
}
.readerPanel.sepia {
  background-color: #f7f7f7;
}
.readerPanel.dark {
  background-color: #333331;
}
.readerNavMenu,
.homeFeedWrapper {
  position: absolute;
  display: flex;
  flex-direction: column;
  top: 0;
  left: 0;
  width: 100%;
  height: 100%;
  box-sizing: border-box;
  z-index: 101;
}
.readerNavMenu .content,
.homeFeedWrapper .content {
  position: relative;
  box-sizing: border-box;
  overflow-y: scroll;
  -webkit-overflow-scrolling: touch;
  font-size: 16px;
}
.readerNavMenu .content {
  padding: 60px 0 0 0;
}
.singlePanel .readerNavMenu .content {
  padding: 85px 0 0 0;
}
.singlePanel .readerNavMenu .categoryColorLine {
  top: 60px;
}
.singlePanel .readerNavMenu.readerTextTableOfContents:not(.bookPage) .content {
  padding-top: 25px;
}
.singlePanel .readerNavMenu.readerTextTableOfContents:not(.bookPage) .categoryColorLine {
  top: 0;
}
.readerNavMenu.compare .content,
.readerNavCategoryMenu.compare .content,
.readerTextTableOfContents.compare .content {
  padding: 30px 10px;
}
.readerNavMenu .content .contentInner {
  width: 725px;
  margin: 0 auto;
  min-height: 520px;
  max-width: 100%;
  box-sizing: border-box;
  padding-bottom: 70px;
  padding-inline-start: 15px;
  padding-inline-end: 30px;
}
.homeFeedWrapper .content .contentInner {
  max-width: none;
}
.homeFeedWrapper.userStats .content .contentInner {
  max-width: 660px;
  margin: 0 auto;
}
.navTitle {
  display: flex;
  flex-direction: row;
  justify-content: space-between;
  margin-bottom: 40px;
}
.navTitle.tight {
  margin-bottom: 15px;
}
.readerNavMenu .navTitle h1,
.singlePanel .readerNavMenu .navTitle h1 {
  margin-bottom: 0;
}
.navTitle + .dedication {
  margin-bottom: 20px;
}
.navSidebarModule + .dedication {
  margin-top: -30px;
}
.navTitle .languageToggle,
<<<<<<< HEAD
.tocTitle .languageToggle,
=======
>>>>>>> 9b87a0f3
.header .languageToggle {
  text-align: center;
  color: #ccc;
  display: inline-flex;
  width: 32px;
  height: 32px;
  border: 1px solid #ccc;
  border-radius: 6px;
  cursor: pointer;
  font-size: 22px;
  flex-direction: row;
  align-items: center;
  justify-content: center;
}
.navTitleTab {
  margin-inline-end: 26px;
  color: #999;
}
.navTitleTab:hover {
  color: inherit;
  text-decoration: none;
}
.navTitleTab.current {
  color: inherit;
  pointer-events: none;
}
.readerNavMenu h1 .navTitleTab img {
  height: 14px;
  margin-inline-end: 6px;
}
.readerNavMenu h1 .navTitleTab.current img {filter: brightness(0.5);}
.sidebarLayout {
  display: flex;
  flex-direction: row;
}
@media (max-width: 500px) {
  .sidebarLayout {
    flex-direction: column;
  }
}
.sidebarLayout h1 {
  --english-font: var(--english-sans-serif-font-family);
  --hebrew-font: var(--hebrew-sans-serif-font-family);
}
.interface-hebrew .sidebarLayout {
  direction: rtl;
}
.readerPanel.hebrew .followsContentLang {
  direction: rtl;
}
.navSidebar {
  width: 390px;
  background-color: #FBFBFA;
  /* HACK: add grey background beyond bounding box of sidebar by utilizing negative margins! */
  border-top: 80px solid #FBFBFA;
  border-bottom: 120px solid #FBFBFA;
  margin: -80px 0 0 0;
}
.singlePanel .navSidebar {
  width: 100%;
  margin: 20px 0 0 0;
  padding: 30px 0 0 0;
  border: none;
}
.navSidebarModule {
  font-size: 16px;
  color: #666;
  margin-bottom: 34px;
  padding: 0 44px;
}
.connectionsPanel .navSidebarModule{
  padding: initial;
}
.singlePanel .navSidebarModule {
  padding: 0 15px;
}
.singlePanel .contentInner .navSidebarModule {
  padding: 0;
}
.singlePanel .contentInner .navSidebarModule h1 {
  border: none;
  padding: 0;
}
.readerPanel .navSidebarModule h3,
.readerPanel .navSidebarModule h1 {
  margin: 0 0 20px;
  font-size: 22px;
  text-transform: none;
  letter-spacing: 0;
  border-bottom: 1px solid #CCC;
  padding-bottom: 14px;
  font-weight: 500;
  height: auto;
}
.navSidebarModule.blue {
  background-color: var(--sefaria-blue);
  color: white;
  padding: 34px 44px 45px;
}
.readerPanel .navSidebarModule.blue h3 {
  color: white;
}
.navSidebarIcon {
  opacity: 0.4;
  height: 18px;
  width: 18px;
  margin-inline-end: 10px;
  vertical-align: middle;
  margin-top: -4px;
}
.navSidebarLink {
  font-size: 16px;
  margin-bottom: 10px;
}
.navSidebarLink a {
  color: black;
}
.navSidebarLink.gray a {
  color: #666;
}
.navSidebarLink.ref {
  font-size: 18px;
}
.navSidebar .linkList {
  margin-top: 20px;
}
.navSidebarModule .button {
  margin: 12px 0 0 0;
}
.navSidebarModule .button img {
  filter: invert(1);
  height: 18px;
  width: 18px;
  margin-inline-end: 10px;
  vertical-align: middle;
  margin-top: -2px;
}
.navSidebar .button.white img {
  filter: none;
  opacity: .6;
}
.navSidebar .button.appButton.white img {
  opacity: 1;
}
.navSidebar .button.appButton.ios img {
  margin-top: -5px;
}
.navSidebar .button + .button {
  margin-inline-start: 7px;
}
.navSidebar .readingsSection {
  margin-bottom: 15px;
}
.navSidebar .readingsSectionTitle {
  margin-bottom: 8px;
  display: block;
}
.navSidebar a.allLink {
  color: #999;
  font-size: 13px;
}
.navSidebar a.moreLink:hover {
  color: inherit;
  cursor: pointer;
}
.navSidebar a.inTextLink {
  color: inherit;
  text-decoration: underline;
}
.navSidebar .newsletterSignUpBox {
  margin-top: 20px;
}
.navSidebar .newsletterSignUpBox .newsletterInput {
  width: 100%;
  box-sizing: border-box;
  box-shadow: 0px 1px 3px rgba(0, 0, 0, 0.25);
  border: none;
}
.navSidebar .newsletterSignUpBox .newsletterInput::placeholder {
  font-style: normal;
  font-family: "Roboto", "Helvetica Neue", "Helvetica", sans-serif;
}
.navSidebarModule.wide {
  display: flex;
  margin-bottom: 0;
}
.navSidebarModule.wide div:first-child {
  flex: 1;
}
.navSidebarModule.wide .button {
  margin-top: 0;
}
.navSidebarModule .authorByLine {
  margin-bottom: 15px;
}
.navSidebarModule .imageModuleImage {
  width: 100%;
  box-sizing: border-box;
  border: 1px solid var(--lighter-grey);
}
.aboutTextMetadata {
  margin-bottom: 20px;
}
.aboutTextMetadata .aboutTextComposedText,
.aboutTextMetadata .aboutTextAuthorText {
  color: black;
}
.readerNavTop {
  width: 100%;
  background-color: #FBFBFA;
  border-bottom: 1px solid #E2E2E1;
  box-sizing: border-box;
  height: 60px;
  z-index: 1;
  padding: 10px 25px 10px 25px;
  vertical-align: middle;
  display: flex;
  justify-content: space-between;
  align-items: center;
  line-height: 60px;
}
.interface-hebrew .readerNavTop {
  direction: rtl;
}
.readerNavTop .readerNavTopStart {
  display: flex;
  align-items: center;
  justify-content: flex-start;
}
.singlePanel .readerNavTop {
  padding: 0 10px;
}
.readerNavTop.colorLineOnly {
  height: auto;
  border-bottom: none;
  padding: 0;
}
.readerPanel .readerNavTop h2 {
  margin: 0;
  font-weight: 400;
  color: black;
}
.readerNavTop .readerNavTopCategory .en {
  font-family: "adobe-garamond-pro", "Crimson Text", Georgia, serif;
}
.readerNavTop .readerNavTopCategory .he {
  font-family: "Taamey Frank", "adobe-garamond-pro", "Crimson Text", Georgia, "Times New Roman", serif;
}
.readerNavMenu .readerSearch {
  margin: 0;
  width: 60%;
  box-sizing: border-box;
  border: none;
  background-color: inherit;
  font-size: 18px;
  font-family: "adobe-garamond-pro", "Crimson Text", Georgia, serif;
  height: 48px;
}
.readerNavMenu .readerSearch:focus {
  outline: 0;
}
.readerNavTop .readerNavMenuSearchButton,
.readerNavTop .readerNavMenuCloseButton,
.readerNavTop .readerNavMenuMenuButton,
.readerNavTop .readerOptions {
  text-align: left;
  box-sizing: border-box;
  color: #999;
  float: left;
  font-size: 20px;
  cursor: pointer;
  display: flex;
  align-items: center;
}
.readerNavMenuCloseButton:hover {
  text-decoration: none;
}
.readerNavTop .readerNavMenuCloseButton {
  display: block;
  font-size: 46px;
  padding: 0;
  margin-top: -6px;
}
.readerNavMenuCloseButton:hover {
  text-decoration: none;
}
.readerNavTop .readerNavMenuCloseButton .fa {
  font-size: 20px;
}
.readerNavTop .readerOptions {
  float: right;
  text-align: right;
  display: flex;
  align-items: center;
  width:27px;
}
.sefariaLogo img {
  width: 110px;
}
.readerNavTop .sefariaLogo img {
  vertical-align: middle;
}
.readerNavTop .searchBox {
  display: flex;
  align-items: center;
  justify-content: flex-start;
}
.readerNavTop .searchBox .readerNavMenuSearchButton {
  margin: 0 5px 0 10px;
}
.interface-hebrew .readerNavTop .searchBox .readerNavMenuSearchButton {
  margin: 0 10px 0 5px;
}
.readerNavTop .searchBox .readerSearch {
  flex: 1;
}
.readerNavMenu h1,
.readerNavMenu h2.styledH1 {
  text-align: start;
  color: #666;
  position: relative;
  font-size: 22px;
  font-weight: 500;
  margin: 0 0px 30px 0;
  height: auto;
  text-transform: none;
}
.singlePanel .readerNavMenu h1,
.singlePanel .readerNavMenu h2.styledH1 {
  margin-bottom: 15px;
}
.readerNavMenu h1 img {
  margin-inline-end: 9px;
}
.readerNavMenu h1 :not(.languageToggle) .en {
  font-family: "Roboto", "Helvetica Neue", "Helvetica", sans-serif;
}
.readerNavMenu h1 .button {
  position: absolute;
  right: 0;
  top: 0;
  padding: 0;
  margin: 0;
  line-height: 26px;
}
.singlePanel .readerNavCategoryMenu .readerTocTopics.content {
  padding-top: 30px;
}
.topicPanel .readings {
  margin-bottom: 40px;
}
.topicPanel .readings .parasha-date {
}
.topicPanel .readings .sectionTitleText {
  margin-top: 15px;
}
.topicPanel .readings .sectionTitleText .int-en,
.topicPanel .readings .sectionTitleText .int-he {
  font-size: 13px;
}
.topicPanel .readings .haftarot {
  display: flex;
  flex-direction: column;
}
.topicPanel .readings .sectionTitleText:first-child {
  margin-top: 20px;
}
.topicPanel .mainColumn {
  padding: 0 40px;
}
@media (max-width: 450px) {
  .topicPanel .mainColumn,
  .interface-hebrew .topicPanel .mainColumn {
    padding: 0 25px !important;
    margin: 0;
  }
  .topicPanel .filterable-list .filter-sort-wrapper {
    margin-top: 20px;
  }
}
.topicPanel .sideColumn {
  padding: 0 50px;
  background-color: #FBFBFA;
  /* HACK: add grey background beyond bounding box of sidebar by utilizing negative margins! */
  border-top: 80px solid #FBFBFA;
  border-bottom: 120px solid #FBFBFA;
  margin: -80px 0 -120px 0;
}
.topicPanel h1 {
  text-align: unset;
  margin-bottom: 10px;
  height: unset;
}
.topicPanel h1 span {
  font-size: 40px;
}
.topicPanel .sideColumn h2 {
  text-align: unset;
  border-bottom: 1px solid #CCC;
  padding-bottom: 10px;
  margin-top: 30px;
  margin-bottom: 10px;
}
.topicPanel .sideColumn .link-section:first-child h2 {
  margin-top: 0;
}
.topicPanel h2 span {
  font-size: 22px;
  font-weight: normal;
  color: #666;
  text-align: unset;
  text-transform: none;
  margin-bottom: 20px;
  height: unset;
  line-height: unset;
}
.topicPanel h2 {
  --english-font: var(--english-sans-serif-font-family);
  --hebrew-font: var(--hebrew-sans-serif-font-family);
}
.topicPanel .mainColumn .story {
    padding: 0 0 20px 0;
}
.topicPanel .mainColumn .storySheetListItem {
  padding: 0 0 30px 0;
}
.topicPanel .sideColumn .sideList {
  font-size: 18px;
  line-height: 26px;
}
.topicPanel .sideColumn .sideList a.relatedTopic {
  display: block;
  color: #000;
}
.topicPanel .sideColumn .sideList .topicMetaData .int-en,
.topicPanel .sideColumn .sideList .topicMetaData .int-he {
  color: #666;
}
.topicPanel .sideColumn .sideList a.relatedTopic .int-en {
  font-family: "adobe-garamond-pro", "Crimson Text", Georgia, serif;
}
.topicPanel .sideColumn .sideList a.relatedTopic .int-he {
  font-family: "Taamey Frank", "adobe-garamond-pro", "Crimson Text", Georgia, "Times New Roman", serif;
}
.topicPanel .sideColumn .topicCategory {
  margin-bottom: 30px;
}
.topicPanel .authorOrganizationsystemText {
  font-size: 16px;
  color: #666;
}
.story .storyTitle {
  --english-font: var(--english-serif-font-family);
  --hebrew-font: var(--hebrew-serif-font-family);
}
.story .storyTitle .int-he {
  font-size: 29px;
}
.topicPanel .story .storyTitle {
  font-size: 24px;
}
.topicPanel h1 {
  --english-font: var(--english-serif-font-family);
  --hebrew-font: var(--hebrew-serif-font-family); 
}
.topicPanel h1 .int.en {
  font-size: 30px;
}
.topicPanel h1 .int-he {
  font-size: 36px;
}
.pageTitle .topicTitleInHe .heInEn {
  color: #888;
  font-size: 20px;
  font-family: "Taamey Frank", "adobe-garamond-pro", "Crimson Text", Georgia, "Times New Roman", serif;
}
.topicPanel .topicCategory {
  margin: 0 0 15px 0;
}
.readerTocTopics .topicDescription {
  margin: 10px 0 40px 0;
  text-align: center;
}
.readerTocTopics .topicTitle .int-he {
  font-family: "Taamey Frank", "adobe-garamond-pro", "Crimson Text", Georgia, "Times New Roman", serif;
}
.readerTocTopics .topicDescription.systemText .int-en,
.readerTocTopics .topicDescription.systemText .int-he {
  color: #666;
}
.topicPanel .topicDescription {
  margin: 0 0 15px 0;
}
.topicPanel .topicDescription span {
}
.topicPanel .resourcesLink.blue {
  padding: 8px 16px;
  font-size: 20px;
  border: 0;
  display: inline-flex;
  align-items: center;
  width: unset;
  margin-bottom: 40px;
  margin-top: 5px;
}
.topicPanel .resourcesLink.blue img {
  opacity: 1;
  width: 20px;
  height: 20px;
  margin: 0 8px 5px 0;
  filter: invert(1);
}
.interface-hebrew .topicPanel .resourcesLink.blue img {
  margin: 0 0 5px 8px;
}
.topicPanel .resourcesLink.blue .int-en {
  font-family: "adobe-garamond-pro", "Crimson Text", Georgia, serif;
}
.topicPanel .resourcesLink.blue .int-he {
  font-family: "Taamey Frank", "adobe-garamond-pro", "Crimson Text", Georgia, "Times New Roman", serif;
  margin-bottom: -3px;
}
h1 .languageToggle {
  text-align: center;
  position: absolute;
  right: 0;
  color: #ccc;
  display: block;
  width: 32px;
  height: 32px;
  border: 1px solid #ccc;
  border-radius: 6px;
  line-height: 34px;
  cursor: pointer;
}
h1 div.languageToggle .en {
  font-family: "Taamey Frank", "adobe-garamond-pro", "Crimson Text", Georgia, "Times New Roman", serif;
  font-weight: normal;
}
h1 .languageToggle .he {
  font-family: "adobe-garamond-pro", "Crimson Text", Georgia, serif;
  font-size: 22px;
}
.authorIndexTitle {
  margin-top: 30px;
  margin-bottom: 17px;
}
.sectionTitleText.authorIndexTitle .int-en {
  text-transform: none;
  letter-spacing: 0;
}
.authorIndexList {
  display: flex;
  flex-direction: row;
  flex-wrap: wrap;
  margin-bottom: 20px;
}
.authorIndex {
  width: 50%;
  font-size: var(--serif-h3-font-size);
  margin-bottom: 10px;
  padding-right: 20px;
  box-sizing: border-box;
}
.interface-hebrew .authorIndex {
  padding-right: 0;
  padding-left: 20px;
}
@media (max-width: 450px) {
  .readerNavMenu.home .tagline {
    margin-top: 29px;
    height: 60px;
  }
  .readerNavMenu .tagline .en {
    font-size: 19px;
  }
  .readerNavMenu .tagline .he {
    font-size: 20px;
  }
  .authorIndex {
    width: 100%;
    padding: 0;
  }
}
.readerNavMenu .libraryMessage {
  font-size: 18px;
  margin-bottom: 40px;
}
.readerPanel.hebrew .navToggles {
    direction: rtl;
}
.readerNavMenu .navToggles {
    flex-direction: row;
    flex: 1;
    margin-inline-start: 16px;
    margin-top: 4px;
    margin-bottom: 30px;
}
.readerNavMenu .navToggles .navTogglesDivider {
  color: #ccc;
}
.readerNavMenu .navToggle {
  margin-inline-end: 12px;
  display: inline-block;
  text-transform: uppercase;
  color: #666;
  font-size: 13px;
  font-weight: lighter;
  cursor: pointer;
}
.readerNavMenu .navToggle.second {
  text-align: left;
}
.readerNavMenu .navToggle.active {
  color: black;
  border-bottom: 2px solid #999;
  padding-bottom: 4px;
}
.readerPanel h2, .readerPanel h3 {
  text-transform: uppercase;
  text-align: start;
  font-size: 15px;
  color: #666;
  margin-bottom: 20px;
  font-weight: normal;
}
.readerNavSection h2, .topicsPanel h2 {
  font-size: 16px;
  font-weight: normal;
  letter-spacing: 1px;
  margin-bottom: 40px;
}
.readerNavSection {
  margin-bottom: 44px;
}
a.resourcesLink,
input.resourcesLink {
  white-space: nowrap;
  overflow: hidden;
  text-overflow: ellipsis;
  width: 100%;
  min-height: 60px;
}
.savedHistoryList .story {
  border-top:  1px solid var(--lighter-grey);
  padding:  20px 0;
}
.savedHistoryList .story .storyTitle {
  font-size:  18px;
}
.savedHistoryList .story .storyBody {
  color: var(--dark-grey);
}
.savedHistoryList .saveButton {
  visibility: hidden;
}
.savedHistoryList .story:hover .saveButton {
  visibility: visible;
}
.savedHistoryList .timeStamp {
  color:  var(--medium-grey);
  font-size: 14px;
  margin-inline-start: 10px;
}
.savedHistoryMessage {
  color: var(--dark-grey);
}
.readerNavCategories {
  width: 100%;
  margin-bottom: 30px;
}
.readerNavCategories a {
  color: #000;
}
.readerNavCategories .gridBox .gridBoxItem,
.readerNavCategoryMenu .category .gridBoxItem {
  margin: 0 5px;
  padding: 0;
}
.navBlock {
  padding-bottom: 12px;
  border-top: 1px solid #EDEDEC;
}
.navBlock.withColorLine {
  border-top: 4px solid transparent;
}
.navBlockTitle {
  text-align: start;
  font-size: 24px;
  padding: 15px 0 8px;
  margin: 0;
  cursor: pointer;
  display: flex;
  align-items: center;
  line-height: 1.3;
  flex: 1;
  font-weight: 400;
}
a.navBlockTitle {
  color: #000;
  margin-inline-end: 20px;
}
a.navBlockTitle:hover {
  text-decoration: none;
  color: var(--dark-grey);
<<<<<<< HEAD
}
.navBlockTitle .subtitle {
  color: var(--dark-grey);
}
=======
}
.navBlockTitle .subtitle {
  color: var(--dark-grey);
}
>>>>>>> 9b87a0f3
.navBlockDescription {
  font-size: 14px;
  line-height: 18px;
  color: #666;
  margin-inline-end: 20px;
  --english-font: var(--english-sans-serif-font-family);
  --hebrew-font: var(--hebrew-sans-serif-font-family);
}
.interface-english .navBlockDescription.clamped .int-en,
.interface-hebrew .navBlockDescription.clamped .int-he {
  display: -webkit-box;
  -webkit-line-clamp: 3;
  -webkit-box-orient: vertical;
  overflow: hidden;
}
.interface-english .navBlockDescription.clamped5 .int-en,
.interface-hebrew .navBlockDescription.clamped5 .int-he {
  -webkit-line-clamp: 5;
}
.bilingual .navBlock .he {
  display: none;
}
.navSidebarModule.wide {
  background-color: #FAFAFB;
  padding: 24px;
  border-radius: 6px;
}
.navSidebarModule.wide h3 {
  border-bottom: none;
  margin-bottom: 0px;
}
.readerPanel .communityPage h2 {
  text-transform: none;
  font-size: 22px;
  color: #666;
  margin-top: 0;
  margin-bottom: 0;
}
.communityPage .gridBoxRow:first-child,
.communityPage .recentlyPublished {
  border-top: 1px solid var(--lighter-grey);
}
.communityPage .gridBox {
  margin-bottom: 30px;
}
.communityPage .gridBox .gridBoxItem {
  padding: 0
}
.communityPage .gridBox {
  margin-bottom: 25px;
}
.communityPage .navBlock {
  padding: 25px 0 0 0;
  border: none;
}
.communityPage .navBlockTitle {
  padding-top: 0;
  --english-font: var(--english-serif-font-family);
  --hebrew-font: var(--hebrew-serif-font-family);
}
.communityPage .readingLinks {
  margin-top: 20px;
}
.communityPage .readingLinksHeader {
  color: #666;
  font-size: 14px;
  margin-bottom: 4px;
}
.communityPage .readingLinks a {
  font-size: 18px;
}
.communityPage .calendarDate {
  font-size: 14px;
  color: #999;
  margin-bottom: 15px;
}
.featuredSheetHeading {
  color: #666;
  font-size: 16px;
  margin-bottom: 10px;
}
.featuredSheet .navBlockDescription {
  margin-bottom: 12px;
}
.communityPage .recentlyPublished {
  padding-top: 30px;
}
.communityPage .recentlyPublished .gridBoxRow {
  border: none;
}
.communityPage .recentlyPublished .loadingMessage {
  margin-top: 30px;
}
.recentlyPublished .loadMore {
  margin-top: 30px;
}
.bilingual .readerNavMenu .he {
  display: none;
}
.readerNavCalendar {
  margin-bottom: 30px;
  margin-top: -8px;
}
.userDataButtons {
  margin-bottom: 44px;
}
.blockLink,
.readerNavMenu .resourcesLink {
  display: inline-block;
  background-color: white;
  text-align: center;
  color: #000;
  font-size: 16px;
  border-top: 4px solid transparent;
  box-shadow: 0 1px 3px rgba(0,0,0,0.2);
  width: 100%;
  cursor: pointer;
  min-height: 56px;
  vertical-align: middle;
  margin: 0;
  box-sizing: border-box;
  padding: 14px 8px;
}
.blockLink:hover {
  color: #333;
}
.blockLink + .blockLink {
  margin: 5px 0;
}
.blockLink img {
  margin: 0 8px;
  height: 16px;
  width: 16px;
  opacity: 0.4;
  vertical-align: -1px;
}
.resourcesLink {
  border-radius: 7px;
}
.resourcesLink.faded {
  color: #999;
}
.readerNavMenu .blockLink.calendarLink .blockLinkSubtitle{
  display: block;
  font-size: 13px;
  color: #999;
  overflow: hidden;
  text-overflow: ellipsis;
  white-space: nowrap;
}
.readerNavMenu .resourcesLink .en {
  font-family: "Roboto", "Helvetica Neue", "Helvetica", sans-serif;
}
.readerNavMenu .resourcesLink .he {
  font-family: "Heebo", sans-serif;
}
.readerNavMenu .resourcesLink .fa {
  margin: 0 6px;
  color: #999;
}
.readerNavMenu .resourcesLink img {
  width: 16px;
  height: 16px;
  opacity: 0.4;
  margin: 0 5px;
  position: relative;
  top: 2px;
}
.uppercase {
  text-transform: uppercase;
}
.readerNavMenu .divider {
  color: #ccc;
}
.readerNavCategoryMenu {
  height: 100%;
}
.readerNavMenu.readerNavCategoryMenu .navTitle {
  margin-bottom: 40px;
}
.readerNavMenu.readerNavCategoryMenu h1 {
  color: #000;
  text-transform: uppercase;
  font-size: 30px;
  --english-font: var(--english-serif-font-family);
  --hebrew-font: var(--hebrew-serif-font-family);
}
.readerNavCategoryMenu h2 {
  font-size: 18px;
  color: #666;
  margin: 0 0 20px;
}
.readerNavCategoryMenu .categoryDescription.top {
  margin-top: -26px;
  margin-bottom: 40px;
}
.readerNavCategoryMenu h2 .categoryDescription {
  text-transform: none;
  font-size: 18px;
  margin-inline-start: 5px;
}
.readerNavCategoryMenu .categoryDescription {
  margin-bottom: 16px;
  font-size: 14px;
  color: #666;
}
.readerNavCategoryMenu .content .category,
.readerNavCategoryMenu .content .gridBox {
  margin-bottom: 40px;
}
.readerNavCategoryMenu .categoryAttribution {
  color: #666;
  text-align: start;
  font-size: 24px;
  font-style: italic;
  margin: 16px 0 30px;
}
.readerNavCategoryMenu .categoryAttribution .he {
  font-style: normal;
}
.readerNavMenu .blockLink,
.readerNavMenu .catLink,
.readerNavMenu .navButton,
.readerTextTableOfContents .refLink {
  display: block;
  margin: 0;
  padding: 14px 8px;
  box-sizing: border-box;
  box-shadow: 0 1px 3px rgba(0,0,0,0.2);
  border-top: 4px solid transparent;
  color: #000;
  font-size: 18px;
  font-weight: 400;
  line-height: 23px;
  background-color: white;
  cursor: pointer;
  text-align: center;
  unicode-bidi: plaintext;
  flex: 1;
  display: flex;
  justify-content: center;
  align-items: inherit;
  flex-direction: column;
}
.readerNavCategoryMenu .blockLink,
.gridBox .navButton {
  display: flex;
  align-items: center;
  justify-content: center;
}
.readerNavMenu .blockLink .he,
.readerNavMenu .catLink .he,
.readerNavMenu .navButton .he,
.readerTextTableOfContents .refLink .he {
  text-align: center;
}
.blockLink:active,
.navButton:active,
.readerNavCategory:active,
.resourcesLink:active {
  background-color: #EDEDED;
}
@media (max-width: 450px) {
  .readerNavMenu .refLink,
  .readerNavMenu .catLink,
  .readerNavMenu .navButton,
  .readerNavMenu .sheetLink,
  .readerTextTableOfContents .refLink {
    font-size: 18px;
  }
}
.readerNavMenu .readerNavCategoryMenu .blockLink,
.gridBox .navButton {
  width: 100%;
  height: 100%;
  padding: 13px 8px 19px;
  display: inline-block;
}
.readerNavMenu .readerNavCategoryMenu .blockLink.incomplete {
  opacity: 0.65;
}
.categoryColorLine {
  position: absolute;
  top: 0;
  left: 0;
  width: 100%;
  height: 4px;
  z-index: 101;
}
.readerApp.interface-hebrew .readerNavMenu.noLangToggleInHebrew .en {
  display: none;
}
.readerApp.interface-hebrew .readerNavMenu.noLangToggleInHebrew .he {
  display: inline;
}
.readerTextTableOfContents .readerTextToc {
  letter-spacing: 1px;
  text-transform: uppercase;
  font-size: 14px;
}
.readerTextTableOfContents .readerTextToc .en {
  font-family: "Roboto", "Helvetica Neue", "Helvetica", sans-serif;
}
.readerTextTableOfContents .readerTextToc .he {
  font-family: "Heebo", sans-serif;
}
.readerNavMenu .dedication {
  text-align: start;
  color: #666;
  background-color: #FBFBFA;
  padding: 26px 19px;
  font-size: 18px;
  margin-bottom: 27px;
}
.readerTextTableOfContents .categoryAttribution,
.readerTextTableOfContents .dedication {
  margin: 25px 0 10px;
  text-align: center;
  font-size: 18px;
  font-style: italic;
}
.readerTextTableOfContents .categoryAttribution,
.readerTextTableOfContents .dedication {
  text-align: start;
}
.readerTextTableOfContents .categoryAttribution .he,
.readerTextTableOfContents .dedication .int-he,
.readerNavMenu .dedication .int-he {
  font-style: normal;
}
.readerNavMenu .dedication .int-he {
  font-family: "Heebo", sans-serif;
  font-size: 18px;
}
.readerNavMenu .dedication .int-en {
  font-family: "adobe-garamond-pro", "Crimson Text", Georgia, serif;
  font-style: italic;
}
.readerTextTableOfContents .tocTop {
  padding-bottom: 15px;
}
.readerTextTableOfContents .tocCategory {
  color:#999;
  font-size: 14px;
  text-transform: uppercase;
  letter-spacing: 1px;
}
.readerTextTableOfContents .tocCategory .en {
  font-family: "Roboto", "Helvetica Neue", "Helvetica", sans-serif;
}
.readerTextTableOfContents .tocTitle,
.sheetContent .title,
.bookMetaDataBox .title {
  text-align: center;
  font-size: 30px;
  line-height: 1.3;
  unicode-bidi: plaintext;
}
.readerTextTableOfContents.bookPage .tocTitle {
  text-align: start;
  margin-bottom: 8px;
<<<<<<< HEAD
  display: flex;
  flex-direction: row;
  justify-content: space-between;
=======
>>>>>>> 9b87a0f3
}
.readerTextTableOfContents .currentSection,
.readerTextTableOfContents .authorStatement,
.sheetContent .sheetMetaDataBox .authorStatement,
.sheetContent .sheetMetaDataBox .collectionStatement {
  font-size: 17px;
  color: #999;
  margin-top: 6px;
  letter-spacing: 1px;
}
.sheetContent .sheetMetaDataBox .authorStatement,
.sheetContent .sheetMetaDataBox .collectionStatement {
  margin-top: 16px;
}
.sheetContent .sheetMetaDataBox .collectionStatement a,
.sheetContent .sheetMetaDataBox .authorStatement a {
  color: #999;
}
.readerTextTableOfContents .currentSection .he,
.readerTextTableOfContents .authorStatement .he,
.readerTextTableOfContents .sheetMeta .he {
  font-family: "Heebo", sans-serif;
}
.readerTextTableOfContents .authorStatement a {
 color: #333;
}
.authorStatement .imageBox,
.collectionStatement .imageBox {
  width: 30px;
  height: 30px;
  display: inline-block;
  vertical-align: middle;
  margin-inline-end: 10px;
  float:none;
}
.authorStatement .profile-pic {
  margin-inline-end: 10px;
}
.authorStatement span p {
  display: inline-block;
}
.bookPage .readButton {
  margin: 6px 0px 12px;
}
.bookPage .about {
  margin-top: 10px;
}
.readerTextTableOfContents .sheetMeta {
  font-size: 14px;
  color: #999;
  font-family: "Roboto", "Helvetica Neue", "Helvetica", sans-serif;
  margin-top: 10px;
  margin-bottom: 20px;
  letter-spacing: 1px;
}
.readerTextTableOfContents .tocDetails {
  margin-top: 30px;
  color: #999;
  font-style: italic;
}
.readerTextTableOfContents .tocDetails a {
  color: #999;
}
.readerTextTableOfContents .tocDetail {
  margin-bottom: 4px;
}
.readerTextTableOfContents .tocDetail .int-en {
  font-family: "adobe-garamond-pro", "Crimson Text", Georgia, serif;
}
.readerTextTableOfContents .tocDetail .int-he {
  font-family: "Taamey Frank", "adobe-garamond-pro", "Crimson Text", Georgia, "Times New Roman", serif;
}
.readerTextTableOfContents .tocDetails .description {
  margin: 6px 0 16px;
  font-style: normal;
  font-size: 16px;
  line-height: 1.4;
}
.readerTextTableOfContents .tocDetails .description .readMoreText {
  display: block;
  text-align: center;
}
.readerTextTableOfContents .tocDetails .description .readMoreLink {
  font-style: italic;
  cursor: pointer;
  font-size: 14px;
  color: #666;
  margin: 0 5px;
}
.readerTextTableOfContents .tocDetails .sheetSummary {
  margin: 6px 0 16px;
  font-style: normal;
  font-size: 22px;
  line-height: 1.4;
  text-align: center;
}
.readerTextTableOfContents .moderatorSection {
  margin-top: 20px;
}
.readerTextTableOfContents .moderatorSectionExpand {
  display: inline;
  cursor: pointer;
  color: #666;
  margin: 13px 6px 0;
  font-size: 14px;
  position: absolute;
}
.interface-hebrew .readerTextTableOfContents .moderatorSectionExpand {
  margin: 7px 18px 0;
}
.readerTextTableOfContents .moderatorSectionExpand:hover {
  text-decoration: underline;
}
.readerTextTableOfContents .moderatorSection .button {
  padding: 12px 16px;
  font-size: 13px;
}
.readerTextTableOfContents .moderatorSection .moderatorSectionMessage {
  margin-top: 20px;
  font-size: 18px;
}
.readerTextTableOfContents .moderatorSection .button .fa {
  color: #999;
  margin-right: 4px;
}
.readerTextTableOfContents .versionEditForm {
  text-align: left;
  background-color: #ddd;
  padding: 10px;
  width: 100%;
}
.readerTextTableOfContents .versionEditForm label {
  display: inline-block;
  padding: 10px 10px 0 0;
}
.readerTextTableOfContents .versionEditForm label#versionNotes_label {
  display: block;
}
.readerTextTableOfContents .versionEditForm #versionTitle,
.readerTextTableOfContents .versionEditForm #versionSource,
.readerTextTableOfContents .versionEditForm #versionNotes,
.readerTextTableOfContents .versionEditForm #versionTitleInHebrew,
.readerTextTableOfContents .versionEditForm #versionNotesInHebrew,
.readerTextTableOfContents .versionEditForm #purchase_name,
.readerTextTableOfContents .versionEditForm #purchase_url,
.readerTextTableOfContents .versionEditForm #purchase_image
 {
  width: 98%;
}
.readerTextTableOfContents .versionEditForm #priority {
  width: 25px;
}
.readerTextTableOfContents .versionEditForm #digitzedBySefaria {
  margin-right: 10px;
}
.readerTextTableOfContents .versionEditForm #save_button,
.readerTextTableOfContents .versionEditForm #delete_button {
  text-align: center;
  cursor: pointer;
  color: white;
  background: #212E50;
  padding: 4px 10px;
  border-radius: 3px;
  margin: 10px auto 0;
  width: 60px;
}
.readerTextTableOfContents .versionEditForm #delete_button {
  float: right;
  background: white;
  color: #999;
  border: 1px solid #999;
  width: 100px;
  margin: 0;
}
.readerTextTableOfContents .versionTitle .fa,
.readerTextTableOfContents .versionEditForm .fa {
  font-size: 10px;
  color: #666;
  vertical-align: super;
  margin-left: 3px;
  cursor: pointer;
}
.interface-hebrew .readerTextTableOfContents .versionTitle .fa,
.interface-hebrew .readerTextTableOfContents .versionEditForm .fa {
  margin: 0 3px 0 0 ;
}
.readerTextTableOfContents .versionTitle .error {
  color: red;
}
.readerTextTableOfContents .content {
  box-sizing: border-box;
  text-align: center;
  height: 100%;
}
.readerTextTableOfContents.bookPage .content {
  text-align: start;
}
.readerTextTableOfContents .content .sheetTags {
  display: flex;
  flex-direction: row;
  flex-wrap: wrap;
  padding-top: 30px;
  border-top: 1px solid #ccc;
}
.readerTextTableOfContents .content .sectionLink {
  display: inline-block;
  height: 50px;
  min-width: 50px;
  line-height: 50px;
  vertical-align: middle;
  font-size: 18px;
  font-weight: lighter;
  margin: 3px;
  text-align: center;
  background-color: #FBFBFA;
  color: #666;
  cursor: pointer;
  padding: 0 6px;
  box-sizing: border-box;
}
.interface-hebrew .readerTextTableOfContents .content .structToggles{
  direction: rtl;
}
.interface-english .readerTextTableOfContents .content .structToggles{
  direction: ltr;
}
.readerTextTableOfContents .content .structToggles {
  margin-bottom: 25px;
  display: table;
  table-layout: fixed;
  width: 100%;
  border-bottom: 1px solid #CCC;
}
.readerTextTableOfContents .content .structTogglesInner {
  display: table-row;
}
.readerTextTableOfContents .content .structTogglesInner + .structTogglesInner > .altStructToggleBox {
  padding-top: 6px;
}
.readerTextTableOfContents .content .structToggles .en {
  font-family: "Roboto", "Helvetica Neue", "Helvetica", sans-serif;
}
.readerTextTableOfContents .content .structToggles .he {
  font-family: "Heebo", sans-serif;
}
.readerTextTableOfContents .structToggles .altStructToggleBox {
  display: inline-block;
}
.altStructToggleBox a, .altStructToggleBox a:hover, .altStructToggleBox a:visited, .altStructToggleBox a:link, .altStructToggleBox a:active {
  text-decoration: none;
}
.readerTextTableOfContents .structToggles .altStructToggle {
  padding-bottom: 8px;
  display: block;
  color: #666;
  margin-inline-end: 30px;
  cursor: pointer;
  font-size: 22px;
  text-align: start;
  letter-spacing: 1px;
}
.readerTextTableOfContents.compare .structToggles .altStructToggle {
  font-size: 16px;
}
.readerTextTableOfContents .structToggles .altStructToggle.active {
  color: black;
  border-bottom: 4px solid #CCC;
}
.readerTextTableOfContents .structToggles .toggleDivider {
  color: #ccc;
  margin: 0 8px;
}
.readerTextTableOfContents .content .sectionName {
  display: none;
}
.readerTextTableOfContents .content .tocSection > .sectionName {
  font-size: 12px;
  margin: 0 3px 4px;
  color: #666;
  display: block;
}
.readerTextTableOfContents .content .tocContent {
  padding: 30px 0 40px;
  text-align: start;
}
.readerTextTableOfContents.compare .content .tocContent {
  padding: 10px 0;
}
.readerTextTableOfContents.narrowPanel .tocContent {
  padding: 0 0 40px;
}
.readerTextTableOfContents .content .tocSection {
  margin-bottom: 22px;
  display: block;
  text-align: left;
}
.readerTextTableOfContents .content .tocSection.noSubLevels{
  display: none;
}
.readerTextTableOfContents .content .schema-node-contents {
  margin: 0 auto 22px;
  display: block;
  width: 100%;
}.readerTextTableOfContents .tocContent > .tocLevel {
  margin-bottom: 30px;
}
.readerTextTableOfContents .tocContent > .tocLevel > .schema-node-toc > .schema-node-title {
  font-size: 24px;
}
.readerTextTableOfContents .content .schema-node-title {
  color: black;
  font-size: 18px;
  display: inline-block;
  margin-bottom: 10px;
  cursor: pointer;
}
.readerTextTableOfContents .content .schema-node-toc {
  display: block;
}
.readerTextTableOfContents .content .schema-node-toc:not(.linked) > .schema-node-title:after {
  content: "\f105";
  display: inline-block;
  font-size: inherit;
  text-rendering: auto;
  -webkit-font-smoothing: antialiased;
  -moz-osx-font-smoothing: grayscale;
  font-family: FontAwesome;
  margin-inline-start: 8px;
  font-size: 14px;
  position: relative;
  top: -2px;
  color: var(--medium-grey);
}
.readerTextTableOfContents .content .schema-node-toc:not(.linked) > .schema-node-title.open:after {
  content: "\f107";
}
.readerPanel.hebrew .readerTextTableOfContents .content .schema-node-toc:not(.linked) > .schema-node-title:after,
.readerApp.interface-hebrew .readerTextTableOfContents.noLangToggleInHebrew .content .schema-node-toc:not(.linked) > .schema-node-title:after {
  content: "\f104";
  font-size: 122%;
  margin-inline-start: 9px;
}
.readerPanel.hebrew .readerTextTableOfContents .content .schema-node-toc:not(.linked) > .schema-node-title.open:after,
.readerApp.interface-hebrew .readerTextTableOfContents.noLangToggleInHebrew .content .schema-node-toc:not(.linked) > .schema-node-title.open:after {
  content: "\f107";
}
.readerTextTableOfContents .content .schema-node-contents.closed {
  display: none;
}
.readerTextTableOfContents .content .schema-node-toc .schema-node-contents.closed {
  display: block;
}
.readerTextTableOfContents .content .tocLevel {
  display: block;
}
.readerTextTableOfContents .content .tocContent > .tocLevel > .schema-node-toc {
  margin: 10px 0;
}
.readerTextTableOfContents .schema-node-toc {
  margin: 6px 20px;
}
.readerTextTableOfContents .content .schema-node-toc.linked:hover .schema-node-title {
  text-decoration: underline;
}
.readerTextTableOfContents .torahNavSectionHeader {
  font-size: 24px;
  margin-bottom: 10px;
}
.readerTextTableOfContents .altStruct .refLink {
  width: 49%;
  margin: 3px;
  box-sizing: border-box;
  display: inline-block;
}
@media (max-width: 450px) {
  .readerTextTableOfContents .altStruct .refLink {
    margin: 0.5%;
  }
}
.hebrew .readerTextTableOfContents .content .tocSection,
.hebrew .readerTextTableOfContents .content .tocContent,
.english .readerTextTableOfContents.noLangToggleInHebrew .content .tocContent,
.bilingual .readerTextTableOfContents.noLangToggleInHebrew .content .tocContent{
  text-align: right;
}
.english .readerTextTableOfContents.noLangToggleInHebrew .content .tocContent,
.bilingual .readerTextTableOfContents.noLangToggleInHebrew .content .tocContent{
  direction: rtl;
}
.readerTextTableOfContents .button.allVersionsButton {
  color: #999;
  text-transform: uppercase;
  font-size: 15px;
  padding: 12px 50px;
  margin: 20px 0;
}
.readerTextTableOfContents .allVersionsButton.inactive {
  background-color: transparent;
}
.versionBlock{
  display: flex;
  flex-flow: column;
}
.versionBlock .versionBlockHeading{
  display: flex;
  justify-content: start;
  align-items: flex-start;
}
.readerTextTableOfContents .versionBlock .versionBlockHeading{
  margin-bottom: 10px;
}
.versionBlock .versionTitle {
  font-size: 18px;
  color: #000;
  /*unicode-bidi: plaintext;*/
}
.readerTextTableOfContents .versionBlock .versionTitle{
  font-style: normal;
  font-weight: normal;
  font-size: 24px;
  line-height: 29px;
  max-inline-size: max-content;
}
.versionsBox .versionBlock {
  padding: 20px 0;
  border-top: solid 1px #CCC;
}
.readerTextTableOfContents .versionsBox .versionBlock{
  padding-top: 20px;
  padding-bottom: 34px;
}
.readerTextTableOfContents .versionsBox .versionBlock:first-child{
  padding-top: 0;
  border-top: none;
<<<<<<< HEAD
}
.singlePanel .versionsBox .versionBlock .versionTitle .he {
    display: inline;
}
.versionBlock .versionTitle a {
  color: black;
}
.versionBlock .versionBlockHeading .versionLanguage {
  display: none;
}
.readerTextTableOfContents .versionBlock .versionBlockHeading .versionLanguage{
  display: initial;
  margin-inline-start: auto;
  font-style: normal;
  font-weight: normal;
  font-size: 14px;
  line-height: 18px;
  color: #666666;
  background: #EDEDEC;
  border-radius: 25px;
  padding: 5px 10px;
}
=======
}
.singlePanel .versionsBox .versionBlock .versionTitle .he {
    display: inline;
}
.versionBlock .versionTitle a {
  color: black;
}
.versionBlock .versionBlockHeading .versionLanguage {
  display: none;
}
.readerTextTableOfContents .versionBlock .versionBlockHeading .versionLanguage{
  display: initial;
  margin-inline-start: auto;
  font-style: normal;
  font-weight: normal;
  font-size: 14px;
  line-height: 18px;
  color: #666666;
  background: #EDEDEC;
  border-radius: 25px;
  padding: 5px 10px;
}
>>>>>>> 9b87a0f3
.aboutBox .versionBlock .versionTitle:hover {
  text-decoration: none;
}
.versionBlock .versionTitle a{
}
.versionBlock .versionBlockHeading .versionEditIcon{
  display: none;
}
.versionBlock .versionBlockHeading .versionEditIcon.enabled{
  display: inline-block;
  align-self: self-start;
  font-size: 14px;
  padding: 5px;
}
.versionBlock .versionBlockHeading .versionEditIcon.enabled:hover{
  color: #666666;
  cursor: pointer;
}
.versionBlock .versionSelect{
  margin: 10px 0;
}
.readerTextTableOfContents .versionBlock .versionSelect, .aboutBox .currVersionSection .versionSelect{
  display: none;
}
.versionBlock .versionNotes a {
  font-style: normal;
  font-weight: normal;
  color: #666666;
  text-decoration: underline;
}
.versionBlock .versionDetails {
  display: flex;
  flex-flow: row;
  justify-content: space-between;
  font-style: normal;
  font-weight: normal;
  font-size: 14px;
  line-height: 20px;
  color: #666666;
}
.readerTextTableOfContents .versionBlock .versionDetails{
  line-height: 20px;
}
.versionBlock .versionDetails .versionDetailsInformation{
  display: flex;
  flex-flow: column;
}
.versionBlock .versionDetails .versionDetailsImage{
  margin-top: 5px;
}
.versionBlock .versionDetails .versionDetailsInformation .versionDetailsElement.versionBuyLink a{
  color: #18345D;
}
.versionBlock .versionDetails .versionDetailsLabel, .versionBlock .versionDetails .versionDetailsLabel:hover{
  text-decoration: none;
}
.versionBlock .versionDetails .versionBuyImage .versionDetailsImageLink img{
  height: 120px;
}
.versionBlock .versionDetails .n-a, .versionBlock .n-a{
  display: none;
}
.versionBlock .versionTitle:hover {
  text-decoration: underline;
  cursor: pointer;
}
.versionBlock .versionNotes {
  font-style: normal;
  font-weight: normal;
  font-size: 18px;
  line-height: 22px;
  color: #666666;
  margin: 10px 0;
  text-align: start;
}
.readerTextTableOfContents .versionBlock .versionNotes{
  font-size: 16px;
  line-height: 19px;
  padding-bottom: 15px;
}
.versionBlock .versionEditIcon {
  margin: 0 7px;
  vertical-align: 1px;
}
.versionBlock .versionExtendedNotesLinks{
  font-style: italic;
  display: block;
}
.versionBlock .versionExtendedNotesLinks.no-notes{
  display: none;
}
.versionBlock .versionExtendedNotesLinks{/*temporary because broken*/
  display: none;
}
.modTools {
  width: 50%;
  margin: 0 auto;
  overflow-y: scroll;
  height: 100%;
}
.modTools .modToolsSection {
  padding: 50px;
  border-top: 1px solid #ccc;
}
.readerTextTableOfContents .content .dlSection {
}
.modTools .dlSectionTitle {
    width: 60%;
    margin: 0 auto;
}
.modTools .dlSectionTitle,
.readerTextTableOfContents .content h2 {
    text-transform: uppercase;
    color: #999;
    padding: 10px 0;
    margin-bottom: 14px;
}
.readerTextTableOfContents .content h2[role=button] {
  cursor: pointer;
}
.readerTextTableOfContents .content h2 img {
  opacity: 0.43;
  padding: 0 5px;
  height: 10px;
  width: 10px;
}
.readerTextTableOfContents .versionSectionHeader {
  display: flex;
  flex-direction: row;
  justify-content: space-between;
}
.readerTextTableOfContents .versionSectionSummary {
  text-transform: none;
  color: #ccc;
  font-size: 14px;
}
.readerTextTableOfContents .versionSectionSummaryHidden {
  visibility: hidden;
}
.modTools .dlVersionSelect {
  display: block;
}

select {
  width: 100%;
  margin: 10px auto;
  background-color: white;
  font-size: 14px;
  height: 50px;
  border-color: #ccc;
  border-radius: 3px;
  color: #333;
  font-family: "Roboto", "Helvetica Neue", "Helvetica", sans-serif;
}
.modTools .dlVersionSelect option,
.readerTextTableOfContents .content .dlVersionSelect option{
  unicode-bidi: plaintext;
}
.modTools .versionDownloadButton,
.readerTextTableOfContents .content .versionDownloadButton {
  width: 60%;
  margin: 10px auto;
  background-color: white;
  font-size: 14px;
  height: 3em;
  border: 1px solid #ccc;
  border-radius: 3px;
  color: #ccc;
  font-family: "Roboto", "Helvetica Neue", "Helvetica", sans-serif;
}
.modTools .versionDownloadButton .downloadButtonInner,
.readerTextTableOfContents .content .versionDownloadButton .downloadButtonInner {
    font-size: 16px;
    padding: 10px;
}
.modTools .versionDownloadButton .he,
.readerTextTableOfContents .content .versionDownloadButton .he {
    font-family: "Heebo", sans-serif;
    direction: rtl;
    text-align: right;
}
.modTools a .versionDownloadButton,
.readerTextTableOfContents .content a .versionDownloadButton {
    border-color: #212E50;
    background-color: #212E50;
}
.modTools .workflowy-tool{
  width: 60%;
  margin: auto;
}
.modTools .workflowy-tool .dlSectionTitle{
  width: unset;
}
.modTools .workflowy-tool .versionDownloadButton{
  color: black;
}
.modTools .workflowy-tool .versionDownloadButton:hover{
  background-color: #999;
}
.modTools .workflowy-tool textarea {
  width: 100%;
  min-height: 30rem;
  font-family: "Lucida Console", Monaco, monospace;
  font-size: 0.8rem;
  line-height: 1.2;
}
.modTools .workflowy-tool .workflowy-tool-form{
  display: flex;
  flex-flow: column;
}
.dictionarySearchBox {
  display: flex;
  justify-content: flex-start;
  padding-bottom: 5px;
  border-bottom: #999 solid 1px;
  color: #999;
  font-size: 17px;
  height: 22px;
}
.dictionarySearchBox .dictionarySearchButton {

}
.searchBox.dictionarySearchBox .keyboardInputInitiator {
  border: none;
}
.dictionarySearchBox input {
  padding: 0 10px 10px;
  font-size: 17px;
  background-color: transparent;
  border: none;
  width: 100%;
  height: 18px;
  margin-bottom: 10px;
}
body .ui-autocomplete.dictionary-toc-autocomplete {
  margin: 0 0;
  padding: 6px 0 0;
}
body .ui-autocomplete.dictionary-toc-autocomplete .ui-menu-item {
  padding: 4px 25px;
  border-bottom: solid #ccc 1px;
  font-size: 17px;
  color: black;
  cursor: pointer;
  display: block;
}
body .ui-autocomplete.dictionary-toc-autocomplete .ui-menu-item a.ui-state-focus {
  text-decoration: underline;
}
.searchContentFrame h1 {
  direction: ltr;
  height: 40px;
}
.searchContentFrame h1.englishQuery {
  font-size: 30px;
}
.searchContentFrame h1.hebrewQuery {
  font-family: "Taamey Frank", "adobe-garamond-pro", "Crimson Text", Georgia, "Times New Roman", serif;
  font-size: 30px;
}
.searchContent {
  padding: 0 10px 100px;
}
.searchContent .searchTopMatter {
  padding-bottom: 10px;
  margin-bottom: 30px;
  position: relative;
}
.searchTopMatter .filterSortFlexbox {
  display: flex;
  flex-direction: row;
  margin-bottom: 4px;  /* to vertically align with type-buttons */
}
.searchTopMatter .searchButtonsBar {
  display: flex;
  flex-direction: row;
  align-items: center;
  justify-content: space-between;
  border-bottom: 1px solid #CCC;
}
.searchTopMatter .type-buttons {
  display: flex;
  flex-direction: row;
  align-self: flex-start;
}
.searchTopMatter .search-dropdown-button {
  font-size: 18px;
  color: #999;
  font-family: "Roboto", "Helvetica Neue", "Helvetica", sans-serif;
  letter-spacing: 1px;
  cursor: pointer;
  padding: 15px 5px;
  -webkit-touch-callout: none; /* iOS Safari */
  user-select: none;
}
@media (max-width: 540px) {
  .searchTopMatter .search-dropdown-button,
  .searchTopMatter .dropdown-button {
  font-size: 14px;
  }
}
.searchTopMatter .search-dropdown-button.active {
  color: #000;
  border-bottom: 4px solid #CCC;
}
.searchContent .searchStatusLine {
  padding: 0 0 36px 0;
  text-align: center;
  font-size: 13px;
  height: 10px;
}
.searchFilterBoxes .type-button {
  padding: 6px 14px;
  margin: 5px;
  border-radius: 12px;
  border: 1px solid #DADADA;
  display: inline-block;
  font-size: 13px;
  color: #666;
  font-family: "Roboto", "Helvetica Neue", "Helvetica", sans-serif;
  letter-spacing: 1px;
  cursor: pointer;
}
.searchFilterBoxes .type-button .he {
  font-family: "Heebo", sans-serif;
}
.searchFilterBoxes .type-button.active {
  color: #000;
  background-color: white;
}
.searchContent .type-button-title,
.searchContent .type-button-total {
  display: inline-block;
  padding: 2px;
}
.searchContent .results-count,
.searchContent .searchStatusLine > .loadingMessage {
  color: #999;
  font-family: "Roboto", "Helvetica Neue", "Helvetica", sans-serif;
  letter-spacing: 1px;
  padding-top: 5px;
}
.dropdown-modal {
  position: relative;
}
.dropdown-modal.position-unset {
  position: unset;
}
.dropdown-button {
  color: #666;
  margin-left: 5px;
  margin-right: 5px;
  font-size: 18px;
  letter-spacing: 1px;
  cursor: pointer;
  font-weight: lighter;
  user-select: none;
}
.dropdown-button:hover {
  text-decoration: underline;
}
.dropdown-button .active {
  color: #000;
}
.dropdown-button .en {
  font-family: "Roboto", "Helvetica Neue", "Helvetica", sans-serif;
}
.dropdown-button .he {
  font-family: "Heebo", sans-serif;
}
.dropdown-button img {
  opacity: 0.43;
  padding: 0 5px;
  height: 10px;
  width: 10px;
}
.message-modal {
  position: fixed;
  text-align: center;
  padding: 10px;
  background-color: #eee;
  width: auto;
  height: auto;
  margin: 0;
  z-index: 100;
  overflow: hidden;
  line-height: 1.2;
  border-radius: 0;
  max-width: 100%;
  border-radius: 6px;
}
.message-overlay {
  display: none;
  position: fixed;
  z-index: 20;
  background: black;
  opacity: 0.4;
  height: 100%;
  width: 100%;
  top: 0px;
  left: 0px;
}
.messageHeader {
  font-weight: bold;
  font-size: 14px;
  margin-bottom: 4px;
}
.message-modal textarea {
  display: block;
  max-width: 100%;
  height: 140px;
  width: 480px;
  box-sizing: border-box;
  margin-bottom: 20px;
}
.interface-hebrew .searchContent .searchFilterToggle i {
  padding-left: 0;
  padding-right: 5px;
}
.searchContent .searchFilterBoxes {
  margin-top: 21px;
  background: #F5F5F5;
  width: 100%;
  display: flex;
  flex-direction: column;
  position: absolute;
  z-index: 1;
  box-shadow: 0 1px 3px #ccc;
  box-sizing: border-box;
}
.interface-english .searchFilterBoxes {
  right: 0;
}
.interface-hebrew .searchFilterBoxes {
  left: 0;
}
.searchContent .searchFilterBoxes .tag-filter-outer {
  display: flex;
  flex-direction: row;
  flex-wrap: wrap;
  height: 210px;
  padding: 10px 20px;
  box-sizing: border-box;
}
.searchFilterBoxes .tag-filter {
  color: #999;
  background-color: white;
  border: 0;
}
.searchFilterBoxes .tag-filter.active {
  background-color: #e7e7e7;
}

.searchContent .searchFilterBoxes .searchFilterBoxRow {
  display: flex;
  flex-direction: row;
  width: 100%;
}
.searchFilterBoxes .searchFilterTabRow {
  display: flex;
  flex-direction: row;
  border-bottom: 1px solid #CCC;
  padding: 0 15px;
}
.searchFilterTabRow .searchFilterTab {
  font-size: 14px;
}
.searchFilterTabRow .searchFilterTab.active {
  border-bottom: 4px solid #CCC;
}
.searchFilterBoxes.hidden{
    display:none;
}
.searchContent .searchFilterBoxes li {
  font-family: "Roboto", "Helvetica Neue", "Helvetica", sans-serif;
  display: flex;
  justify-content: space-between;
  flex: 1 0 45%;  /* see https://stackoverflow.com/questions/29546550/flexbox-4-items-per-row */
  padding: 15px 0 15px 15px;
  font-size: 16px;
  cursor: pointer;
  line-height: 125%;
}
.searchContent .searchFilterBoxes li img {
  height: 10px;
  width: 10px;
  opacity: 0.43;
  padding: 0 10px;
}
.searchContent .searchFilterBoxes .searchFilterExactBox li {
  justify-content: flex-start;
}
.searchContent .searchFilterBoxes li .checkboxAndText {
  display: flex;
}
.searchContent .searchFilterBoxRow li.active,
.searchContent .searchFilterBoxRow li:hover {
  background-color: #e0e0e0;
}
.interface-hebrew .searchContent .searchFilterBoxes li {
  font-family: "Heebo", sans-serif;
  padding: 10px 15px 10px 0;
}
.searchContent .searchFilterBoxes li input[type="checkbox"] {
  display: none;
}
.searchContent .searchFilterBoxes li input[type="checkbox"] + label span {
    margin: 0 13px;
    display:inline-block;
    width: 15px;
    height: 15px;
    cursor:pointer;
    background-image: url(/static/img/checkbox-unchecked.svg);
    background-size: contain;
}
.searchContent .searchFilterBoxes li input[type="checkbox"]:checked + label span {
    background-image: url(/static/img/checkbox-checked.svg);
}
.searchContent .searchFilterBoxes li input[type="checkbox"]:indeterminate + label span {
    background-image: url(/static/img/checkbox-partially.svg);
}
.searchContent .searchFilterBoxes li .filter-title
.dropdown-option-list li .filter-title {
  color: #333;
}
.searchContent .searchFilterBoxes li .filter-count {
  color: #999;
}
.searchContent .searchFilterBoxes li .in-focus-arrow {
  float: right;
  padding-right: 20px;
  color: #999;
}
.interface-hebrew .searchContent .searchFilterBoxes li .in-focus-arrow {
  float: left;
  padding-left: 20px;
  padding-right: 0;
}
.searchFilterBoxes .searchFilterExactBox {
  padding-top: 10px;
  height: 200px;
}
.searchFilterExactBox.hidden {
  display:none;
}
.dropdown-option-list {
    margin-top: 10px;
    background: white;
    width: auto;
    position: absolute;
    z-index: 1;
    -webkit-border-radius: 7px;
    -moz-border-radius: 7px;
    border-radius: 7px;
    border: 1px solid #ccc;
}
.dropdown-option-list-label span {
  white-space: nowrap;
}
.interface-english .dropdown-option-list {
  right: 0;
}
.interface-hebrew .dropdown-option-list {
  left: 0;
}
.dropdown-option-list.hidden{
    display:none;
}
.dropdown-option-list table {
  border-collapse: collapse;
}
.dropdown-option-list tr {
  font-family: "Roboto", "Helvetica Neue", "Helvetica", sans-serif;
  padding: 15px;
  font-size: 16px;
  cursor: pointer;
}
.interface-hebrew .dropdown-option-list tr {
  font-family: "Heebo", sans-serif;
}
.dropdown-option-list tr:hover {
  background-color: #e0e0e0;
}
.dropdown-option-list tr:not(:last-child) {
  border-bottom: 1px solid #eee;
}
.dropdown-option-list td:not(:first-child) {
  padding: 15px 15px 15px 0;
}
.dropdown-option-list td:first-child {
  padding: 0 0 0 15px;
}
.interface-hebrew .dropdown-option-list td:not(:first-child) {
  padding: 15px 0 15px 15px;
}
.interface-hebrew .dropdown-option-list td:first-child {
  padding: 0 15px 0 0;
}
.dropdown-option-list tr.unselected {
  color: #aaa;
}
.dropdown-option-list tr .dropdown-option-check {
  width: 10px;
  height: 10px;
  padding-left: 0;
  padding-right: 10px;
}
.interface-hebrew .dropdown-option-list tr .dropdown-option-check {
  padding-left: 10px;
  padding-right: 0;
}
.dropdown-option-list tr.unselected .dropdown-option-check {
  display: none;
}
.searchContent .searchResultsOverlay {
  opacity: 0.5;
}
.searchContent .searchFilterCategoryBox,
.searchContent .searchFilterBookBox {
  padding-top: 10px;
  width: 50%;
  height: 200px;
  overflow-y: auto;
}
.searchContent .searchFilterCategoryBox.searchFilterSheetBox {
  width: 100%;
  display: flex;
  flex-wrap: wrap;
  align-items: flex-start;
  align-content: flex-start;
}
.interface-hebrew .searchContent .searchFilterCategoryBox,
.interface-hebrew .searchContent .searchFilterBookBox {
  /*float: right;*/
}
.searchContent .result {
  border-bottom: thin solid #eee;
  padding-bottom: 12px;
}
.searchContent .result a:hover {
  text-decoration: none;
}
.searchContent .similar-results {
  padding: 0 25px;
}
.searchContent .similar-results .result {
  border-top: none;
}
.searchContent .text_result .result-title,
.searchContent .sheet_result .result-title {
  color: #666;
  font-weight: lighter;
  padding: 20px 0 5px;
  letter-spacing: 1px;
  display: block;
}
.searchContent .text_result .result-title .int-he,
.searchContent .sheet_result .result-title .int-he {
  font-family: "Taamey Frank", "adobe-garamond-pro", "Crimson Text", Georgia, "Times New Roman", serif;
  font-size: 22px;
}
.searchContent .text_result .result-title .int-en,
.searchContent .sheet_result .result-title .int-en {
  font-family: "adobe-garamond-pro", "Crimson Text", Georgia, serif;
  font-size: 18px;
}
.searchContent .sheet_result .result-title {
  font-size: 18px;
}
.searchContent .sheet_result .result-title.in-en {
  direction: ltr;
  text-align: left;
}
.searchContent .sheet_result .result-title.in-he {
  direction: rtl;
  text-align: right;
}
.searchContent .sheet_result .owner_name {
  padding-bottom: 5px;
}
.readerPanel.english .searchContent .sheet_result .owner_name.in-he {
  direction: rtl;
  text-align: left;
}
.readerPanel.hebrew .searchContent .sheet_result .owner_name.in-en {
  direction: ltr;
  text-align: right;
}
.searchContent .result .result-title:hover {
  text-decoration: underline;
}
.readerPanel.english .searchContent .snippet.he,
.readerPanel.hebrew .searchContent .snippet.en,
.bilingual .searchContent .snippet.he {
  display: block;
}
.searchContent .text_result .snippet {

}
.searchContent .sheet_result .snippet {
  font-size: 18px;
  color: #000;
}
.searchContent .sheet_result .snippet:hover {
  text-decoration: none;
}
.searchContent .similar-results .result .result-title {
  padding: 0 0 5px;
}
.searchContent .result .version {
  color: #999;
  font-weight: lighter;
  font-family: "Roboto", "Helvetica Neue", "Helvetica", sans-serif;
  letter-spacing: 1px;
  font-size: 13px;
  margin: 8px 0;
  display: flex;
  align-items: center;
}
.searchContent .result .version .owner-metadata {
  display: flex;
  flex: 1;
  flex-direction: column;
  margin: 0 10px;
}
.searchContent .result .similar-trigger-box {
  color: #999;
  font-weight: lighter;
  --english-font: var(--english-sans-serif-font-family);
  --hebrew-font: var(--hebrew-sans-serif-font-family);
  text-transform: uppercase;
  letter-spacing: 1px;
  font-size: 11px;
  padding: 0;
  cursor: pointer;
  margin: 8px 0;
}
.searchContent .result .similar-trigger-box i {
  padding: 0 5px;
}
.searchContent .sheet_result .owner_image {
  height: 30px;
  width: 30px;
  align-self: flex-start;
}
.searchContent .sheet_result {
  height: auto;
  margin: 15px 0 20px 0;
  padding-bottom: 30px;
}
.searchContent .result + .loadingMessage {
  margin-top: 30px;
}
.readerNavMenu .yourSheetsLink.navButton {
  width: 98%;
  margin-bottom: 20px;
  text-transform: uppercase;
  font-family: "Roboto", "Helvetica Neue", "Helvetica", sans-serif;
}
.readerNavMenu .sheet {
  display: flex;
  justify-content: space-between;
  padding: 20px 0;
  border-bottom: 1px solid #eee;
  color: black;
}
.readerNavMenu .sheet:hover{
  text-decoration: none;
}
.readerNavMenu .sheet .sheetImg {
  height: 40px;
  width: 40px;
  margin: 1px 0 0 0;
  border-radius: 2px;
}
.readerNavMenu .sheet .sheetTextInfo {
  display: flex;
  justify-content: flex-start;
}
.readerNavMenu .sheet:hover .sheetTextInfo {
  text-decoration: underline;
}
.readerNavMenu .sheet .sheetAuthTitle{
  display: flex;
  flex-flow: column;
  margin: auto 14px;
}
.readerNavMenu .sheet .sheetAuthor {
  font-family: "Roboto", "Helvetica Neue", "Helvetica", sans-serif;
  color: #999;
  font-size: 14px;
  margin-bottom: 6px;
  letter-spacing: 1px;
}
.readerNavMenu .sheet .sheetTitle {
  overflow: hidden;
  font-size: 16px;
  unicode-bidi: plaintext;
}
.readerNavMenu .sheet .sheetViews {
  color: #999;
  font-size: 13px;
  font-family: "Roboto", "Helvetica Neue", "Helvetica", sans-serif;
}
.readerNavMenu .sheet:hover .sheetViews {
  display: inline-block ;
  text-decoration: none;
}
.interface-english .readerPanel .readerNavMenu .tagsList .gridBox {
  direction: ltr;
}
.interface-hebrew .readerPanel .readerNavMenu .tagsList .gridBox {
  direction: rtl;
}
.tagsList .heOnly {
  direction: rtl;
}
.tagsList .enOnly {
  direction: ltr;
}
.readerControls {
  position: relative;
  top: 0;
  left: 0;
  width: 100%;
  box-sizing: border-box;
  text-align: center;
  z-index: 100;
  height: 60px;
  line-height: 60px;
  box-shadow: 0 1px 3px rgba(0,0,0,0.2);
  background-color: #FBFBFA;
}
.sepia .readerControls {
  background-color: #F3F3F1;
}
.dark .readerControls {
  background-color: #2D2D2B;
  color: white;
  border-color: #444;
}
.dark .readerControls .readerTextToc .readerTextTocBox {
  color: white;
}
.readerNavMenuCloseButton {
  font-family: var(--english-serif-font-family);
}
.readerControls.connectionsHeader {
  background-color: #F3F3F2;
  white-space: nowrap;
  box-shadow: none;
}
.readerControls.connectionsHeader.fullPanel  {
  background-color: #EDEDED;
}
.readerControls .connectionsPanelHeader .connectionsHeaderTitle {
  text-transform: uppercase;
  letter-spacing: 1px;
  font-size: 16px;
  font-weight: lighter;
}
.connectionsPanelHeader .connectionsHeaderTitle.active {
  text-transform: none;
  cursor: pointer;
}
.connectionsHeaderTitle .fa-chevron-left {
  margin-right: 10px;
}
.connectionsHeaderTitle .fa-chevron-right {
  margin-left: 10px;
}
.connectionsHeaderTitle .fa-chevron-left, .connectionsHeaderTitle .fa-chevron-right{
  color: #999;
}
.readerControls .readerControlsInner {
  position: relative;
  width: 760px;
  margin: 0 auto;
  padding: 0 30px;
  display: flex;
  justify-content: space-between;
  max-width:  100%;
  box-sizing: border-box;
}
.compare .readerControls .readerControlsInner {
  padding: 0 25px;
}
.readerControls.connectionsHeader .readerControlsInner {
  padding: 0 34px;
}
.singlePanel .readerControls .readerControlsInner {
  padding: 0px 15px;
}
.readerControls .readerTextToc a {
  color: inherit;
}
.readerControls .readerTextToc a:hover {
  text-decoration: none;
}
.readerControls .readerTextToc .readerTextTocBox h1 {
  display: unset;
  font-size: unset;
  font-weight: unset;
  margin-block-start: unset;
  margin-block-end: unset;
}
.readerControls .readerTextToc .readerTextTocBox a {
  display: flex;
  align-items: center;
  justify-content: center;
}
.readerControls.connectionsHeader .readerTextToc {
  font-family: "Roboto", "Helvetica Neue", "Helvetica", sans-serif;
  text-transform: uppercase;
  color: #666;
  width: 100%;
}
.readerControls .readerTextToc.attributed .readerTextTocBox {
  line-height: 1.2;
}
.readerControls .readerTextToc .categoryAttribution {
  font-style: italic;
  font-size: 15px;
  color: #999;
  margin: 0 2px;
  white-space: nowrap;
  text-overflow: ellipsis;
  overflow: hidden;
  padding: 0 2px;
}
.readerControls .readerTextToc .categoryAttribution .he {
  font-style: normal;
}
.interface-english .leftButtons,
.interface-hebrew .rightButtons {
  display: flex;
  flex-direction: row;
  text-align: left;
}
.interface-english .rightButtons,
.interface-hebrew .leftButtons {
  display: flex;
  flex-direction: row;
  text-align: right;
}
/* icons need a little nudge in flipped hebrew mode */
.interface-hebrew .rightButtons {
  margin-left: -3px;
}
.interface-hebrew .leftButtons {
  margin-right: 2px;
}
.leftButtons .saveButton,
.rightButtons .saveButton {
  display: flex;
  align-items: center;
  justify-content: flex-end;
  width: 30px;
  height: 56px;
  cursor: pointer;
}
.saveButton img {
  height: 18px;
  width: 18px;
  margin-top: 4px;
}
.rightButtons .saveButton.tooltip-toggle::before {
  top: 47px;
  left: -50px;
}
.interface-hebrew .rightButtons .saveButton.tooltip-toggle::before {
  left: auto;
  right: -50px;
}
.saveButton.tooltip-toggle.three-dots-button {
  background-color: #ededec;
  margin-bottom: 13px;
  padding: 0 6px;  /* HACK: setting width and height to equal values doesn't make this circular, but this does! */
  height: 22px;
  display: flex;
  align-items: center;
  justify-content: center;
  border-radius: 50%;
}
.three-dots-button img {
  width: 10px;
  height: 10px;
  margin-top: 0;
}
.topicPanel .mainColumn .saveLine .saveButton.three-dots-button {
  margin-left: 10px;
  margin-right: 0;
  margin-bottom: 13px;
  padding-bottom: 0;
}
.interface-hebrew .topicPanel .mainColumn .saveLine .saveButton.three-dots-button {
  margin-left: 0;
  margin-right: 10px;
}
.interface-hebrew .topicPanel .three-dots-button {
  margin-left: 0px;
  margin-right: 10px;
}
.leftButtons .readerNavMenuSearchButton,
.leftButtons .readerNavMenuMenuButton,
.leftButtons .readerNavMenuCloseButton,
.rightButtons .readerOptions,
.rightButtons .readerNavMenuCloseButton {
  width: 40px;
  height: 56px;
  line-height: 56px;
  color: #999;
  font-size: 20px;
  display: inline-block;
  cursor: pointer;
}
.rightButtons .readerOptions {
  vertical-align: middle;
}
.rightButtons .readerOptions:hover {
  text-decoration: none;
}
.leftButtons .readerNavMenuMenuButton {
  font-size: 24px;
  margin-top: 6px;
}
.compare .leftButtons .readerNavMenuMenuButton {
  font-size: 20px;
}
.leftButtons .readerNavMenuCloseButton {
  font-size: 44px;
}
.leftButtons .readerNavMenuSearchButton span,
.rightButtons .readerOptions img,
.leftButtons .readerNavMenuCloseButton span {
  vertical-align: middle;
}
.readerControls .readerTextToc {
  font-size: 18px;
  box-sizing: border-box;
  height: 50px;
  text-align: center;
  display: inline-block;
  cursor: pointer;
  vertical-align: middle;
  min-width: 0; /* see https://css-tricks.com/flexbox-truncated-text/ */
}
.readerTextTocHeader.readerTextToc {
  font-size: 16px;
}
.hebrew .readerControls .readerTextToc {
  direction: rtl;
}
.english .readerControls .readerTextToc {
  direction: ltr;
}
.interface-english .bilingual .readerControls .readerTextToc {
  direction: ltr;
}
.interface-hebrew .bilingual .readerControls .readerTextToc {
  direction: rtl;
}
.interface-hebrew .bilingual .readerControls .readerTextToc .readerTextTocBox.sheetBox,
.interface-hebrew .english .readerControls .readerTextToc .readerTextTocBox.sheetBox {
  padding-left: 23px;
  padding-right: 0;
}
.english .readerControls .readerTextToc .readerTextTocBox.sheetBox,
.bilingual .readerControls .readerTextToc .readerTextTocBox.sheetBox {
  padding-right: 23px;
  padding-left: 0;
}
.readerControls .readerTextToc .readerTextTocBox {
  display: inline-block;
  vertical-align: middle;
  max-width: 100%;
  white-space: nowrap;
  text-overflow: ellipsis;
  overflow: hidden;
}
.readerControls .readerTextToc .readerTextTocBox a h1,
.readerControls .readerTextToc .readerTextTocBox a span,
.readerControls .readerTextToc .readerTextTocBox a div {
  white-space: nowrap;
  text-overflow: ellipsis;
  overflow: hidden;
}
.readerControls .readerTextToc .readerTextVersion {
  font-style: italic;
  color: #999;
}
.readerControls .readerTextToc .readerTextVersion .en{
  unicode-bidi: bidi-override;
}
.readerControls .readerTextToc .fa {
  color: #999;
  font-weight: bold;
  margin: 0 7px;
  vertical-align: 0;
}
.readerControls .readerTextToc .fa.invisible {
  visibility: hidden;
}
/*.bilingual .readerTextToc .he {
  display: none;
}*/
.readerOptions img {
  height: 16px;
}
.readerOptions .textIcon {
  font-size: 22px;
  line-height: 60px;
}
.dark .readerOptions img {

}
.readerOptionsPanel {
  position: absolute;
  width: 100%;
  top: 58px;
  right: 0;
  padding: 20px;
  box-sizing: border-box;
  direction: ltr;
  background: #FBFBFA;
  border-bottom: 1px solid #ccc;
  z-index: 103;
}
.readerOptionsPanelInner {
  max-width: 530px;
  margin: 0 auto;
  display: flex;
  flex-flow: row wrap;
  justify-content: space-between;
  color: #999;
}
.toggleSet {
  display: inline-block;
  width: 48%;
  margin: 2px auto 20px auto;
  /*margin-left: 1px;*/
}
.toggleSet.aliyotTorah, .toggleSet .toggle-set-label {
  --english-font: var(--english-sans-serif-font-family);
  --hebrew-font: var(--english-sans-serif-font-family);
  text-transform: uppercase;
}
.toggleSet .toggle-set-label{
  font-size: 13px;
  display: block;
  text-align: center;
  margin: 10px;
  letter-spacing: 1.5px;
}
.toggleOption {
  box-sizing: border-box;
  text-align: center;
  border: 1px solid #ccc;
  margin-left: -1px;
  padding: 4px;
  height: 42px;
  line-height: 34px;
  background-color: #FBFBFA;
  vertical-align: middle;
}
.toggleSet.aliyotTorah .toggleOption{
  font-size: 14px;
}
.toggleSet.vowels .toggleOption.all span span, .toggleSet.vowels .toggleOption.partial span span{
  /*line-height: 29px;*/
  position: relative;
  top: -3px;
}
.toggleSet.fontSize .toggleOption{
  color: black;
}
.toggleSet.biLayout .toggleOption img, .toggleSet.layout .toggleOption img{
  opacity: 0.5;
}
.toggleOption:first-child {
    border-top-left-radius: 4px;
    border-bottom-left-radius: 4px;
}
.toggleOption:last-child {
    border-top-right-radius: 4px;
    border-bottom-right-radius: 4px;
    border-right: 1px solid #999;
}
.toggleOption.on, .toggleOption:hover {
  background-color: white;
  color: black;
}
.toggleSet.biLayout .toggleOption.on img, .toggleSet.layout .toggleOption:hover img{
  opacity: 1;
}
.toggleSet.separated .toggleOption {
  margin-right: 3%;
  border-right: 1px solid #999;
}
.toggleSet.separated .toggleOption:last-child {
  margin-right: 0;
}
.color .toggleOption {
  border-radius: 5px;
  height: 38px;
}
.color .toggleOption.on {
  border-color: black;
}
.color .light, .color .light.on {
  background-color: white;
}
.color .sepia, .color .sepia.on {
  background-color: #f7f7f7;
}
.color .dark, .color .dark.on {
  background-color: #333331;
}
.toggleOption {
  font-size: 26px;
  line-height: 34px;
  vertical-align: middle;
}
.toggleSet .toggleOption .he,
.toggleSet .toggleOption .en {
  display: inline;
}
.toggleOption.bilingual {
  font-size: 18px;
}
.toggleOption.segmented, .toggleOption.continuous {
  font-size: 18px;
}
.toggleOption.smaller, .toggleOption.larger {
  font-family: "Roboto", "Helvetica Neue", "Helvetica", sans-serif;
}
.interface-hebrew .toggleOption.smaller, .interface-hebrew .toggleOption.larger {
  font-family: "Heebo", sans-serif;
}
.toggleOption.smaller {
  font-size: 12px;
}
.toggleOption.larger {
  font-size: 22px;
}
.readerOptionsPanel .line {
  margin: 20px 0;
  border-top: 1px solid #ddd;
}
.mask {
  position: fixed;
  top: 0;
  left: 0;
  width: 100%;
  height: 100%;
  z-index: 102;
  cursor: pointer;
}
.textRange.basetext {
  width: 100%;
  box-sizing: border-box;
  font-size: 2.2em;
  line-height: 1.6;
  text-align: justify;
  background-color: inherit;
  margin: 0 auto;
  max-width: 760px;
  position: relative;
  padding: 0 30px;
}
.singlePanel .textRange.basetext,
.singlePanel .sheetContent {
  padding: 0;
}
.narrowColumn .textRange.basetext {
}
.narrowColumn .content .contentInner {
  padding: 0 15px;
}
.textRange.basetext .title, .sheetContent .customSourceTitle{
  padding: 0 28px;
  margin: 30px 0 24px 0;
  color: #000;
  text-align: center;
  justify-content: center;
  font-weight: lighter;
  letter-spacing: 1px;
}
.textRange.basetext .title, {
  font-size: 24px;
}
.sheetContent .customSourceTitle {
  padding-top: 14px;
}
.dark .textRange.basetext .title, .dark .sheetContent .title {
  color: #ccc;
}
.textRange.basetext .title .titleBox, .sheetContent .customSourceTitle .titleBox {
  display: inline-block;
  border-bottom: 4px solid #E6E5E6;
  padding: 0 6px 3px;
}
.dark .textRange.basetext .title .titleBox, .dark .sheetContent .title .titleBox {
  border-bottom: 4px solid #666;
}
.bilingual .sheetContent .title .he {
  display: none;
}
.interface-hebrew .readerPanel.english .textRange,
.interface-hebrew .readerPanel.english .categoryFilterGroup,
.interface-hebrew .readerPanel.bilingual .categoryFilterGroup,
.interface-hebrew .readerPanel.english .tocContent,
.interface-hebrew .readerPanel.bilingual .tocContent {
  direction: ltr;
}
.interface-english .readerPanel.hebrew .textRange,
.interface-english .readerPanel.hebrew .categoryFilterGroup,
.interface-english .readerPanel.hebrew .structToggles,
.interface-english .readerPanel.hebrew .tocContent,
.interface-english .readerPanel.hebrew .connectionsPanel .toolsButton.more,
.interface-english .readerPanel.hebrew .connectionsPanel .toolsButton.seeLess {
  direction: rtl;
}
.basetext .text, .sheetContent .text {
  padding: 0 44px;
  margin: 30px 0;
  background-color: inherit;
}
.narrowColumn .basetext .text, .narrowColumn .sheetContent .text {
  padding: 0 26px;
}
.singlePanel .basetext .text, .singlePanel .sheetContent .text  {
  padding: 0 34px;
}
.parashahHeader {
  text-align: center;
  color: #000;
  margin: 32px 0;
  font-size: 24px;
  letter-spacing: 1px;
}
.parashahHeader.aliyah span {
  text-transform: uppercase;
  font-size: 18px;
}
.title + .text span:first-child .parashahHeader {
  margin-top: -5px;
}
.title + .text {
  margin-top: 0;
}
.segment {
  cursor: pointer;
  display: block;
  background-color: inherit;
  margin-bottom: 14px;
}
.continuous .segment {
  display: inline;
  margin: 0;
  padding: .3333em 0;
}
.readerPanel.english.continuous .segment {
  padding: .15em 0;  /* underline of named entities is cut off if padding is higher */
}
.continuous .clearFix {
  display: none;
}
.segment .segmentText{
  display: inline;
}
.segment > .he,
.segment > .en,
.segment > p > .he,
.segment > p > .en {
  margin-top: 0;
  margin-bottom: 0;
}
.basetext .segment {
  margin-bottom: 26px;
}
.bilingual .segment > .he,
.bilingual .segment > .en,
.bilingual .segment > p > .he,
.bilingual .segment > p > .en {
  display: block;
}
.bilingual .segment > .en ,
.bilingual .segment > p > .en {
  text-align: left;
}
.bilingual .segment > .he,
.bilingual .segment > p > .he {
  text-align: right;
}
.stacked.bilingual .basetext .segment {
  margin-bottom: 14px;
  display: block;
}
.stacked.bilingual .segment > .en,
.stacked.bilingual .segment > p > .en {
  margin-top: 6px;
  text-align: left;
}
.stacked.bilingual .sheetContent .segment > .en,
.stacked.bilingual .sheetContent .segment > p > .en {
  margin-top: 0;
}
.stacked.bilingual .basetext .segment > .en ,
.stacked.bilingual .basetext .segment > p > .en {
  margin: 10px 0 20px;
  color: #666;
}
.stacked.bilingual .segment.heOnly > .he,
.stacked.bilingual .segment.enOnly > .en,
.stacked.bilingual .segment.heOnly > p > .he,
.stacked.bilingual .segment.enOnly > p > .en {
  display: block;
}
.heLeft.bilingual .basetext .text,
.heRight.bilingual .basetext .text,
.heLeft.bilingual .sheetContent .text,
.heRight.bilingual .sheetContent .text {
  padding: 0;
}

.heLeft.bilingual .segment > .en,
.heLeft.bilingual .segment > .he,
.heRight.bilingual .segment > .en,
.heRight.bilingual .segment > .he,
.heLeft.bilingual .segment > p > .en,
.heLeft.bilingual .segment > p > .he,
.heRight.bilingual .segment > p > .en,
.heRight.bilingual .segment > p > .he {
  width: 50%;
  box-sizing: border-box;
  display: block;
}
.heLeft.bilingual .sheetItem.enOnly > .en,
.heLeft.bilingual .sheetItem.heOnly > .he,
.heRight.bilingual .sheetItem.enOnly > .en,
.heRight.bilingual .sheetItem.heOnly > .he,
.heLeft.bilingual .sheetItem.enOnly > p > .en,
.heLeft.bilingual .sheetItem.heOnly > p > .he,
.heRight.bilingual .sheetItem.enOnly > p > .en,
.heRight.bilingual .sheetItem.heOnly > p > .he {
  width: 100%;
  padding-right: 0;
  padding-left: 0;
}
.readerPanel .sheetItem.heOnly > .en,
.readerPanel .sheetItem.heOnly > p > .en {
  display: none;
}
.readerPanel .sheetItem.heOnly > .he,
.readerPanel .sheetItem.heOnly > p > .he {
  display: block;
}
.readerPanel .sheetItem.enOnly > .he,
.readerPanel .sheetItem.enOnly > p > .he {
  display: none;
}
.readerPanel .sheetItem.enOnly > .en,
.readerPanel .sheetItem.enOnly > p > .en {
  display: block;
}
.heLeft.bilingual .segment > .en,
.heRight.bilingual .segment > .he ,
.heLeft.bilingual .segment > p > .en,
.heRight.bilingual .segment > p > .he {
  float: right;
  padding-left: 20px;
}
.heRight.bilingual .segment > .en,
.heLeft.bilingual .segment > .he,
.heRight.bilingual .segment > p > .en,
.heLeft.bilingual .segment > p > .he {
  float: left;
  padding-right: 20px;
}
.basetext .segment:active,
.basetext .segment:focus {
  background-color: #f5faff;
}
.sheetContent .segment:active .segmentNumber,
.sheetContent .segment:focus .segmentNumber,
.sheetContent .segment:active .linkCount,
.sheetContent .segment:focus .linkCount,
.basetext .segment:active .segmentNumber,
.basetext .segment:focus .segmentNumber,
.basetext .segment:active .linkCount,
.basetext .segment:focus .linkCount {
  background-color: transparent;
}
.dark .basetext .segment:active,
.dark .basetext .segment:focus {
  background-color: #444;
}
.basetext .segment.highlight,
.sheetContent .segment.highlight .en,
.sheetContent .segment.highlight .he,
.readerPanel.bilingual.heLeft .sheetContent .segment.highlight,
.readerPanel.bilingual.heRight .sheetContent .segment.highlight,
.editorContent .sheetItem.highlight,
.editorContent .sheetItem.highlight .SheetSource .en,
.editorContent .sheetItem.highlight .SheetSource::after
{
  background-color: #F0F7FF;
}
.sheetContent .segment.highlight .linkCount .en,
.sheetContent .segment.highlight .linkCount .he,
.sheetContent .segment.highlight .segmentNumber .en,
.sheetContent .segment.highlight .segmentNumber .he {
  background-color: transparent;
}
.sheetContent .segment.highlight .en div,
.sheetContent .segment.highlight .he div {
  background-color: inherit;
}
.sheetContent .segment a {
  color: #4B71B7;
}
.sheetContent .segment .sourceContentText a {
  text-decoration: underline;
}
.readerPanel.bilingual.stacked .sheetContent .segment.highlight .he {
  padding-bottom: 1px;
}
.basetext .segment.highlight .segmentNumber,
.basetext .segment.highlight .linkCount,
.sheetContent .segment.highlight .linkCount,
.sheetContent .segment.highlight .segmentNumber {
  background-color: transparent;
}
.sepia .basetext .segment.highlight,
.sepia .sheetContent .segment.highlight {
  background-color: #E3E3E1;
}
.dark .basetext .segment.highlight,
.dark .sheetContent .segment.highlight {
  background-color: #444;
}
.textRange {
  line-height: 1.4;
  font-size: 1.6em;
}
.textRange .textInner, .sheetContent .textInner  {
  position: relative;
}
.textRange.lowlight .text {
  color: #999;
}
.segment {
}
.segment.heOnly{
  text-align: right;
  direction: rtl;
}
.segment.enOnly{
  text-align: left;
  direction: ltr;
}
.segment.heOnly .en{
  display: none;
}
.segment.enOnly .he{
  display: none;
}
.segment.heOnly .he{
  display: initial;
}
.segment.enOnly .en{
  display: initial;
}
.readerPanel.hebrew .segment.enOnly .sheetSegmentNumber .en{
  display: none;
}
.readerPanel.english .segment.enOnly .sheetSegmentNumber .he{
  display: none;
}
.segment .segmentNumber,
.segment .linkCount,
.textRange .numberLabel {
  position: absolute;
  background-color: inherit;
  font-weight: lighter;
  color: #ccc;
  display: block;
  width: 30px;
  text-align: center;
  -webkit-text-size-adjust: 100%;
  user-select: none;
}
.segmentNumber .segmentNumberInner,
.linkCount .linkCountDot {
  display: inline-block;
  user-select: none;
}
.bilingual .segmentNumber .segmentNumberInner,
.bilingual .linkCount .linkCountDot,
.bilingual .numberLabel .numberLabelInner {
  margin-top: 0;
}
.segment .segmentNumber,
.segment .linkCount {
  display: none;
  line-height: 1.4;
}
.hebrew .segment .segmentNumber,
.hebrew .segment .linkCount {
  display: none;
  line-height: 1.6;
}
.sheetContent .segment .linkCount {
  display: inline-block;
}
.segment .segmentNumber .segmentNumberInner,
.segment .segmentNumber .segmentNumberInner .he,
.textRange .numberLabel .numberLabelInner {
  font-size: 12px;
  vertical-align: middle;
}
.segment .segmentNumber,
.textRagnge .numberLabel {
  color: #666;
  top: 0;
}
.dark .segment .segmentNumber,
.dark .textRagnge .numberLabel {
  color: white;
}
.segment .linkCount {

}
.segment .linkCountDot {
  display: inline-block;
  width: 6px;
  height: 6px;
  border-radius: 12px;
  background-color: black;
  vertical-align: middle;
}
.dark .segment .linkCount {
  filter: invert(100%);
  -webkit-filter: invert(100%);
}
.readerPanel .segment .segmentNumber .en,
.readerPanel .segment .segmentNumber .he {
  text-align: center;
}
.readerPanel.english .segment .segmentNumber {
  left: -48px;
}
.readerPanel.hebrew .segment .segmentNumber,
.readerPanel.bilingual .segment .segmentNumber {
  right: -46px;
}
.readerPanel.hebrew .segment .linkCount,
.readerPanel.bilingual .segment .linkCount {
  left: -48px;
}
.readerPanel.english .segment .linkCount {
  right: -46px;
  left: auto;
}
.readerPanel.heLeft.bilingual .segment .segmentNumber,
.readerPanel.heRight.bilingual .segment .segmentNumber {
  left: 50%;
  margin-left: -15px;
  right: auto;
}
.readerPanel.heLeft.bilingual .segment .linkCount,
.readerPanel.heRight.bilingual .segment .linkCount {
  visibility: hidden;
}
.singlePanel .readerPanel.english .segment .segmentNumber {
  left: -30px;
}
.singlePanel .readerPanel.hebrew .segment .segmentNumber,
.singlePanel .readerPanel.bilingual .segment .segmentNumber {
  right: -30px;
}
.singlePanel .readerPanel.english .segment .linkCount {
  right: -30px;
}
.singlePanel .readerPanel.hebrew .segment .linkCount,
.singlePanel .readerPanel.bilingual .segment .linkCount {
  left: -30px;
}
.singlePanel .readerPanel.english .sheetItem.segment .linkCount {
  left: auto;
  right: -30px;
}
.readerPanel.english .segment.heOnly .segmentNumber .he,
.readerPanel.bilingual .segment.heOnly .segmentNumber .he,
.readerPanel.hebrew .segment.enOnly .segmentNumber .en {
  display: none;
}
.readerPanel.english .segment.heOnly .segmentNumber .en,
.readerPanel.bilingual .segment.heOnly .segmentNumber .en,
.readerPanel.hebrew .segment.enOnly .segmentNumber .he {
  display: block;
}
.segment .refLink {
  font-size: .8em;
  font-weight: bold;
  letter-spacing: 1px;
  cursor: pointer;
  color: #333;
}
.refLink:hover {
  text-decoration: underline;
}
.segment .namedEntityLink {
  color: inherit;
}
.segment .namedEntityLink:hover {
  cursor: text;
  text-decoration: none;
}
.segment.showNamedEntityLinks .namedEntityLink:hover {
  /* only show named entity underline when class showNamedEntityLinks exists */
  cursor: pointer;
  border-bottom: 2px dotted #666;
}
.stacked.bilingual .segment .en .namedEntityLink:hover {
  border-bottom-color: #666;
}
.textRange .actionLinks {
  text-align: right;
}
.textRange .actionLinks > span {
  font-size: 13px;
  text-transform: uppercase;
  display: inline-block;
  margin: 0 7px;
  cursor: pointer;
  color: #aaa;
}
.textRange .actionLinks > span > img {
  height: 13px;
  width: 13px;
  margin: 0 5px;
  opacity: 0.3;
  vertical-align: baseline;
}
.textRange .actionLinks > span > i {
  margin: 0 5px;
  font-size: 16px;
  vertical-align: top;
}
.textRange .actionLinks .en {
  font-family: "Roboto", "Helvetica Neue", "Helvetica", arial, sans-serif;
}
.textRange .actionLinks .he {
  font-family: "Heebo", sans-serif;
}
/* Footnotes */
.segment sup {
  margin-left: .2em;
  margin-right: .2em;
  font-size: 12px;
}
.segment sup:hover {
  text-decoration: underline;
}
.segment sup.itag {
  text-decoration: none;
  font-family: "Heebo", "sans-serif";
  font-size: 0.6em;
  line-height: 1;
  color: #4871bf;
}
.segment i.footnote {
  display: none;
  font-size: .8em;
  margin-left: .5em;
  margin-right: .5em;
  color: #888;
  font-style: normal;
}
.segment img {
  max-width: 100%;
}
.connectionsPanelHeader{
  display: flex;
  justify-content: space-between;
  align-items: center;
}
.singlePanel .connectionsPanelHeader {
  justify-content: flex-start;
  align-items: stretch;
  height: 100%;
}
.interface-hebrew .connectionsPanelHeader {
  direction: rtl;
}
.interface-english .connectionsPanelHeader {
  direction: ltr;
}
.connectionsPanelHeader .rightButtons {
  margin-top: -4px;
}
.connectionsPanelHeader .languageToggle,
.connectionsHeader .readerNavMenuCloseButton.circledX{
  height: 32px;
  width: 30px;
  text-align: center;
  line-height: 32px;
}
.readerNavMenu.compare {
  background-color: var(--lightest-grey);
}
.readerNavMenu.compare .readerNavTop .readerNavMenuCloseButton.circledX {
  height: 32px;
  width: 30px;
  display: flex;
  align-items: center;
  margin: 0 15px;
}
.connectionsPanelHeader .languageToggle {
  margin: 0 15px;
}
.connectionsHeader .readerNavMenuCloseButton.circledX,
.readerNavMenu.compare .readerNavTop .readerNavMenuCloseButton.circledX {
  width: 20px;
}
.connectionsHeader .readerNavMenuCloseButton.circledX img,
.readerNavMenu.compare .readerNavTop .readerNavMenuCloseButton.circledX img {
  opacity: 0.4;
  height: 20px;
  width: 20px;
  vertical-align: middle;
}
.readerNavMenu.compare .navBlockDescription,
.readerNavMenu.compare .categoryDescription {
  display: none;
}
.readerNavMenu.compare .navToggles {
  margin-inline-start: 0;
}
.connectionsPanelHeader .languageToggle img {
  vertical-align: middle;
  margin-top: -2px;
}
.connectionsPanel .flashMessage {
  font-size: 18px;
  color: #999;
  margin-bottom: 30px;
  text-align: left;
}
.interface-hebrew .connectionsPanel .flashMessage {
  text-align: right;
}
.textList {
  width: 100%;
  height: 54%;
  bottom: 0;
  left: 0;
  position: absolute;
  text-align: justify;
  margin: 0 auto;
  background-color: #FBFBFA;
}
.textList.marginless .texts,
.textList.fullPanel.marginless .texts {
  padding: 0 0 80px 0;
}
.dark .textlist {
  background-color: #333331;
}
.textList.fullPanel {
  padding-top: 60px;
  height: 100%;
  box-sizing: border-box;
}
.textList .texts {
  height: 100%;
  width: 100%;
  box-sizing: border-box;
  overflow: hidden;
  overflow-y: scroll;
  -webkit-overflow-scrolling: touch;
}
.textList .texts .contentInner {
  max-width: 660px;
  margin: 0 auto;
}
.textList .texts {
  padding: 30px 30px 80px 30px;
}
.textList.fullPanel .texts {
  padding: 40px 40px 80px 40px;
}
.textList .segment.heOnly,
.textList .segment.enOnly {
  text-align: justify;
}
.textListTop {
  position: absolute;
  top: 0;
  left: 0;
  width: 100%;
  background-color: inherit;
  z-index: 1;
}
.textList.fullPanel .textListTop {
  text-align: center;
  height: 55px;
}
.dark .textList {
  background-color: #333331;
}
.dark .textList .anchorText {
  background-color: #333331;
}
.textList .heOnly {
  display: block;
}
.textList.fullPanel .textListTop .leftButtons {
  margin: 9px 0 0 10px;
}
.textList.fullPanel .textListTop .rightButtons {
  margin: 9px 10px 0 0;
}
.gridBox {
  width: 100%;
  background-color: transparent;
}
.gridBox .gridBoxRow {
  display: flex;
  justify-content: space-between;
  margin-bottom: 6px;
}
.gridBox .gridBoxItem {
  flex: 1;
  
   /* HACK: overflow hidden will hide any box shadow beneath (b/c overflow cuts off at padding-box) can get around this by increasing padding-box and decreasing margin-box. see here https://stackoverflow.com/questions/33949013/css-overflow-hidden-cuts-shadow*/
  display: flex;
  flex-direction: column;
  padding: 5px;
}
.gridBox .gridBoxItem.placeholder {
  visibility: hidden;
}
.gridBox .gridBoxItem:first-child {
  padding-inline-start: 0;
  margin-inline-start: 0;
}
.gridBox .gridBoxItem:last-child {
  padding-inline-end: 0;
  margin-inline-end: 0;
}
.dark .filterSet td {
  border-color: #555;
}
.filterSet td.empty {
  border-left: 1px solid transparent;
  border-right: 1px solid transparent;
}
.topFilters {
  text-transform: none;
}
.dark .topFilters {
  background-color: #2D2D2B;
  border-bottom: 1px solid #444;
}
.textList.fullPanel .topFilters {
  margin: 0;
  border-top: 8px solid transparent;
  padding: 6px 22px 5px;
  background-color: #EDEDED;
}
.topFilters .textFilter {
  color: #999;
  display: inline-block;
  padding: 16px 8px;
}
.topFilters .textFilter.on {
  color: black;
}
.dark .topFilters .textFilter {
  color: #bbb;
}
.topFilters .textFilter > div {
  display: table-cell;
  vertical-align: middle;
}
.textList.fullPanel .recentFilterSet {
  margin: 0 0 12px 0;
}
.textList .recentFilterSet .textFilter,
.connectionsPanelHeader .recentFilterSet.topFilters .textFilter {
  display: inline-block;
  padding: 0;
  margin: 6px 14px;
  background-color: transparent;
  color: #999999;
  border-bottom: 4px solid #cccccc;
  margin-inline-start: 0;
}
.connectionsPanelHeader .recentFilterSet.topFilters .textFilter {
  margin: 18px;
  margin-inline-end: 14px;
  margin-inline-start: 0;
}
.textList .recentFilterSet .textFilter.on, .connectionsPanelHeader .recentFilterSet.topFilters .textFilter.on {
  color: #000000;
  border-bottom-color: var(--category-color);
}
.recentFilterSet.filterSet .textFilter, .recentFilterSet.filterSet .textFilter span{
  font-family: "HebrewInEnglish Serif Font", "adobe-garamond-pro", "Crimson Text", Georgia, serif;
}
.hebrew .textList .recentFilterSet.filterSet {
  direction: rtl;
}
.textList.singlePanel .connectionsHeader .topFilters{
  overflow-x: scroll;
  overflow-y: hidden;
}
.topFiltersInner {
  display: inline-block;
  white-space: nowrap;
  overflow: hidden;
  text-overflow: ellipsis;
  vertical-align: middle;
}
.textList.fullPanel .topFiltersInner {
  white-space: normal;
}
.textList.singlePanel .versionsTextList .topFiltersInner .textFilter {
  padding: 5px;
  margin-bottom: 5px;
  color: #999;
}
.textList.singlePanel .versionsTextList .topFiltersInner {
  white-space: pre-wrap;
}
.showMoreFilters {
  vertical-align: middle;
  float: right;
}
.categoryFilter {
  margin: 19px 34px;
  font-size: 18px;
  cursor: pointer;
  line-height: 21.6px;
  color: #000;
  -webkit-tap-hightlight-color: rgba(0,0,0,0); /* pulled from common.css; should apply more broadly? */
}
.categoryFilter:not(.withBooks) .filterInner:before{
  width: 18px;
  height: 16px;
  content: '';
  -webkit-mask: url("/static/img/connection-book.svg") no-repeat;
  mask: url("/static/img/connection-book.svg") no-repeat;
  -webkit-mask-size: cover;
  mask-size: cover;
  line-height: 25px;
  /**transform: scale(0.95);*/
  display: inline-block;
  background-color: var(--category-color);
}
.connectionsPanel .toolsButton.more{
  color: #666666;
}
.connectionsPanel .toolsButton.seeLess{
  margin-inline-start: 60px;
  font-style: normal;
  font-weight: normal;
  font-size: 13px;
  line-height: 18px;
  color: #999999;
  align-items: center;
  margin-top: 15px;
}
.connectionsPanel .toolsButton.seeLess img.toolsButtonIcon{
  height: 10px;
  width: 10px;
}
.connectionsPanel .toolsButton.seeLess .toolsButtonText{
  margin-inline-start: 5px;
}
.connectionsPanel .toolsButton.aboutThisText {
  margin-top: 30px;
}
.categoryFilter:not(.withBooks) .filterText{
  margin-inline-start: 15px;
  margin-inline-end: auto;
}
.textFilter {
  padding: 19px 0px;
  font-size: 18px;
  line-height: 1.2;
  display: block;
  cursor: pointer;
  color: #333;
  margin-inline-start: 34px;
  margin-inline-end: 34px;
}
.connectionsCount {
  color: #666;
  font-size: 16px;
  font-weight: lighter;
  letter-spacing: 1px;
  font-family: "Roboto", "Helvetica Neue", "Helvetica", sans-serif;
  unicode-bidi: isolate;
}
.englishAvailableTag {
  font-family: "Roboto", "Helvetica Neue", "Helvetica", sans-serif;
  text-transform: uppercase;
  align-self: flex-start;
  color: #999;
  border: 1px solid #CCC;
  border-radius: 3px;
  font-size: 12px;
  line-height: 18px;
  padding: 0px 3px;
  margin-left: 4px;
}
.filterInner {
  display: flex;
  justify-content: space-between;
  align-items: center;
}
.categoryFilterGroup.withBooks {
  /*border-bottom: 1px solid #E5E5E5;*/
  border-top: 4px solid;
  border-top-color: var(--category-color);
}
.categoryFilterGroup.withBooks .categoryFilter{
  text-transform: uppercase;
  margin: initial;
  margin-inline-end: 34px;
  margin-inline-start: 34px;
  padding: 19px 0px;
  border-bottom: 1px solid #E5E5E5;

}
.categoryFilterGroup a:hover {
  text-decoration: none;
}
.categoryFilterGroup.withBooks + .categoryFilterGroup {
  /*margin-top: 30px;*/
}
.categoryFilterGroup .textFilter {
  border-bottom: 1px solid #E5E5E5;
}
.categoryFilterGroup :first-child .textFilter {
  border-top: 1px solid #E5E5E5;
}
.categoryFilter.on, .textFilter.on {
  color: black;
}
.dark .categoryFilter.on, .dark .textFilter.on {
  color: white;
}
.textFilter.lowlight {
  color: #999;
}
.topFilters .textFilter.showMoreFilters {
  color: #999;
}
.bilingual .textFilter .he,
.bilingual .categoryFilter .he {
  display: none;
}
.textList .textListTop > .loadingMessage,
.textList .texts .contentInner > .loadingMessage {
  padding: 22px 10px 0;
  color: #999;
  font-size: 14px;
  text-align: center;
}
.textList .textListTop > .loadingMessage {
  position: relative;
  top: 70px;
}
.textList .texts {
  position: relative;
  background-color: #FBFBFA;
}
.sepia .textList .texts {
  background-color: #FBFBFA;
}
.dark .textList .texts {
  background-color: #333331;
}
.textList .texts .textRange {
  font-size: 1.8em;
  padding-top: 16px;
  margin-top: 12px;
  position: relative;
  cursor: text;
}
.textList .texts .textRange .segment{
  cursor: text;
}
.textListTextRangeBox {
  border-bottom: 1px solid #eee;
}
.textList .texts .textRange .title {
  color: #999;
}
.textList .texts .segment .queryTextHighlight {
  padding: 0;
  background-color: inherit;
  font-weight: bold;
}
.dark .textList .texts .textRange .title {
  color: #ddd;
}
.textList.singlePanel .textListTextRangeBox:first-child {
  margin-top: -30px;
}
.textRange .title {
  display: flex;
  justify-content: space-between;
}
.textRange .title .buttons {
}
.bilingual .textList .title .he {
  display: none;
}
.textList .sheetList .sheet,
.textList .note {
  padding: 0 0 24px 0;
  display: flex;
  flex-flow: column;
}
.textList .sheet + .sheet {
  padding: 24px 0;
  border-top: 1px solid #E6E5E6;
}
.textList .sheetList .sheet a.sheetTitle {
  margin-bottom: 0;
  align-items: flex-start;
}
.textList .sheet .sheetInfo {
  display: flex;
  justify-content: space-between;
}
.sheet .sheetInfo .sheetUser {
  display: flex;
  align-items: center;
}
.textList .sheet .sheetAuthorImg,
.textList .note .noteAuthorImg {
  height: 26px;
  width: 26px;
  vertical-align: -8px;
}
.textList .sheet .sheetViews {
  color: #999;
  font-size: 12px;
}
.textList .sheet .sheetAuthor,
.textList .note .noteAuthor {
  color: #666;
  font-size: 16px;
  margin: auto 14px;
}
.textList .sheet .sheetTitle {
  display: flex;
  justify-content: flex-start;
  margin-top: 14px;
  font-size: 18px;
  text-align: left;
  color: #000;
}
.textList .sheet .sheetLeft .sheetTitle img.sheetIcon {
  width: 14px;
  height: 14px;
  margin: 3px 0 0 0;
}
.textList .sheet .sheetTitle .sheetTitleText{
  margin: auto 6px;
}
.textList .sheet .sheetTags {
  display: flex;
  flex-flow: row wrap;
  margin-top: 6px;
  font-size: 13px;
  color: #999;
  text-align: left;
}
.textList .sheet .sheetTag {
  color: inherit;
  display: inline-block;
  white-space: nowrap;
}
.sheet .sheetRight {
  display: flex;
  flex-direction: row;
  align-items: flex-start;
  justify-content: space-between;
  padding-top: 5px;
  margin: 0 -4px;
}
.sheet .sheetRight img {
  display: none;
  opacity: 0.4;
  padding: 0 5px;
  width: 22px;
  height: 22px;
  margin: 0;
}
.sheet .sheetRight img.pinned,
.sheet:hover .sheetRight img {
  display: block;
}
.sheet:hover .sheetRight img:hover {
  opacity: 0.6;
  cursor: pointer;
}
.sheet .sheetTag .separator {
  display: inline-block;
  margin-right: 8px;
}
.sheet .sheetTags .unlisted img,
.collectionListing .collectionListingDetails .unlisted img,
.tocTop .unlisted img {
  width: 13px;
  height: 13px;
  opacity: 0.4;
  margin-inline-end: 3px;
  position: relative;
  top: 2px;
}
.sheetTag.button,
.sheetTag.button:hover,
.sheetTag.button:active {
  background-color: #EDEDED;
  border-color: #ccc;
  color: #999;
  font-size: 14px;
  margin: 4px;
}
.readerTextTableOfContents .sheetTag.button {
  padding: 10px 16px
}
.textList .sheetList {
  padding-top: 40px;
}
.textList .sheetList:first-of-type {
  padding-top: 0px;
}
.textList .sheetList + .sheetList {
  border-top: 1px solid #E6E5E6;
}
.textList .note .noteAuthorInfo {
  margin-bottom: 14px;
}
.textList .note .noteTitle {
  font-weight: bold;
}
.textList .note .noteTitle,
.textList .note .noteText {
  font-size: 16px;
}
.textList .textListTextRangeBox + .sheet {
  margin-top: 24px;
}
.mediaList .media {
  border-top: solid 1px #CCC;
  padding: 20px 0;
}
.mediaList .mediaTitle {
  font-family: "Roboto", "Helvetica Neue", "Helvetica", sans-serif;
  font-style: normal;
  font-weight: 400;
  font-size: 16px;
  line-height: 19px;
  color: #666;
	padding-bottom: 15px;
}
.mediaList .mediaTitle .he {
  font-size: 16px;
}
.mediaList .media .title {
	font-size: 22px;
  color: #000;
}
.mediaList .media a {
	color: #999;
}
.mediaList .media .description {
	margin: 10px 0;
  font-size: 13px;
  font-family: "Roboto", "Helvetica Neue", "Helvetica", sans-serif;
  flex-flow: row;
  justify-content: space-between;
  color: #666;
}
.mediaList .media .panel{
	background: #e6e6e6;
	border-radius: 50px;
	text-align: center;
	margin: 15px 0;
	padding: 15px;
  font-size: 13px;
  line-height: 15px;
  flex-direction: row;
  display: flex;
  flex-wrap: nowrap;
  justify-content: space-between;
  text-align: left;
  direction: ltr;
}
.mediaList .media .panel .playTimeContainer {
  display: inline-flex;
  align-self: center;
  font-size: 13px;
  font-family: "Roboto", "Helvetica Neue", "Helvetica", sans-serif;
}
.mediaList .media .panel .playTimeContainer span {
  margin: 0 15px;
}
.mediaList .media .panel .sliderContainer {
  display: inline-flex;
  flex: 2;
  align-self: center;
}
.mediaList .media .panel input[type='image'] {
	  width: 10px;
    height: 10px;
    padding: 2.5px;
}
.slider {
  -webkit-appearance: none;
  height: 2px;
  background: #4d4d4d;
  outline: none;
  opacity: 0.7;
  width: 100%;
}
.slider:hover {
  opacity: 5;
}
.slider::-webkit-slider-thumb {
  -webkit-appearance: none;
  appearance: none;
  width: 10px;
  height: 10px;
  border-radius: 50%;
  background: #4871bf;
  cursor: pointer;
}
.slider::-moz-range-thumb {
  width: 10px;
  height: 10px;
  border-radius: 50%;
  background: #4871bf;
  cursor: pointer;
}
/* All the same stuff for IE */
.slider::-ms-thumb {
  width: 10px;
  height: 10px;
  border-radius: 50%;
  background: #4871bf;
  cursor: pointer;
}
.webpageList .website {
  text-align: start;
}
.webpageList .website .icon {
  height: 16px;
  width: 16px;
  margin-top: 2px;
}
.webpageList .webpage {
  margin-bottom: 30px;
  text-align: left;
  direction: ltr;
}
.webpageList .webpage.hebrew{
  text-align: right;
  direction: rtl;
}
.webpageList .webpage .icon {
  margin-right: 10px;
}
.webpage.hebrew .icon {
  margin: 0 0 0 10px;
}
.webpageList .webpage .title {
  font-size: 22px;
  color: black;
  text-decoration: none;
  margin-bottom: 10px;
}
.webpageList .webpage .title:hover {
  text-decoration: none;
}
.webpageList .webpage .domain {
  font-family: "Roboto", "Helvetica Neue", "Helvetica", sans-serif;
  font-size: 14px;
  color: #666;
  margin-bottom: 10px;
}
.webpageList .webpage .description {
  font-size: 18px;
  color: #999;
}
.webpageList .webpage .stats,
.mediaList .media .meta,
.manuscript .meta {
  font-size: 13px;
  color: #999;
  margin-top: 5px;
}
.manuscript .meta span,
.manuscript .meta a {
  font-family: "Roboto", "sans-serif";
  margin-top: 2px;
}
.manuscript .meta .int-he {
  font-family: "Heebo", "sans-serif";
}
.webpageList.empty .loadingMessage {
  margin-top: 0px;
}
.webpageList .webpagesLinkerMessage {
  padding: 20px 0px;
  color: #999;
  border-top: 1px solid #E5E5E5;
  font-size: 13px;
}
.marginless .webpageList .webpagesLinkerMessage {
  padding: 20px 34px;
}
.webpageList .webpagesLinkerMessage a {
  color: #999;
  text-decoration: underline;
}
.manuscriptImage {
  width: auto;
  max-height: 180px;
  border-radius: 3px;
}
.manuscriptCaption {
  font-family: "Adobe Garamond Pro", "sans-serif";
  font-size: 18px;
  line-height: 22px;
  margin-top: 13px;
  margin-bottom: 2px;
  border-bottom: 0px;
  text-align: left;
}
.manuscriptCaptionHe {
  font-family: "Taamey Frank", "Heebo", "sans-serif";
  font-size: 22px;
  line-height: 22px;
  margin-top: 13px;
  margin-bottom: 2px;
  border-bottom: 0px;
  text-align: right;
}
.fullSizeImageLink {
  width: 292px;
  height: 23px;
  left: 830px;
  top: 367px;
  font-family: "Roboto", "sans-serif";
  font-style: normal;
  font-weight: normal;
  font-size: 13px;
  line-height: 15px;
  color: #999999
}
.manuscript {
  border-bottom: 1px solid #DDDDDD;
  margin: 29px 34px;
  padding-bottom: 19px;
  overflow-x: hidden;
}

.manuscript a {
  color: inherit;
}
/*.manuscriptBorder {*/
/*  border: 1px solid #dddddd;*/
/*  position: absolute;*/
/*  width: 292px;*/
/*  height: 0px;*/
/*  left: 830px;*/
/*  top: 409px;*/
/*}*/
.manuscriptList :last-child {
  border-bottom: 0px solid red;
}
.textList.marginless .webpageList.empty .loadingMessage {
  margin: 50px 40px;
}
.textRange .numberLabel {
  position: absolute;
  top: 14px;
}
.english .textRange .numberLabel {
  left: -24px;
}
.english .textRange .numberLabel.itag {
  right: -30px;
  left: initial;
}
.hebrew .textRange .numberLabel,
.bilingual .textRange .numberLabel  {
  right: -30px;
}
.multiPanel .textRange .numberLabel{
  display: none;
}
.multiPanel .textRange .numberLabel.itag{
  display: block;
  color: #4871bf;
}
.textRange.lowlight .numberLabel {
  color: #999;
}
.readerPanel.bilingual .connectionsPanel .he {
  display: none;
}
.connectionsSummaryLoading {
  padding: 20px 34px;
  color: #999;
}
.connectionsPanel .connectionPanelSectionHeader{
  margin-inline-start: 34px;
  margin-inline-end: 34px;
  margin-top: 30px;
  margin-bottom: 15px;
  border-bottom: 1px solid #CCCCCC;
  padding-bottom: 13px;
}
.connectionsPanel .connectionPanelSectionHeader .connectionPanelSectionHeaderInner{
  font-size: 14px;
  font-style: normal;
  font-weight: 400;
  line-height: 18px;
  letter-spacing: 0em;
  text-align: justified;
  color: #666666;
  text-transform: uppercase;

}
.connectionsPanel .connectionsSummaryLoading .loadingMessage {
  margin-top: 0;
}
.textListTextRangeBox {
  position: relative;
}
.textListTextRangeBox .textRange{
  margin-bottom: 0;
  padding-bottom: 0;
}
.textListTextRangeBox .connection-buttons, .versionsTextList .connection-buttons{
  margin-bottom: 28px;
  display: flex;
  align-items: center;
  align-content: flex-start;
}
.connection-buttons.access-user .connection-button.delete-link{
  display:none;
}
.connection-buttons .connection-button{
  font-style: normal;
  font-weight: normal;
  font-size: 13px;
  line-height: 15px;
  color: #999999;
  margin-inline-end: 15px;
  text-decoration: none;
  cursor: pointer;
}
.singlePanel .connection-buttons .connection-button{
  text-align: start;
  margin-inline-end: 5px;
}
.connection-buttons .connection-button .int-en{
  font-family: "Roboto", "Helvetica Neue", "Helvetica", sans-serif;
}
.connection-buttons .connection-button .int-he{
  font-family: "Heebo", "Roboto", "Helvetica Neue", "Helvetica", sans-serif;
}
.toolsMessage {
  margin: 130px 0;
  text-align: center;
  font-size: 18px;
}
.connection-buttons .connection-button::before{
  line-height: 25px;
  color: #999999;
  vertical-align: middle;
  opacity: 0.4;
  transform: scale(0.55);
  display: inline-block;
}
.connection-buttons .panel-open-link::before{
  content: url("/static/icons/open-panel.svg");
}
.connection-buttons .delete-link::before{
  content: url("/static/icons/remove-connection.svg");
}
.connection-buttons .add-to-sheet-link::before{
  content: url("/static/icons/add-to-sheet.svg");
}
.toolsButton {
  display: flex;
  justify-content: flex-start;
  color: #000;
  /*border-top: 1px solid #E5E5E5;*/
  cursor: pointer;
  font-size: 16px;
  letter-spacing: 1px;
  margin: 20px 34px;
  align-items: center;
}
.toolsButton .toolsButtonText .connectionsCount::before{
  content: " ";
}
.topicList.topicsHe {
  direction: rtl;
}
.topicList.topicsEn {
  direction: ltr;
}
.interface-hebrew .topicList.topicsEn {
  direction: rtl;
}
.toolsButton.topicButton {
  flex-direction: column;
  letter-spacing: unset;
  align-items: initial;
  border-top: 1px solid #E5E5E5;
  padding: 20px 34px;
  margin: initial;
}
.topicButton .topicButtonTitle {
  display: flex;
  flex-direction: row;
  justify-content: space-between;
  text-align: left;
}
.topicButton .topicButtonTitle .he {
  text-align: right;
}
.topicButton .contentText .en {
  font-family: "adobe-garamond-pro", "Crimson Text", Georgia, serif;
}
.topicButtonTitle .he {
  font-size: 122%;
}
.topicButton .three-dots-button.tooltip-toggle::before,
.named-entity-title-bar .three-dots-button.tooltip-toggle::before {
  transform: none;
  left: unset;
  right: 30px;
  width: 180px;
}
.readerPanel.hebrew .topicButton .three-dots-button.tooltip-toggle::before,
.readerPanel.hebrew .named-entity-title-bar .three-dots-button.tooltip-toggle::before {
  right: unset;
  left: 30px;
  text-align: right;
}
.topicButton .smallText {
  margin-top: 10px;
  line-height: 18px;
  font-size: 18px;
  text-align: start;
}
.topicButton .smallText .en {
  font-family: "Roboto", "Helvetica Neue", "Helvetica", sans-serif;
  font-size: 13px;
  font-weight: normal;
  color: #999;
}
.topicButton .smallText .he {
  font-family: "Heebo", sans-serif;
  font-size: 13px;
  font-weight: normal;
  color: #999;
}
.toolsButton:hover {
  text-decoration: none;
  color: inherit;
}
.toolsButton.systemTypeface .toolsButtonText span.int-en,
.toolsButton.systemTypeface .toolsButtonText span.en{
  font-family: "Roboto", "Helvetica Neue", "Helvetica", sans-serif;
}
.toolsButton.textTypeface .toolsButtonText span.int-en,
.toolsButton.textTypeface .toolsButtonText span.en{
  font-family: "adobe-garamond-pro", "Crimson Text", Georgia, serif;
}
.toolsButton.systemTypeface .toolsButtonText span.int-he,
.toolsButton.systemTypeface .toolsButtonText span.he{
  font-family: "Heebo", "Roboto", "Helvetica Neue", "Helvetica", sans-serif;
}
.toolsButton.textTypeface .toolsButtonText span.int-he,
.toolsButton.textTypeface .toolsButtonText span.he{
  font-family: "Taamey Frank", "adobe-garamond-pro", "Crimson Text", Georgia, "Times New Roman", serif;
  font-size: 122%;
}
.toolsButton .toolsButtonIcon {
  color: #999;
  font-size: 20px;
  margin-top: -1px;
}
.interface-hebrew .toolsButton .toolsButtonIcon {
  margin-top: 1px;
}
.toolsButton img.toolsButtonIcon {
  width: 18px;
  height: 18px;
  vertical-align: middle;
}
.toolsButton .toolsButtonText{
  margin-inline-start: 15px;
}
.shareInputBox {
  padding: 34px;
}
.shareInput {
  width: 100%;
  box-sizing: border-box;
  border-radius: 7px;
  border: none;
  box-shadow: 0 1px 3px rgba(0,0,0,0.2);
  font-size: 18px;
  font-family: "Roboto", "Helvetica Neue", "Helvetica", sans-serif;
  color: #666;
  padding: 20px 26px;
}
.addToSourceSheetBox {
  position: relative;
}
.addToSourceSheetBox input {
  padding: 13px 12px;
  margin: 0;
  cursor: pointer;
  font-size: 18px;
  border-radius: 4px;
  box-shadow: none;
  border: 1px solid #E9E9E9;
  width: 60%;
  height: 50px;
  box-sizing: border-box;
}
.addToSourceSheetBox .button {
  width: 100%;
  text-align: center;
  margin: 0;
}
.addToSourceSheetBox .button.small {
  width: 37%;
  box-sizing: border-box;
  height: 50px;
  padding: 17px;
  margin: 0;
  float: right;
}
.interface-hebrew .addToSourceSheetBox input {
  width: 47%;
}
.interface-hebrew .addToSourceSheetBox .button.small {
  width: 50%;
  float: left;
}
.addToSourceSheetBox .newSheet {
  border-top: 1px solid #E9E9E9;
  padding: 14px 22px;
}
.addToSourceSheetBox .newSheet input::placeholder { /* eventual spec? */
  font-family: "Roboto", "Helvetica Neue", "Helvetica", sans-serif;
}
.addToSourceSheetBox .newSheet input::-webkit-input-placeholder { /* Chrome/Opera/Safari */
  font-family: "Roboto", "Helvetica Neue", "Helvetica", sans-serif;
}
.addToSourceSheetBox .newSheet input::-moz-placeholder { /* Firefox 19+ */
  font-family: "Roboto", "Helvetica Neue", "Helvetica", sans-serif;
}
.addToSourceSheetBox .newSheet input:-ms-input-placeholder { /* IE 10+ */
  font-family: "Roboto", "Helvetica Neue", "Helvetica", sans-serif;
}
.addToSourceSheetBox .newSheet input:-moz-placeholder { /* Firefox 18- */
  font-family: "Roboto", "Helvetica Neue", "Helvetica", sans-serif;
}
.confirmAddToSheet {
  text-align: center;
  background-color: #FBFBFA;
  margin-bottom: 10px;
}
.confirmAddToSheet .message{
  text-align: start;
}
.confirmAddToSheet.addToSourceSheetBox .message span{
  font-family: 'HebrewInEnglish Serif Font', "adobe-garamond-pro", "Crimson Text", Georgia, "Times New Roman", serif;
  font-style: normal;
  font-weight: normal;
  font-size: 18px;
  line-height: 25px;
  text-decoration-line: none;
  color: #666666;
}
.confirmAddToSheet.addToSourceSheetBox .message span a{
  text-decoration: underline;
  color: #666666;
}
.confirmAddToSheet .button {
  width: 100%;
}
.connectionsPanel .allSheetsLink,
.connectionsPanel .allNotesLink {
  display: block;
  margin-top: 10px;
}
.interface-hebrew .allNotesLinks {
  text-align: left;
}
.noteList + .noteList {
  border-top: 1px solid #ccc;
}
.connectionsPanel .loadingMessage {
  margin-top: 40px;
}
.connectionsPanel textarea.noteText,
.connectionsPanel textarea.feedbackText,
.sideColumn textarea.feedbackText {
  width: 100%;
  min-height: 100px;
  border: none;
  border-radius: 7px;
  padding: 20px 25px;
  box-sizing: border-box;
  box-shadow: 0 1px 3px rgba(0,0,0,0.2);
  font-size: 18px;
  font-family: "adobe-garamond-pro", "Crimson Text", Georgia, serif;
  margin-bottom: 10px
}


.connectionsPanel .noteSharingToggle {
  border: 1px solid #ccc;
  border-radius: 4px;
  margin-bottom: 12px;
}
.connectionsPanel .notePrivateButton,
.connectionsPanel .notePublicButton {
  width: 50%;
  display: inline-block;
  text-align: center;
  color: #CCC;
  padding: 16px 24px;
  border-radius: 4px;
  cursor: pointer;
  font-size: 15px;
  letter-spacing: 1px;
  font-family: "Roboto", "Helvetica Neue", "Helvetica", sans-serif;
  box-sizing: border-box;
}
.connectionsPanel .notePrivateButton.active,
.connectionsPanel .notePublicButton.active {
  background-color: white;
  color: #666;
}
.connectionsPanel .notePrivateButton {
  border-right: 1px solid #ccc;
  border-top-right-radius: 0;
  border-bottom-right-radius: 0;
}
.hebrew .connectionsPanel .notePrivateButton {
  border-left: 1px solid #ccc;
  border-top-left-radius: 0;
  border-bottom-left-radius: 0;
  border-right: none;
  border-top-right-radius: 4px;
  border-bottom-right-radius: 4px;
}
.connectionsPanel .line {
  width: 100%;
  border-bottom: 1px solid #ccc;
  margin: 40px 0;
}
.connectionsPanel .deleteNote {
  text-align: center;
  padding: 18px 0;
  color: #999;
  font-size: 15px;
  cursor: pointer;
  font-family: "Roboto", "Helvetica Neue", "Helvetica", sans-serif;
}
.connectionsPanel.textList .note {
  padding: 30px 0;
  position: relative;
}
.connectionsPanel.textList .note {
  border-top: 1px solid #E6E5E6;
}
.connectionsPanel.textList .note:first-child {
  border-top: none;
}
.connectionsPanel .noteButtons {
  position: absolute;
  top: 30px;
  left: -32px;
}
.interface-hebrew .connectionsPanel .noteButtons {
  left: auto;
  right: -32px;
}
.connectionsPanel .editNoteButton {
  visibility: hidden;
}
.connectionsPanel .note:hover .editNoteButton {
  visibility: visible;
}
.connectionsPanel .noteButtons .fa {
  cursor: pointer;
  color: #C6C6C6;
  font-size: 20px;
  margin: 0 8px;
}
.connectionsPanel .chavruta #chavrutaURL {
  background: #FBFBFA;
  box-shadow: 0px 1px 3px rgba(0, 0, 0, 0.25);
  border-radius: 6px;
  border: none;
  width: calc(100% - 22px);
  padding: 15px 11px;
  font-family: "Roboto", "Helvetica Neue", "Helvetica", sans-serif;
  color: #666;
  font-style: normal;
  font-weight: normal;
  font-size: 16px;
  line-height: 19px;
}
.connectionsPanel .chavruta .buttonContainer,
.feedbackOverlay .buttonContainer {
  width: 100%;
  margin-top: 15px;
  text-align: center;
}
.connectionsPanel .chavruta .startChavrutaButton {
  color: #fff;
}
.connectionsPanel .chavruta .startChavrutaButton img {
  filter: invert(100%) sepia(0%) saturate(7500%) hue-rotate(181deg) brightness(118%) contrast(111%);
  margin-inline-end: 10px;
}
.connectionsPanel .chavruta .headerText {
  font-family: "Roboto", "Helvetica Neue", "Helvetica", sans-serif;
  font-style: normal;
  font-weight: 500;
  font-size: 22px;
  line-height: 26px;
  padding-bottom: 13px;
  color: #666666;
  border-bottom: 1px solid #CCCCCC;
}
.connectionsPanel .chavruta p {
  font-size: 16px;
  font-family: "Roboto", "Helvetica Neue", "Helvetica", sans-serif;
  line-height: 19px;
  color: #666666;
}
.connectionsPanel .chavruta .fakeBrowser {
  width: 100%;
  margin: 30px auto 30px;
}
.fakeBrowser .fakeBrowserHeader {
  background: #C4C4C4;
  width: 100%;
  height: 30px;
  display: inline-flex;
  border-radius: 3px 3px 0 0;
}
.fakeBrowser .fakeBrowserButtons {
  padding: 7px;
}
.fakeBrowser .fakeBrowserButton {
  width: 8px;
  height: 8px;
  border-radius: 8px;
  display: inline-block;
  margin: 0px 1px;
}
.fakeBrowserButton.red {
  background: #E96E4C;
}
.fakeBrowserButton.yellow {
  background: #E6A935;
}
.fakeBrowserButton.green {
  background: #85C33D;
}

.fakeBrowser .fakeBrowserURLBar {
  background: #fff;
  flex: 1;
  align-self: center;
  margin-right: 10px;
  text-align: center;
  opacity: 0.85;
  border-radius: 4px;
  color: #9B9B9B;
}
.fakeBrowser .fakeBrowserMain {
  width: 100%;
  height: 190px;
  background-color: #fff;
  border-radius: 0 0 3px 0;
}
.fakeBrowser .fakeBrowserMain .fakeBrowserLeft {
  padding: 10px;
  background-color: #EDEDEC;
  width: 85px;
  display: inline-block;
  border-radius: 0 0 0 3px;
}
.fakeBrowser .fakeBrowserMain .fakeBrowserRight {
  padding: 0 10px;
  background-color: #fff;
  width: calc(100% - 127px);
  display: inline-block;
}
.fakeBrowser .fakeBrowserMain .fakeBrowserRight hr {
  border: none;
  margin-top: 8px;
  border-top: 3px solid #ccc;
}
.fakeBrowser .fakeBrowserMain .fakeBrowserRight hr:nth-child(4n+0) {
  margin-bottom: 16px;
  width: 80%;
  margin-inline-start: 0;
}
.fakeBrowser .fakeBrowserButtonAvatar {
  margin: 10px auto 5px;
  width: 80%;
  text-align: center;
}
.fakeBrowser .fakeBrowserButtonAvatar img {
  width: 100%;
}
.fakeBrowser .fakeBrowserButtonAvatar .default-profile-img {
  line-height: 68px;
  background: #212E50;
}
.addConnectionBox {
  font-size: 18px;
  text-align: center;
}
.addConnectionSummary {
  margin-bottom: 20px;
}
.loginPrompt {
  text-align: center;
}
.loginPrompt .loginPromptMessage {
  font-size: 18px;
  margin-bottom: 20px;
}
.loginPrompt .button {
  width: auto;
  margin: 0 6px;
}
.profile-pic {
  display: flex;
  justify-content: center;
  align-items: center;
  flex-direction: column;
}
.profile-page .profile-pic .profile-pic-hover-button {
  display: none;
}
.profile-pic-cropper-error {
  line-height: 1;
  max-width: 50vw;
  overflow: hidden;
}
.profile-page .profile-pic:hover .profile-pic-hover-button.profile-pic-button-visible {
  display: flex;
}
.profile-page .profile-pic .profile-pic-button-row {
  display: flex;
}
.profile-page .profile-pic .profile-pic-button {
  position: absolute;
}
.profile-pic-cropper-modal {
  max-width: unset !important;
  max-height: unset !important;
  padding: 15px 15px 17px 15px !important;
  box-shadow: 0px 1px 4px rgba(0, 0, 0, 0.4);
  background-color: #FFF !important;
  border-radius: 6px;
}
.profile-pic-cropper-modal-inner {
  overflow: auto;
  display: block;
  line-height: 0;
  border-radius: 6px;
}
.profile-pic-loading {
  display: flex;
  align-items: center;
  justify-content: center;
  margin-top: 17px;
}
.profile-pic-cropper-modal .ReactCrop__crop-selection {
  border-radius: 50%;
  box-shadow: 0 0 0 9999em rgba(255, 255, 255, 0.6);
}
.profile-pic-cropper-modal .ReactCrop__image {
  max-width: 50vw;
  max-height: 50vh;
}
.profile-pic-close {
  right: 25px !important;
}
.profile-pic-cropper {
}
.profile-page .profile-pic .profile-pic-cropper-modal .profile-pic-cropper-button {
  display: inline-flex;
}
.profile-page .profile-pic .profile-pic-cropper-desc {
  margin-top: 9px;
  margin-bottom: 18px;
}
.profile-pic .profile-pic-input-file {
  /* make it essentially invisible so it stays in DOM and is accessible */
  width: 0.1px;
  height: 0.1px;
  opacity: 0;
  overflow: hidden;
  position: absolute;
  z-index: -1;
}
.readerNavMenu.profile-page .resourcesLink img {
  top: 0;
}
.profile-page .logoutLink {
  box-shadow: none;
  font-size: 16px;
}
.profile-page .logoutLink .int-en {
  font-family: "Roboto", "Helvetica Neue", "Helvetica", sans-serif;
}
.profile-page .logoutLink .int-he {
  font-family: "Heebo", sans-serif;
}
.notificationsTitleIcon {
  position: relative;top: 2px;
}
.notification {
  border-bottom: 1px solid var(--light-grey);
  border-top: none;
  padding: 25px 0;
  line-height: 1.4;
}
.notification {
  display: flex;
}
.notification .imageSection {
  margin-inline-end: 15px;
}
.notification .imageSection img {
  height: 30px;
  width: 30px;
  border-radius: 15px;
}
.notification .mainSection {
  flex: 1;
}
.notification a {
  unicode-bidi: plaintext;
}
.notification a:hover {
  color: inherit;
}
.notification .topLine {
  display: flex;
  justify-content: space-between;
  flex-direction: row;
  margin-top: 2px;
  align-content: space-between;
}
.notification .topLine a {
  font-weight: bold;
}
.notification .topLineText {
  flex: 1;
}
.notification .date {
  color: var(--medium-grey);
  font-size: 14px;
  margin-inline-start: 15px;
}
.notification .notificationBody {
  margin-top: 20px;
}
.notification .sheetTitle,
.notification .collectionName {
  --english-font: var(--english-serif-font-family);
  --hebrew-font: var(--hebrew-serif-font-family);
  font-size: 24px;
  display: block;
}
.notification .sheetSummary {
  --english-font: var(--english-serif-font-family);
  --hebrew-font: var(--hebrew-serif-font-family);
  color: var(--dark-grey);
  font-size: 16px;
  margin-top: 10px;
}
.notification .replyButton {
  margin-top: 15px;
}
.notification .replyButton img {
  width: 15px;
  height: 10px;
  margin-inline-end: 10px;
}
.notification-message-link {
  display: inline-block;
  padding: 0 5px;
}
.globalUpdateForm {
  padding: 20px;
  background-color: #ddd;
  border-radius: 15px;
  font-size: 18px;
}
.globalUpdateForm .storyTypeSelector {
  padding-bottom: 15px;
}
.globalUpdateForm  select {
  margin: 0 0 0 15px;
}
.globalUpdateForm .error {
  color: red;
  font-size: 90%;
}
.globalUpdateForm input[type="text"] {
  padding: 5px;
  margin: 5px 0;
  width: 260px;
}
.globalUpdateForm input[type="radio"] {
  padding: 5px;
  margin: 8px;
}
.globalUpdateForm label {
  padding-top: 10px;
  display: block;
}
.globalUpdateForm .previewButton {
  margin-left: 85%;
  font-size: 20px;
}
.update {
  position: relative;
}
.update .imageSection {
  display: none;
}
.update .delete-update-button {
  position: absolute;
  top:  8px;
  right:  0px;
  color:  var(--dark-grey);
}
.story-action-button {
  display: inline-block;
  background: #CB6158;
  padding: 0 15px;
  margin: 0 8px;
  width: 60px;
  text-align: center;
  height: 19px;
  color: #fff;
  cursor: pointer;
  border-radius: 8px;
  box-shadow: 1px 1px 1px #ccc;
  border: 1px solid #ccc;
}

.lds-ring {
  display: inline-block;
  position: relative;
  width: 34px;
  height: 34px;
}
.lds-ring div {
  box-sizing: border-box;
  display: block;
  position: absolute;
  width: 21px;
  height: 21px;
  margin: 6px;
  border: 6px solid #999;
  border-radius: 50%;
  animation: lds-ring 1.2s cubic-bezier(0.5, 0, 0.5, 1) infinite;
  border-color: #999 transparent transparent transparent;
}
.lds-ring div:nth-child(1) {
  animation-delay: -0.45s;
}
.lds-ring div:nth-child(2) {
  animation-delay: -0.3s;
}
.lds-ring div:nth-child(3) {
  animation-delay: -0.15s;
}
@keyframes lds-ring {
  0% {
    transform: rotate(0deg);
  }
  100% {
    transform: rotate(360deg);
  }
}
.sefariaLogo {
  text-align: center;
  text-transform: uppercase;
  font-family: "Roboto", "Helvetica Neue", "Helvetica", sans-serif;
}
#appLoading {
  position: fixed;
  text-align: center;
  background-color: #FBFBFA;
  height: 100%;
  width: 100%;
}
#appLoading .loadingMessage {
  position: absolute;
  top: 45%;
  left: 50%;
  transform: translate(-50%, -50%);
}
#appLoading img {
  width: 150px;
  height: 42px;
  margin-bottom: 6px;
}
.emptyDesktop {
  margin-top: 200px;
  text-align: center;
  color: #999;
}
.button {
  display: inline-block;
  color: white;
  background-color: var(--sefaria-blue);
  box-shadow: 0 1px 3px rgba(0,0,0,0.25);
  border-radius: 6px;
  padding: 16px 30px;
  margin: 0 2px 6px 2px;
  cursor: pointer;
  font-size: 16px;
  box-sizing: border-box;
  line-height: 19px;
  text-align: center;
  --english-font: var(--english-sans-serif-font-family);
  --hebrew-font: var(--hebrew-sans-serif-font-family);
}
.button.disabled{
  border: 1px solid var(--light-grey);
  background-color: var(--lightest-grey);
  font-size: 16px;
  line-height: 19px;
  text-align: center;
  color: var(--medium-grey);
  box-shadow: none;
}
.button.disabled:hover{
  color: var(--medium-grey);
<<<<<<< HEAD
  cursor: initial;
=======
>>>>>>> 9b87a0f3
}
a.button {
  color: white;
}
.button:hover,
a.button:hover {
  color: white;
  text-decoration: none;
}
.button.white {
  background-color: white;
  color: #333;
}
a.button.white {
  color: #333;
}
a.button.mini {
  padding: 5px;
  font-size: .8em;
}
.interface-english .userSheetTitle a.button.mini {
  float: right;
}
.interface-hebrew .userSheetTitle a.button.mini {
  float: left;
}
.button.transparent {
  color: #666;
  background-color: transparent;
  border: 1px solid transparent;
}
.profile-page .button.transparent {
  border: 0;
}
.button.transparent.bordered {
  border: 1px solid #CCC;
}
.button.fillWidth {
  width: 100%;
  text-align: center;
  display: block;
  margin: 10px 0;
}
.button.squareBorder {
  border-radius: 0;
}
a .button:hover {
  text-decoration: none;
}
.button.small {
  padding: 10px 14px;
  width: -moz-fit-content;
  width: fit-content;
<<<<<<< HEAD
}
.button.extraSmall {
  border-radius: 6px;
  box-shadow: none;
  color: #666;
  border: 1px solid #CCC;
  margin: 0;
  padding: 5px 8px;
  height: 30px;
  line-height: 20px;
  letter-spacing: normal;
}
.button img.buttonIcon {
  width: 16px;
  height: 16px;
  opacity: .4;
  margin: 0 5px;
  position: relative;
  top: 2px;
}
.button.appButton {
  box-shadow: none;
  border: 2px solid #18345D;
  color: #18345D;
}
.button.appButton img {
  margin-inline-end: 5px;
}
.button.appButton.iconOnly {
  width: 40px;
  height: 40px;
  box-sizing: border-box;
  display: inline-flex;
  padding: 0;
  justify-content: center;
  align-items: center;
=======
>>>>>>> 9b87a0f3
}
.button.appButton.iconOnly img {
  width: 18px;
  height: 18px;
  margin: 0;
<<<<<<< HEAD
=======
  padding: 5px 8px;
  height: 30px;
  line-height: 20px;
  letter-spacing: normal;
}
.button img.buttonIcon {
  width: 16px;
  height: 16px;
  opacity: .4;
  margin: 0 5px;
  position: relative;
  top: 2px;
}
.button.appButton {
  box-shadow: none;
  border: 2px solid #18345D;
  color: #18345D;
}
.button.appButton img {
  margin-inline-end: 5px;
}
.button.appButton.iconOnly {
  width: 40px;
  height: 40px;
  box-sizing: border-box;
  display: inline-flex;
  padding: 0;
  justify-content: center;
  align-items: center;
}
.button.appButton.iconOnly img {
  width: 18px;
  height: 18px;
  margin: 0;
>>>>>>> 9b87a0f3
}
::placeholder {
   font-family: "adobe-garamond-pro", "Crimson Text", Georgia, serif;
   color: #666;
}
:-ms-input-placeholder {
   font-family: "adobe-garamond-pro", "Crimson Text", Georgia, serif;
   color: #666;
}
.interface-hebrew ::placeholder {
  font-family: "Taamey Frank", "adobe-garamond-pro", "Crimson Text", Georgia, "Times New Roman", serif;
  font-size: 18px;
  color: #666;
}
.interface-hebrew :-ms-input-placeholder {
  font-family: "Taamey Frank", "adobe-garamond-pro", "Crimson Text", Georgia, "Times New Roman", serif;
  font-size: 18px;
  color: #666;
}
.lexicon-content{
  font-size: 15px;
  padding-bottom: 10px;
  margin-bottom: 1px;
}
.lexicon-link:hover {
  text-decoration: underline;
}
.lexicon-header {
  padding: 10px;
  border-bottom: 1px solid #e5e5e5;
  background-color: #AAAAAA;
}
.lexicon-header h4 {
  font-size: 1.2em;
  margin: 0;
}
.entry + .entry {
  padding-top: 10px;
}
.lexicon-results {
  padding-top: 20px;
}
.named-entity-attribution {
  margin-top: 13px;
}
.named-entity-ambiguous {
  margin-bottom: 24px;
}
.named-entity-ambiguous .systemText .int-en,
.named-entity-ambiguous .systemText .int-he {
  color: #999;
}
.named-entity-title-bar {
  display: flex;
  flex-direction: row;
  justify-content: space-between;
}
.named-entity-wrapper {
  display: flex;
  flex-direction: column;
}
.named-entity-wrapper + .named-entity-wrapper {
  margin-top: 26px;
}
.readerPanel.english .named-entity-wrapper {
  direction: ltr;
}
.readerPanel.hebrew .named-entity-wrapper {
  direction: rtl;
}
.lexicon-results .named-entity-description {
  margin-top: 13px;
}
.lexicon-results .named-entity-description .en,
.lexicon-results .named-entity-description .he {
  color: #666;
}
.lexicon-results .entry > div {
  padding: 1% 0 1% 0;
  margin: auto;
}
.lexicon-results .entry a {
    font-size: .8em;
    font-weight: bold;
    letter-spacing: 1px;
    cursor: pointer;
    color: #333;
}
.lexicon-results .entry .headline {
  color: #333;
  font-size: 1.2em;
  display: block;
}
.lexicon-results .entry .headwords .headword {
  display: inline;
}
.lexicon-results .entry .morphology {
  font-family: "Roboto", "Helvetica Neue", "Helvetica", sans-serif;
  color: #999;
  display: inline;
  margin-right: 5px;
}
.lexicon-results .entry .lang-ref {

}
.lexicon-results .entry .definition-content{
    color: #444;
}
.lexicon-results ol {
	list-style-position: inside;
}
.lexicon-results .entry .definition li.sense{
	margin-left: 15px;
    padding-bottom: 10px;
}
.lexicon-results .entry .definition ol.senses{
	padding-left: 0;
}
.lexicon-results .entry .definition > li.sense{
	margin-left: 0;
}
.lexicon-results .entry ol.definition {
	list-style-type: none;
	padding-top: 2px;
	padding-left: 0;
    margin: 0;
}
.lexicon-results .entry .definition .notes {}
.lexicon-results .entry .definition .derivatives {display: block;margin-left: 15px;}
.lexicon-results .attribution {

}

.lexicon-results .attribution div,
.named-entity-wrapper .attribution div {
  display: block;
  font-family: "Roboto", "Helvetica Neue", "Helvetica", sans-serif;
  color: #aaa;
  font-size: 10px;
}
.lexicon-content .headword.en, .lexicon-content .headword.he,
.lexicon-content .definition-content.en, .lexicon-content .definition-content.he,
.lexicon-content .lexicon-results .attribution {
  display: inline;
}
.lexicon-content .headword.he, .lexicon-content .definition-content.he {
  direction: rtl;
}
.lexicon-content .headword.en, .lexicon-content .definition-content.en {
  direction: ltr;
}
.lexicon-instructions,
.lexicon-content .loadingMessage {
  font-size: 15px;
  font-style: italic;
}
.splitHeader {
  text-align: left;
  display: flex;
  flex-direction: row;
  justify-content: space-between;
  color: #666;
  font-weight: 300;
}
.splitHeader .en {
  font-size: 14px;
}
.splitHeader .he {
  font-size: 14px;
}
.splitHeader select {
  margin-inline-start: 6px;
}
.sheetsNewButton {
  text-align:center;
  margin-bottom: 30px;
}
.sheetsNewButton a {
  color: inherit;
}
.sheet.userSheet .sheetTitle  {
  font-family: "adobe-garamond-pro", "Crimson Text", Georgia, serif;
  font-size: 20px;
  color:#333;
  margin-bottom: 6px;
  unicode-bidi: plaintext;
}
.sheet.userSheet {
  font-size: 14px;
  color:#999;
  text-decoration: none;
  flex-direction: column;
}
.interface-english .sheet.userSheet{
  font-family: "Roboto", "Helvetica Neue", "Helvetica", sans-serif;
}
.interface-hebrew .sheet.userSheet{
  font-family: "Heebo", "sans-serif";
}
.sheet.userSheet .userSheetInfo{
  display: flex;
  justify-content: flex-start;
}
.sheet.userSheet .userSheetInfo span:before{
  content: '·';
  margin: auto 4px;
}
.sheet.userSheet .userSheetInfo span:first-child:before{
  content: '';
  margin: 0;
}
.sheet.userSheet .sheetAccess{
  margin: auto 4px;
}
.filterByTag {
  cursor: pointer;
  text-transform: none;
  font-size: 18px;
}
.sheet.userSheet .sheetEditButtons {
  font-size: 24px;
  height: 32px;
  width: 32px;
  text-align: center;
  line-height: 32px;
  background-color: white;
  border: 1px solid #E6E6E6;
  border-radius: 4px;
  margin-left: 10px;
  display: none;
  float:right;
  cursor: pointer;
  color: #999;
  text-decoration: none;
}
.sheetButton:hover {
  text-decoration: underline;
}
.sheetButton{
  border: 1px solid #fff;
}
.sheetButton.active {
  border: 1px solid #333;
}
.tagString a {
  text-decoration: none;
  color: #999;
}
.tagString a:after {
  content: ", ";
  color: #999;
}
.tagString a:last-child:after {
  content: "";
}
.singlePanel .collectionsList {
  margin-top: 0;
}
.collectionListing {
  display: flex;
  flex-direction: row;
  justify-content: space-between;
}
.profile-page .collectionListing {
  padding: 20px 0;
}
.collectionListing .left-content {
  display: flex;
  flex-direction: row;
  align-items: center;
}
.collectionListing + .collectionListing {
  border-top: 1px solid #ccc;
}
.collectionListingImageBox {
  width: 40px;
  height: 40px;
  border-radius: 20px;
  margin-inline-end: 10px;
  overflow: hidden;
  flex-shrink: 0;
}
.sheetMetaDataBox .collectionListingImageBox,
.tocTop .collectionListingImageBox {
  background-color: transparent;
}
.sheetMetaDataBox .title {
  display: block;
}
.sheetMetaDataBox .title br { /* hide the line breaks that are stripped before saving */
    display: none;
}
.sheetMetaDataBox .title * {  /* chrome adds <div> tags to contenteditables and we want those inline as well  */
  display: inline;
}
.sheetMetaDataBox .title:empty:before {
  content: "Untitled";
  color: #999;
  position: relative;
  pointer-events: none;
  width: auto;
}
.sheetMetaDataBox .title:focus:before {
  content: "\200B"; /* zero-width space required so that chrome doesn't cause change in size of box on focus/blur */
  width: 0;
}

.publishBox {
  text-align: start;
  background-color: #EDEDEC;
  border-radius: 6px;
  padding: 10px 25px;
  max-width: 540px;
  margin: 0 auto;
  font-size: 16px;
  color: #666;
}

.publishBox .smallText .int-en, .publishBox .smallText .int-he.enInHe {
  color: #666;
}

.publishBox p.error {
  color: red;
}

.publishBox .error .react-tags,
.publishBox textarea.error {
  border: 1px solid red;
}

.publishBox p strong {
  color: black;
  font-weight: 400;
}


.publishBox h3 {
  font-size: 22px;
  font-weight: 500;
  color: #666;
  margin-top: 12px;
  margin-bottom: 14px;
  text-transform: none;
  text-align: start;
}

.publishBox hr {
  border-bottom: none;
  border-right: none;
  border-left: none;
  margin-left: -25px;
  margin-right: -25px;
  border-top: 1px solid #CCC;
  margin-top: 20px;
}

.publishBox .smallText {
  color: #666666
}

.publishBox textarea {
  width: 100%;
  height: 100%;
  resize: none;
  box-sizing: border-box;
  font-size: 16px;
  color: #000;
  border: none;
  border-radius: 6px;
  box-shadow: 0px 1px 3px rgba(0, 0, 0, 0.25);
  font-style: normal;
  padding: 10px;
}
.publishBox textarea::placeholder {
  font-size: 16px;
  color: #666;
  font-style: normal;
  font-family: var(--english-sans-serif-font-family);
}


.publishBox .react-tags {
  position: relative;
  padding: 10px 10px 4px 10px;
  border-radius: 6px;
  background-color: #fff;
  box-shadow: 0px 1px 3px rgba(0, 0, 0, 0.25);
  /* shared font styles */
  font-size: 16px;
  line-height: 1.2;
  color: #666;
  /* clicking anywhere will focus the input */
  cursor: text;
}

.publishBox .react-tags.is-focused {
  border-color: #B1B1B1;
}

.publishBox .react-tags__selected {
  display: inline;
}

.publishBox .react-tags__selected-tag {
  display: inline-block;
  box-sizing: border-box;
  margin: 0 6px 6px 0;
  padding: 6px 8px;
  border: none;
  border-radius: 6px;
  background: #EDEDEC;
  color: #000;
  /* match the font styles */
  font-family: inherit;
  font-size: inherit;
  line-height: inherit;
}

.publishBox .react-tags__search-input,
.publishBox .react-tags__search-input:focus,
.publishBox .react-tags__search-input:focus-visible {
  font-family: inherit;
  font-size: inherit;
  border: none;
  outline: none;
}

.publishBox .react-tags__search-input::placeholder {
  font-size: 16px;
  font-style: normal;
  font-family: var(--english-sans-serif-font-family);
}

body.interface-hebrew .publishBox .react-tags__search-input::placeholder,
body.interface-hebrew .publishBox textarea::placeholder {
  font-family: var(--hebrew-sans-serif-font-family);

}



.publishBox .react-tags__selected-tag:after {
  content: '\2715';
  color: #AAA;
  margin-inline-start: 8px;
  font-size: 10px;
}

.publishBox .react-tags__selected-tag:hover,
.publishBox .react-tags__selected-tag:focus {
  border-color: #B1B1B1;
}

.publishBox .react-tags__search {
  display: inline-block;

  /* match tag layout */
  padding: 7px 2px;
  margin-bottom: 6px;

  /* prevent autoresize overflowing the container */
  max-width: 100%;
}

.publishBox .publishButton {
  margin: 18px 0;
  text-align: end;
}

.publishBox .publishButton .button.published {
  background-color: #EDEDEC;
  border: 1px solid #CCCCCC;
  color: #666666
}


.publishBox p {
  margin-bottom: 9px;
 }

.publishBox .react-tags__suggestions ul {
  position: absolute;
  inset-inline-start: 0;  /* Note reduntant css rules below `body.interface-[hebrew|english]  .publishBox .react-tags__suggestions ul` */
  top: 100%;
  margin: 4px -1px;
  padding: 0;
  list-style: none;
  background: #fff;
  border: 1px solid #ccc;
  border-radius: 6px;
  min-width: 300px;
}

/* Reduntant given above `inset-inline-start` rule, but not standard on all browsers yet
RMN: 2021-04-22 */
body.interface-hebrew  .publishBox .react-tags__suggestions ul {
  right: 0;
}

/* Reduntant given above `inset-inline-start` rule, but not standard on all browsers yet
RMN: 2021-04-22 */
body.interface-english .publishBox .react-tags__suggestions ul {
  left: 0;
}

.publishBox .react-tags__suggestions li {
  border-bottom: none;
  padding: 6px 8px;
}

.publishBox .react-tags__suggestions li mark {
  text-decoration: none;
  background: none;
  font-weight: normal;
}

.publishBox .react-tags__suggestions li:hover {
  cursor: pointer;
  background: #eee;
}

.publishBox .react-tags__suggestions li.is-active {
  background: #eee;
}

.publishBox .react-tags__suggestions li.is-disabled {
  opacity: 0.5;
  cursor: auto;
}


.interface-hebrew .sheetMetaDataBox .authorStatement {
  direction: rtl;
}

.editorSidebarToggle {
  position: fixed;
  top: 150px;
  right: 30px;
  height: 30px;
  width: 30px;
  border-radius: 30px;
  border: none;
  background-color: #FBFBFA;
  cursor: pointer;
  box-shadow: 0px 1px 3px rgba(0, 0, 0, 0.25);
}
.editorSidebarToggle:active {
  box-shadow: 0px 1px 1px rgba(0, 0, 0, 0.25);
}
.editorSidebarToggle::after {
  content: url("/static/img/3vdots.svg");
}
.collectionListingImage {
  height: 100%;
  width: 100%;
  object-fit: cover;
  background-color: white;
}
.collectionListingImage.default {
  width: 80%;
  height: 80%;
  margin: 10%;
  opacity: 0.4;
}
.collectionListingName {
  display: block;
  font-size: 30px;
  color: #000;
  margin-bottom: 5px;
}
.collectionListingName:hover {
  color: #333;
}
.collectionListingDetails {
  color: #999;
  font-size: 14px;
}
.collectionListingMembership {
  text-transform: capitalize;
}
.collectionListingDetailSeparator {
  margin: 8px;
}
.collectionInfo {
  margin-bottom: 35px;
}
.interface-hebrew .collectionInfo .he {
  display: inline;
}
.interface-hebrew .collectionInfo .en {
  display: none;
}
.collectionPage h1 {
  color: black;
  font-size: 30px;
  margin-bottom: 5px;
  --hebrew-font: var(--hebrew-serif-font-family);
  --english-font: var(--english-serif-font-family);
}
.collectionPage .navTitle {
  margin-bottom: 5px;
}
.collectionPage .collectionLabel {
  text-transform: uppercase;
  color: #666;
  font-size: 16px;
  letter-spacing: 2px;
  display: block;
  margin-bottom: 25px;
}
.collectionPage a:hover {
  color: inherit;
}
.collectionPage .collectionWebsite {
  display: block;
  font-size: 16px;
  margin-top: 15px;
  color: #4B71B7;
  direction: ltr;
}
.collectionPage .collectionDescription {
  font-size: 16px;
  color: #666;
  line-height: 1.3;
}
.collectionPage .collectionDescription .dedication {
  --hebrew-font: var(--hebrew-serif-font-family);
  --english-font: var(--english-serif-font-family);
}
.collectionPage .collectionDescription .en .dedication {
  font-style: italic;
  font-size: 18px;
  display: block;
}
.collectionPage .collectionDescription .he .dedication {
  font-size: 20px;
  display: block;
}
.collectionPage .bubbleTab {
  font-size: 16px;
}
.collectionPage .tagsList {
  --hebrew-font: var(--hebrew-serif-font-family);
  --english-font: var(--english-serif-font-family);
}
.collectionPage .emptyMessage .button {
  margin-top: 22px;
}
.collectionPage .emptyMessage .button:hover {
  color: white;
}
<<<<<<< HEAD
.collectionPage .collectionSearchBox {
  display: flex;
  align-items: center;
  border-bottom: 1px solid #ccc;
  margin-top: 5px;
  margin-bottom: 20px;
=======
.collectionContentsTab .gridBox {
  margin-bottom:  30px;
>>>>>>> 9b87a0f3
}
.collectionPage .collectionContentsSectionLabel {
  color: var(--dark-grey);
  size: 16px;
  margin: 30px 0 12px 0;
}
.collectionPage .collectionContentsTag {
  font-size: 24px;
}
.collectionPage .searchInCollectionLink {
  font-size:  16px;
  color: var(--dark-grey);
  margin-top: 20px;
  display: block;
}
.collectionInvitationBox {
  padding-bottom: 20px;
}
.collectionInvitationBoxInner {
}
.interface-hebrew .collectionInvitationBox input::placeholder {
  font-family: "Heebo", sans-serif;
}
.collectionInvitationBox .button {margin: 0;}
.collectionSheetInner {
  display: flex;
}
.collectionSheetInnerContent {
  flex: 1;
}
.sheet .sheetTitleText {
  font-family: var(--english-serif-font-family);
}
.sheetListingPinButton {
  display: none;
  opacity: 0.3;
  cursor: pointer;
}
.sheet:hover .sheetListingPinButton.active {
  display: block;
}
.sheetListingPinButton.pinned {
  display: block;
  opacity: 0.6;
}
#collectionInvitationInput {
  box-shadow: 0 1px 3px rgba(0,0,0,0.2);
  border: none;
  margin-inline-end: 10px;
  font-size: 18px;
  position: relative;
  border-radius: 7px;
  box-sizing: border-box;
  width: 215px;
  padding: 10px 15px;
}
.collectionInvitationBoxMessage {
  font-size: 18px;
  padding: 12px 0 0;
  text-align: center;
}
.flexLineBreak {
  width: 100%;
  height: 0;
}
.collectionPage .collectionMemberListing {
  padding-bottom: 24px;
  font-family: "Roboto", "Helvetica Neue", "Helvetica", sans-serif;
  font-size: 16px;
  color: #666;
  display: flex;
  flex-direction: row;
  justify-content: start;
}
.collectionMemberListingPic {
  margin-inline-end: 10px;
}
.collectionMemberListingPic.invitation {
  background-color: var(--medium-grey);
  border-radius: 1000px;
  width: 40px;
  height: 40px;
  line-height: 40px;
  text-align: center;
}
.collectionMemberListingName {
  color: black;
}
.collectionMemberListingRole {
  color: var(--dark-grey);
  font-size: 13px;
  margin-top: 4px;
}
.collectionMemberListingText {
  position: relative;
}
.collectionPage .collectionMemberListing .collectionMemberListingActions {
  display: none;
}
.collectionPage .collectionMemberListing:hover .collectionMemberListingActions {
  display: inline-flex;
}
.collectionMemberListingActions .collectionMemberListingActionsButton {
  cursor: pointer;
  color: var(--dark-grey);
  margin-inline-start: 8px;
}
.collectionMemberListingActionsMenu {
  position: absolute;
  left: 0;
  top: 46px;
  line-height: 30px;
  background-color: white;
  border: 1px solid #ccc;
  border-radius: 4px;
  color: #999;
  font-size: 15px;
  z-index: 1;
}
.interface-hebrew .collectionMemberListingActionsMenu {
  right: 0;
  left: unset;
}
.collectionMemberListingActionsMenu .action {
  padding: 4px 10px;
  cursor: pointer;
  white-space: nowrap;
}
.collectionMemberListingActionsMenu .action:hover {
  background-color: #eee;
}
.collectionMemberListingActionsMenu .action + .action {
  border-top: 1px solid #ccc;
}
.collectionMemberListingActionsMenu .role {
  font-size: 17px;
  margin-right: 4px;
}
.collectionMemberListingActionsMenu .role.current {
  color: var(--dark-grey);
}
.collectionInvitationListing {
  display: inline-block;
  min-height: 50px;
  line-height: 50px;
}
.topicPanel .smallText .separator {
  color: #999;
  font-size: 20px;
  margin: 0 3px;
}
.topicFilterBox {
  display: flex;
  align-items: center;
  margin-bottom: 25px;
  background-color: var(--lighter-grey);
  border-radius: 100px;
  padding: 0 10px;
  margin-top: -15px;
  width: 285px;
  max-width: 100%;
}
.topicFilterBox .searchIcon {
  height: 18px;
  width: 18px;
  opacity: 0.4;
}
.topicFilterInput {
  padding: 0px 10px;
  line-height: 30px;
  flex: 1;
  box-sizing: border-box;
  border: none;
  background: transparent;
  font-size: 18px;
}
.topicsFilterReset {
  cursor: pointer;
  color: var(--medium-grey);
}
.topicsFilterResetIcon {
  height: 16px;
  width: 16px;
  opacity: 0.4;
  margin-inline-start: 8px;
  vertical-align: -2px;
}
.alphabeticalTopicsNav {
  color: var(--dark-grey);
  margin-bottom: 25px;
}
.alphabeticalTopicsNav a + a {
  margin-inline-start: 10px;
}
.allTopicsList {
  min-height: 500px;
}
.topicPanel .topicLabel {
  text-transform: uppercase;
  font-weight: lighter;
  margin-bottom: 10px;
  font-size: 14px;
}
.topicPanel .topicLabel a {
  color: #8E8E8E;
}
.topicPanel .sideColumnMore {
  cursor: pointer;
  font-size: 16px;
  line-height: 26px;
  color: #666;
}
.topicPanel .sideColumnMore:hover {
  cursor: pointer;
  text-decoration: underline;
}
.topicPanel .sourceList {
  min-height: 500px;
}
.topicPanel .sourceList .loadingMessage {
  text-align: center;
}
.topicPanel .topicSource {
  margin-bottom: 40px;
  cursor: pointer;
  position: relative;
}
.topicPanel .topicSource .title {
  font-weight: bold;
}
.topicPanel .topicSource .score {
  font-size: 17px;
  color: #333;
  font-weight: normal;
  white-space: nowrap;
  border-radius: 4px;
  padding: 3px;
}
.topicPanel .topicSource .score:hover {
  background-color: #EEE;
}
.topicPanel .topicSource .score:active {
  background-color: #DDD;
}
.hebrew .topicPanel .topicSource .score {
  right: auto;
  left: 5px;
}
.topicPanel .topicSource .score img {
  width: 15px;
  height: 15px;
  vertical-align: middle;
  margin: -4px 0 0 2px;
  opacity: 0.6;
}
.hebrew .topicPanel .topicSource .score img {
  margin: -4px 2px 0 0;
}
.note a {
  color: #333;
  text-decoration: underline;
}
.noteListing {
  margin-bottom: 30px;
  border-bottom: 1px solid #ccc;
}
.noteListing a:hover {
  text-decoration: none;
}
.noteListing .textRange .title {
  font-size: 18px;
  color: #999;
  margin-bottom: 10px;
}
.noteListing .textRange .title:hover {
  text-decoration: underline;
}
.noteListing .textRange .text {
  font-size: 18px;
  font-style: italic;
  color: #999;
  margin-bottom: 18px;
}
.noteListing .textRange .text .he {
  font-style: normal;
}
.noteListing .segment {
  display: block;
}
.noteListing .note {
  font-size: 18px;
}
.noteListing .actionButtons {
  visibility: hidden;
  float: right;
  display: inline-block;
  cursor: pointer;
}
.interface-hebrew .noteListing .actionButtons {
  float: left;
}
.noteListing:hover .actionButtons {
  visibility: visible;
}
.noteListing .actionButtons img {
  width: 16px;
  height: 16px;
  opacity: 0.4;
}
.noteListing .actionButtons img + img {
  margin: 0 0 0 10px;
}
.interface-hebrew .noteListing .actionButtons img + img {
  margin: 0 10px 0 0;
}
.noteListing:hover .actionButtons img:hover {
  opacity: 0.6;
}
.noteListing .mask {
  background-color: white;
  opacity: 0.5;
}
.addToSourceSheetModal {
  position: absolute;
  display: block;
  left: 40%;
  top: 240px;
  width: 330px;
  padding: 20px;
  background: #FBFBFA;
  border: #ccc 1px solid;
  border-radius: 4px;
  box-shadow: 0 0 10px #ccc;
  z-index: 200;
}
.addToSourceSheetModal .closeButton {
  margin-bottom: 10px;
  cursor: pointer;
  height: 18px;
  width: 18px;
  opacity: 0.5;
  float: right;
}
.searchBox .keyboardInputInitiator {
    opacity: 0.4;
    width: 16px;
    height: 16px;
    padding: 4px 7px;
    position: initial;
    vertical-align: 0px;
}
.header .searchBox .keyboardInputInitiator {
    display: none;
}
body #keyboardInputMaster {
    opacity: 1;
    background-color: #FBFBFA;
    border: 1px solid #ccc;
    padding: 5px;
    box-shadow: none;
    border-radius: 0.3em;
}
body #keyboardInputMaster thead {
  display: none;
}
body #keyboardInputMaster tbody tr td table{
    border-spacing: 2px 2px;
}
body #keyboardInputMaster tbody tr td table tbody tr td{
    border: 0.5px solid #eee;
    background: white;
    font-family: "Heebo","Roboto", sans-serif;
    min-width: 15px;
    vertical-align: middle;
    padding: 2px 8px;
    text-align: center;
    font-size: 14px;
    color: #333;
}
body #keyboardInputMaster tbody tr td table tbody tr td:hover,
body #keyboardInputMaster tbody tr td table tbody tr td:active,
body #keyboardInputMaster tbody tr td table tbody tr td.pressed{
    border: 1px solid #eee;
    background: #eee;
}
.calendarRefs {
  margin-bottom: 16px;
}
.calendarRef {
  font-size: 18px;
  color: #666;
  display: flex;
  margin: 2px 0;
}
.calendarRef a {
  color: inherit;
}
.calendarRef img {
  margin-top: 2px;
}
#editCollectionPageContainerInner {
  position: relative;
}
#editCollectionPage :not(h1) .int-en {
  font-family: "Roboto", "Helvetica Neue", "Helvetica", sans-serif;
}
#editCollectionPage :not(h1) .int-he {
  font-family: "Heebo", sans-serif;
}
#editCollectionPage .field {
  box-sizing: border-box;
  width: 100%;
  display: inline-block;
  vertical-align: top;
  padding: 12px;
}
#editCollectionPage .field.halfWidth {
  width: 50%;
  display: inline-block;
}
#editCollectionPage .field.quarterWidth {
  width: 25%;
  display: inline-block;
}
#editCollectionPage .field.threeQuarterWidth {
  width: 75%;
  display: inline-block;
}
#editCollectionPage .field > label {
  display: block;
  margin-bottom: 15px;
  color: #666;
}
#editCollectionPage input,
#editCollectionPage textarea {
  display: block;
  width: 100%;
  padding: 15px 12px;
  border-radius: 5px;
  border: none;
  box-sizing: border-box;
  box-shadow: 0 1px 3px rgba(0,0,0,0.2);
  font-family: "Roboto", "Helvetica Neue", "Helvetica", sans-serif;
  color: #333;
  font-size: 14px;
}
.interface-hebrew #editCollectionPage input,
.interface-hebrew #editCollectionPage textarea {
  font-family: "Heebo", sans-serif;
}
#editCollectionPage .hiddenFileInput {
  width: 0.1px;
  height: 0.1px;
  opacity: 0;
  overflow: hidden;
  position: absolute;
  z-index: -1;
}
#editCollectionPage .collectionImage {
  max-width: 200px;
  margin-bottom: 5px;
  display: block;
}
#editCollectionPage .helperText {
  color: #999;
  font-size: 13px;
  width: 500px;
}
#editCollectionPage .collectionHeaderBox {
  width: 100%;
  background-color: white;
  margin-bottom: 5px;
}
#editCollectionPage .collectionHeader {
  float: right;
  max-width: 100%;
}
#editCollectionPage .deleteCollection {
  cursor: pointer;
  margin: 30px 10px;
  color: #999;
  text-align: right;
}
#editCollectionPage .deleteCollection:hover {
  text-decoration: underline;
}
.dropdown {
  position: relative;
}
.dropdown .dropdownMain {
  background: white;
  box-shadow: 0 1px 3px rgba(0,0,0,0.2);
  border-radius: 7px;
  padding: 16px 22px;
  font-size: 16px;
  margin-bottom: 10px;
  cursor: pointer;
}
.addToSourceSheetBox .dropdownMain.noselect {
  display: flex;
  justify-content: space-between;
  align-items: center;
  align-content: flex-start;
  text-align: start;
}
.addToSourceSheetBox .dropdownMain.noselect::before{
  content: url("/static/img/sheet.svg");
  opacity: 0.4;
  display: inline-block;
  margin-inline-end: 10px;
  transform: scale(0.8);
  vertical-align: text-bottom;
  line-height: 10px;
}
.addToSourceSheetBox .dropdownMain.noselect::after{
  content: url("/static/icons/chevron.svg");
  margin-inline-start: auto;
  opacity: 0.4;
  height: 24px;
  transform: scale(0.6) rotate(90deg);
  transform-origin: center center;
}
.addToSourceSheetBox .dropdownMain.noselect.open::after{
  transform: scale(0.6) rotate(-90deg);
  transform-origin: center center;
}
.addToSourceSheetBox .dropdownMain .loadingMessage {
  margin: 0;
}
.addToSourceSheetBoxTitle{
  font-style: normal;
  font-weight: normal;
  font-size: 13px;
  line-height: 15px;
  color: #999999;
  margin-bottom: 11px;
}
.addToSourceSheetBox .selectedRef{
  padding: 16px 22px;
  font-size: 16px;
  margin-bottom: 15px;
  cursor: pointer;
  background: #FBFBFA;
  box-shadow: 0px 1px 3px rgba(0, 0, 0, 0.25);
  border-radius: 6px;
  text-align: start;
}
.addToSourceSheetBox .selectedRef span{
  font-family: "adobe-garamond-pro", "Crimson Text", Georgia, "Times New Roman", serif;
  font-style: normal;
  font-weight: normal;
  font-size: 18px;
  line-height: 25px;
  color: #666666;
}
.readerPanel.hebrew .addToSourceSheetBox .selectedRef span{
  font-family: "Taamey Frank", "adobe-garamond-pro", "Crimson Text", Georgia, "Times New Roman", serif;
  font-size: 1.2em;
}
.dropdown .dropdownOpenButton {
  float: right;
  margin-left: 6px;
  cursor: pointer;
  color: #666;
  font-size: 18px;
}
.interface-hebrew .dropdownOpenButton {
  float: left;
  margin-left: 0;
  margin-right: 6px;
}
.dropdown .dropdownListBox {
  position: absolute;
  z-index: 1;
  margin-top: -14px;
  width: 100%;
  box-sizing: border-box;
  box-shadow: 0 1px 3px rgba(0,0,0,0.2);
  background: white;
  border-bottom-left-radius: 7px;
  border-bottom-right-radius: 7px;
}
.dropdown .dropdownList {
  color: #999;
  background-color: white;
  box-sizing: border-box;
  padding: 0;
  max-height: 250px;
  overflow-x: hidden;
  overflow-y: scroll;
  border-bottom-left-radius: 7px;
  border-bottom-right-radius: 7px;
}
.singlePanel .dropdown .dropdownList {
  max-height: 150px;
}
.dropdown .dropdownList .dropdownOption {
  font-size: 18px;
  cursor: pointer;
  padding: 0 22px;
  margin: 26px 0;
  border: none;
  color: #666;
}
.addToSourceSheetBox .dropdown .dropdownList .dropdownOption::before{
  content: url("/static/img/sheet.svg");
  opacity: 0.4;
  display: inline-block;
  margin-inline-end: 10px;
  transform: scale(0.8);
  vertical-align: text-bottom;
  line-height: 10px;
}
.dropdown .dropdownList .dropdownOption.selected {
  color: #333;
}
#footer {
  background-color: white;
  border-top: 1px solid #F4F4F4;
  overflow: hidden;
  padding: 18px 40px 70px 40px;
  text-align: left;
  color: #999;
}
.singlePanel #footer {
  padding: 18px 15px 70px 15px;
}
#footer a {
  display: block;
  color: #666;
}
.interface-hebrew #footer{
  direction: rtl;
  text-align: right;
}
.interface-english #footer .int-he {
  display: none;
}
.interface-hebrew #footer .int-he {
  display: inline;
  text-align: right;
}
#footerInner {
  max-width: 1000px;
  margin: 0 auto;
}
#footer .section {
  display: inline-block;
  vertical-align: top;
  width: 200px;
  margin: 20px 0;
}
.interface-english #footer .section {
  text-align: left;
}
.interface-hebrew #footer .section {
  text-align: right;
}
#footer .section .header {
  color: #000;
  margin-bottom: 18px;
  font-weight: normal;
  font-size: 16px;
}
#footer .section.last {
  float: right;
  text-align: right;
}
.interface-hebrew #footer .section.last {
  float: left;
  text-align: left;
}
#footer .section a {
  font-size: 16px;
  margin: 2px 0;
}
#footer .fa {
  margin: 0 3px;
}
#footer .header.connect {
  text-transform: uppercase;
}
.newsletterSignUpBox {
  position: relative;
  margin-bottom: 4px;
}
.newsletterSignUpBox .newsletterInput {
  border-radius: 6px;
  padding: 10px 32px 12px 16px;
  width: 150px;
  font-size: 15px;
  border: 1px solid #EEE;
  margin-bottom: 6px;
  color: #333;
}
.newsletterSignUpBox img {
  height: 18px;
  width: 18px;
  opacity: 0.2;
  position: absolute;
  top: 10px;
  right: 12px;
}
.interface-hebrew .newsletterSignUpBox .newsletterInput {
  padding: 8px 16px 11px 32px;
}
.interface-hebrew .newsletterSignUpBox img {
  right: auto;
  left: 12px;
  transform: scale(-1, 1);
}
.newsletterEducatorOption {
  font-size: 14px;
  padding: 0px 3px;
  margin-top: 2px;
}
.newsletterSignUpBox .subscribeMessage {
  margin: 4px 0 14px 0;
  color: #333;
  font-size: 14px;
  font-family: "Roboto", "Helvetica Neue", "Helvetica", sans-serif;
  font-style: italic;
  text-align: center;
  direction: ltr;
}
#footer .section.connect a {
  display: inline;
  margin: 0 4px;
}
#footer .section.connect .socialLinks a {
  color: #666;
}
#footer #socialButtons {
  margin-bottom: 6px;
}
#footer #facebookButton {
  display: inline-block;
  vertical-align: top;
}
#footer #twitterButton {
  display: inline-block;
  vertical-align: top;
  margin-left: 4px;
}
.interface-hebrew #footer #twitterButton {
  margin-left: 0;
  margin-right: 4px;
}
#footer #siteLanguageToggle {
  color: #999;
  margin-top: 30px;
  font-size: 15px;
}
#footer #siteLanguageToggle #siteLanguageToggleLabel {
  display: block;
  text-transform: uppercase;
  color: #000;
}
#footer a#siteLanguageEnglish,
#footer a#siteLanguageHebrew {
  font-family: "Roboto", "Helvetica Neue", "Helvetica", sans-serif;
  cursor: pointer;
  color: #666;
  display: inline;
  margin: 0 3px;
}
#footer #siteLanguageEnglish:hover,
#footer #siteLanguageHebrew:hover {
  text-decoration: underline;
}
#footer a#siteLanguageHebrew {
  font-family: "Heebo", sans-serif;
}
.gemarra-regular, .gemarra-italic {
  font-weight: bold;
}
.it-text, .gemarra-italic {
  font-style: italic;
}
.categoryAttribution a {
  color: inherit;
}
.bubbleTab {
  padding: 10px 25px;
  margin: 3px;
  background-color: white;
  border-radius: 20px;
  border: 1px solid #DADADA;
  display: inline-block;
  font-size: 12px;
  color: #999;
  font-family: "Roboto", "Helvetica Neue", "Helvetica", sans-serif;
  letter-spacing: 1px;
  cursor: pointer;
}
.bubbleTab:hover {
  text-decoration: none;
}
.bubbleTab.active {
  color: #333;
}
.aboutBox .aboutHeader {
  color: var(--dark-grey);
  padding-bottom: 13px;
  margin: 0;
  margin-bottom: 15px;
  text-align: initial;
  text-transform: none;
  font-size: 22px;
  border-bottom: solid 1px var(--light-grey);
  --english-font: var(--english-sans-serif-font-family);
  --hebrew-font: var(--hebrew-sans-serif-font-family);
}
.aboutBox .aboutTitle {
  padding: 10px 0 15px 0;
  display: inline-block;
  font-family: "adobe-garamond-pro", "Crimson Text", Georgia, serif;
  font-style: normal;
  font-weight: normal;
  font-size: 24px;
  line-height: 29px;
  color: #000000;
}
.aboutBox .aboutSubtitle {
  font-family: "adobe-garamond-pro", "Crimson Text", Georgia, serif;
  font-style: italic;
  font-weight: normal;
  font-size: 18px;
  line-height: 22px;
  color: #666666;
}
.aboutBox .aboutSubtitle .he {
  font-style: normal;
}
.aboutBox .aboutDesc {
  padding: 15px 0 30px 0;
  font-family: "adobe-garamond-pro", "Crimson Text", Georgia, serif;
  font-style: normal;
  font-weight: normal;
  font-size: 18px;
  line-height: 22px;
  color: #000000;
}
.readerApp.interface-hebrew .aboutBox .versionDetails,
.readerApp.interface-hebrew .versionsBox .versionDetails {
  text-align: right;
}
.aboutBox .versionDetails .separator,
.versionsBox .versionDetails .separator {
  margin: 0 3px;
}
.aboutBox .currVersionSection, .aboutBox .alternateVersionsSection {
  padding-bottom: 30px;
}
.aboutBox .versionsBox .versionBlock:first-child{
  border-top: none;
  padding-top: 10px;
}
.aboutBox .currVersionSection .versionBlock + .versionBlock {
    border-top: solid 1px #CCC;
    padding-top: 20px;
    margin-top: 20px;
}
.version-with-buy-button {
  display: flex;
  flex-direction: column;
}
.version-with-buy-button .version-text-image{
  display: flex;
  justify-content: space-between;
}
.version-with-buy-button .version-text-image .versionBlock{
  align-self: flex-start;
}
.versionsBox .version-with-buy-button{
    border-top: solid 1px #CCC;
}
.versionsBox .version-with-buy-button .versionBlock{
    border-top: none;
}
.versionsBox .version-with-buy-button .version-text-image .version-with-buy-button-image
{
  padding: 20px;
}
.versionsBox .version-with-buy-button .version-with-buy-button-link{
    padding: 10px 20px;
}
.version-with-buy-button .version-with-buy-button-link{
  align-content: flex-start;
  min-width: 50%;
}
.version-with-buy-button .version-with-buy-button-link a.button{
  color: #FFFFFF;
  padding: 7px 20px;
}
.version-with-buy-button .version-text-image .version-with-buy-button-image img.buy-img {
    height: 85px;
    border-radius: 2px;
}
.versionsBox .versionLanguage {
  padding-bottom: 15px;
  letter-spacing: 1px;
  font-style: normal;
  font-weight: normal;
  font-size: 16px;
  line-height: 19px;
  color: #666666;
}
.interface-hebrew .versionsBox .versionLanguage {
  direction: rtl;
}
.versionsBox div:not(:first-child) .versionLanguage {
  padding-top: 25px;
}
.versionsBox .versionLanguage .versionCount {
  color: #999;
}
.versionsBox a.selectButton {
  font-style: normal;
  font-weight: normal;
  font-size: 13px;
  color: #666666;
  box-shadow: 0 1px 2px #999;
  padding: 2px 8px;
  background-color: white;
  border-radius: 4px;
  line-height: 18px;
}
.versionsBox a.selectButton.currSelectButton {
  background-color: #212E50;
  text-decoration: none;
  cursor: default;
  line-height: 20px;
  color: #FFFFFF;
}
.versionsTextList .topFiltersInner .uppercase {
  text-transform: none;
}
span.purim-emoji img{
  height: 25px;
  width: 25px;
}

/* Sheets */

.sheetsInPanel {
  overflow-y: scroll;
  overflow-x: hidden;
  height: 100%;
  padding: 0 15px;
  box-sizing: border-box;
  position: relative;
}
.sheetContent {
  width: 100%;
  box-sizing: border-box;
  font-size: 2.2em;
  line-height: 1.6;
  text-align: justify;
  background-color: inherit;
  margin: 0 auto;
  max-width: 760px;
  position: relative;
  padding: 0 30px;
}
.sheetContent .ref {
  cursor: pointer;
  color: #999;
  font-size: 1em;
}
.sheetContent .ref a {
  color: #999;
}
.sheetContent img {
  max-width: 100%;
}
.sheetContent table {
  margin: auto;
  max-width: 100%;
  width: 100%;
  border-collapse: collapse;
  table-layout: fixed
}
.sheetContent table th,
.sheetContent table td {
  padding: 10px;
  border-top: 1px solid #E6E5E6;
  vertical-align: top;
}
.sheetContent table thead th {
  vertical-align: bottom;
  border-bottom: 2px solid #E6E5E6;
  border-top: none;
}
.sheetContent table th:first-of-type,
.sheetContent table tr td:first-of-type {
  padding-left: 0;
}
.sheetContent table th:last-of-type,
.sheetContent table tr td:last-of-type {
  padding-right: 0;
}
.sheetContent tbody {
  width: 100%;
}
.readerPanel .sheetItem {
  position: relative;
}
.heLeft.bilingual section.SheetSource .sheetItem.enOnly > .en,
.heLeft.bilingual section.SheetSource .sheetItem.heOnly > .he,
.heRight.bilingual section.SheetSource .sheetItem.enOnly > .en,
.heRight.bilingual section.SheetSource .sheetItem.heOnly > .he {
  width: 100%;
  padding-right: 15px;
  padding-left: 15px;
}
.readerPanel .sheetItem.indented-1,
.readerPanel section.SheetSource.indented-1,
.readerPanel section.SheetOutsideBiText.indented-1 {
  margin-left:  30px;
  margin-right: 30px;
}
.readerPanel .sheetItem.indented-2,
.readerPanel section.SheetSource.indented-2,
.readerPanel section.SheetOutsideBiText.indented-2 {
  margin-left:  60px;
  margin-right: 60px;
}
.readerPanel .sheetItem.indented-3,
.readerPanel section.SheetSource.indented-3,
.readerPanel section.SheetOutsideBiText.indented-3 {
  margin-left:  90px;
  margin-right: 90px;
}
.sheetContent .customSourceTitle {
  font-family: "Roboto", "Helvetica Neue", "Helvetica", sans-serif;
  text-transform: none;
  margin-bottom: 0;
  margin-top: 40px;
}
.sheetContent p {
  margin: 0 0 1em 0;
}
.segmentNumber.sheetSegmentNumber {
  display: block;
  position: absolute;
  text-align: center;
}
.readerPanel.bilingual.heLeft .sheetItem.segment .segmentNumber.sheetSegmentNumber,
.readerPanel.bilingual.heRight .sheetItem.segment .segmentNumber.sheetSegmentNumber {
  left: 50%;
  margin-left: -15px;
}
.readerPanel.bilingual.heLeft .sheetItem.segment.enOnly .segmentNumber.sheetSegmentNumber,
.readerPanel.bilingual.heRight .sheetItem.segment.enOnly .segmentNumber.sheetSegmentNumber {
  right: 0px;
  left: auto;
  margin-left: 0;
}
.readerPanel.bilingual.heLeft .sheetItem.segment.heOnly .segmentNumber.sheetSegmentNumber,
.readerPanel.bilingual.heRight .sheetItem.segment.heOnly .segmentNumber.sheetSegmentNumber {
  left: 0px;
  margin-left: 0;
}
.readerPanel.english .sheetItem.segment.heOnly .segmentNumber .en,
.readerPanel.hebrew .sheetItem.segment.enOnly .segmentNumber .he
.readerPanel.hebrew section.SheetSource .sheetItem.enOnly > .en,
.readerPanel.english section.SheetSource .sheetItem.heOnly > .he,
.readerPanel.hebrew section.SheetOutsideBiText .sheetItem.enOnly > .en,
.readerPanel.english section.SheetOutsideBiText .sheetItem.heOnly > .he  {
  display: block;
}
.sheetTocIcon {
  color: #ccc;
  font-size: 16px;
  width: 15px;
  height: 15px;
  opacity: 0.2;
  margin: 0 8px;
  vertical-align: middle;
}
.readerTextTableOfContents .content h2.tagsTitle {
  text-align: center;
  color:black;
  font-size: 13px;
  margin-bottom: 0;
  padding-bottom: 8px;
}
.sheetMetaDataBox {
  margin: 40px auto 0 auto;
  text-align: center;
}
.bookMetaDataBox {
  margin: 40px auto;
  text-align: center;
}
.sheetContent .sheetItem.segment .sourceContentText {
  margin-bottom: 18px;
  display: block;
  overflow-wrap: break-word;
  word-wrap: break-word;
}
.readerPanel.hebrew .sheetContent .sheetItem.segment .sourceContentText.outsideBiText.en {
  display: none;
}
.readerPanel.english .sheetContent .sheetItem.segment .sourceContentText.outsideBiText.he {
  display: none;
}
.readerPanel.hebrew .sheetContent .sheetItem.segment.enOnly .sourceContentText.outsideBiText.en {
  display: inline;
}
.readerPanel.english .sheetContent .sheetItem.segment.heOnly .sourceContentText.outsideBiText.he {
  display: inline;
}
.readerPanel.english .sheetContent .sheetItem .SheetOutsideText.segment.he,
.readerPanel.hebrew .sheetContent .sheetItem .SheetOutsideText.segment.en,
.readerPanel.english .sheetContent .sheetItem .SheetComment.segment.he,
.readerPanel.hebrew .sheetContent .sheetItem .SheetComment.segment.en {
  display: inline;
}
.sourceContentText.centeredSheetContent {
  text-align: center;
}
.sheetContent .sheetItem.segment .sourceContentText p:last-child,
.sheetContent .editorContent .sheetItem.segment .sourceContentText p {
  margin-bottom: 0;
}
.sheetContent .editorContent .sheetItem.noPointer {
  pointer-events: none;
}
.sheetContent .sheetItem.segment .addedBy {
  margin-top: -20px;
}
.interface-english .sheetContent .sheetItem.segment .addedBy {
  float: left;
}
.interface-hebrew .sheetContent .sheetItem.segment .addedBy {
  float: right;
}
.youTubeContainer {
  position: relative;
  padding-bottom: 56.25%; /* 16:9 */
  padding-top: 25px;
  height: 0;
}
.youTubeContainer iframe {
  position: absolute;
  top: 0;
  left: 0;
  width: 100%;
  height: 100%;
}
.sheetContent .media {
  margin: 0 auto;
  display: table;
  table-layout: fixed;
}
.sheetContent .media.fullWidth {
  width: 100%;
}
.sheetContent .media .mediaCaption {
  display: table-caption;
  caption-side: bottom;
  padding-top: 8px;
}
.sheetContent .media .mediaCaptionInner {
  display: flex;
  justify-content: space-between;
}
.sheetContent .media .mediaCaption .en {
  font-size: 80%;
  text-align: left;
  flex: 1;
}
.sheetContent .media .mediaCaption .he {
  font-size: 72%;
  flex: 1;
  font-family: "Heebo", "sans-serif";
}
.sheetContent .media .mediaCaption.heOnly .he,
.sheetContent .media .mediaCaption.enOnly .en {
  display: block;
}
.sheetContent .media .mediaCaption.heOnly .en,
.sheetContent .media .mediaCaption.enOnly .he {
  display: none;
}
.sheetContent .spacer:only-of-type.empty {
  line-height: inherit;
}
.sheetItem:only-of-type.empty .SheetOutsideText:after,
.sheetContent .spacer:only-of-type.empty:after {
  color: #999;
  position: relative;
  pointer-events: none;
}
.interface-english .sheetItem:only-of-type.empty .SheetOutsideText:after,
.interface-english .spacer:only-of-type.empty:after,
.interface-english .spacer:only-of-type.empty:after {
  content: "Write some text or type a citation (ex. 'Genesis 1:1-5') ";
  top: -31px;
  margin-bottom: -31px;
}
.interface-hebrew .sheetItem:only-of-type.empty .SheetOutsideText:after,
.interface-hebrew .spacer:only-of-type.empty:after,
.interface-hebrew .spacer:only-of-type.empty:after {
  content: "הקלידו טקסט חופשי או מראה מקום (לדוגמא, בראשית א, א-ה)";
  top: -44px;
  margin-bottom: -44px;
}
.sheetContent .sheetItem .SheetOutsideText.segment p {
  margin: 0
}
.sheetContent .sheetItem .SheetOutsideText.segment {
  margin: 0
}
.sheetContent .sheetItem .SheetSource.segment,
.sheetContent .sheetItem .SheetOutsideBiText.segment {
  margin-top: 14px;
}
.sheetContent .text.loading {
  cursor: wait;
}
.oldSheetNotice,
.oldSheetNotice a,
.editSheetNotice,
.editSheetNotice a {
  font-size: 12px;
  font-family: "Roboto", "Helvetica Neue", "Helvetica", sans-serif;
  color: #999;
}
.cookiesNotification {
  position: fixed;
  z-index: 9999;
  color: white;
  background-color: #212E50;
  border-top: 1px solid #ccc;
  bottom: 0;
  box-sizing: border-box;
  width: 100%;
  padding: 10px 0;
  line-height: 1.1;
  text-align: center;
  unicode-bidi: plaintext;
}
.cookiesNotification a {
  text-decoration: underline;
  color: inherit;
  margin-inline-start: 5px;
}
.cookiesNotification .button {
  margin-inline-start: 12px;
}
.readerMessageBox {
  z-index: 9999;
  color: #000;
  font-size: 16px;
  background-color: #ededec;
  border: 1px solid #ccc;
  top: 0;
  left: 0;
  box-sizing: border-box;
  padding: 10px 0;
  margin: 40px;
  line-height: 1.1;
  text-align: center;
}
.readerMessageBox a {
  text-decoration: underline;
  color: inherit;
}
.he sup.sourcePrefix {
  margin-right: -35px;
  position: absolute;
  text-decoration: none;
  font-family: "Roboto", "Helvetica Neue", "Helvetica", sans-serif;
  color: #000;
}
.en sup.sourcePrefix {
  margin-left: -35px;
  position: absolute;
  text-decoration: none;
  font-family: "Roboto", "Helvetica Neue", "Helvetica", sans-serif;
  color: #000;
}
.heLeft.bilingual .sheetContent .text sup.sourcePrefix,
.heRight.bilingual .sheetContent .text sup.sourcePrefix {
    margin-right: -28px;
}
.heLeft.bilingual .sheetContent .text .en sup.sourcePrefix,
.heRight.bilingual .sheetContent .text .en sup.sourcePrefix {
  display: none
}
.sheetItem.ref-display-none .ref {
  display: none;
}
section.SheetSource .en,
section.SheetOutsideBiText .en {
  background-color: #FBFBFA;
}
section.SheetSource,
section.SheetOutsideBiText {
  border-inline-start: 4px solid;
  box-shadow: 0px 1px 6px rgba(0, 0, 0, 0.25);
  margin-bottom: 30px;
}
.readerPanel.hebrew section.SheetSource .sheetItem > .he,
.readerPanel.english section.SheetSource .sheetItem > .en,
.readerPanel.hebrew section.SheetOutsideBiText .sheetItem > .he,
.readerPanel.english section.SheetOutsideBiText .sheetItem > .en {
  display: block;
}
.readerPanel.hebrew section.SheetSource .sheetItem > .en,
.readerPanel.english section.SheetSource .sheetItem > .he,
.readerPanel.hebrew section.SheetOutsideBiText .sheetItem > .en,
.readerPanel.english section.SheetOutsideBiText .sheetItem > .he  {
  display: none;
}
.interface-english section.SheetSource .sheetItem > .he,
.interface-english section.SheetSource .sheetItem > .en,
.interface-english section.SheetOutsideBiText .sheetItem > .he,
.interface-english section.SheetOutsideBiText .sheetItem > .en {
  padding: 15px 20px 15px 16px;
}
.interface-hebrew section.SheetSource .sheetItem > .he,
.interface-hebrew section.SheetSource .sheetItem > .en,
.interface-hebrew section.SheetOutsideBiText .sheetItem > .he,
.interface-hebrew section.SheetOutsideBiText .sheetItem > .en {
  padding: 15px 16px 15px 20px;
}
.readerPanel.bilingual.stacked .sheetContent section.SheetSource .segment.highlight .he,
.readerPanel.bilingual.stacked .sheetContent section.SheetOutsideBiText .segment.highlight .he {
  padding-bottom: 15px;
}
section.SheetSource.highlight,
section.SheetOutsideBiText.highlight {
  background-color: #E9E9E7;
}
section.SheetSource .segmentNumber,
section.SheetSource .SheetOutsideBiText {
  display: none;
}
.sheetContent section.SheetSource.highlight .sheetItem.segment.highlight .sourceContentText,
.sheetContent section.SheetSource .sheetItem.segment .sourceContentText,
.sheetContent section.SheetOutsideBiText.highlight .sheetItem.segment.highlight .sourceContentText,
.sheetContent section.SheetOutsideBiText .sheetItem.segment .sourceContentText {
  margin: 0;
}
.sheetItem .SheetSource,
.sheetItem .SheetOutsideBiText {
  border-inline-start: 4px solid;
  padding-inline-start: 16px;
  padding-inline-end: 20px;
  box-shadow: 0px 1px 6px rgba(0, 0, 0, 0.25);
}
.sheetItem .SheetSource.selected.segment,
.sheetItem .SheetOutsideBiText.selected.segment {
  border-top: 2px solid #CCE6FF;
  border-bottom: 2px solid #CCE6FF;
  border-inline-end: 2px solid #CCE6FF;
  margin-top: 12px;
  margin-bottom: 12px;
  margin-inline-end: -2px;
}
.sheetItem .SheetSource .he,
.sheetItem .SheetSource .en,
.sheetItem .SheetOutsideBiText .he,
.sheetItem .SheetOutsideBiText .en {
  padding-inline-start: 16px;
  padding-inline-end: 20px;
  margin-inline-start: -16px;
  margin-inline-end: -20px;
}
.sheetItem .SheetSource .he.editable.selected .sourceContentText,
.sheetItem .SheetSource .en.editable.selected .sourceContentText,
.sheetItem .SheetOutsideBiText .he.editable.selected .sourceContentText,
.sheetItem .SheetOutsideBiText .en.editable.selected .sourceContentText {
  background-color: #FFFFFF;
  box-shadow: inset 0px 0px 3px rgba(0, 0, 0, 0.3);
  border-radius: 6px;
}
.sheetItem .SheetSource ::selection,
.sheetItem .SheetOutsideBiText ::selection {
  background-color: rgba(0,0,0,0);
}
.sheetItem .SheetSource .he.editable.selected ::selection,
.sheetItem .SheetSource .en.editable.selected ::selection,
.sheetItem .SheetOutsideBiText .he.editable.selected ::selection,
.sheetItem .SheetOutsideBiText .en.editable.selected ::selection {
  background-color: #D2DCFF;
}
.sheetItem .SheetSource .en,
.sheetItem .SheetOutsideBiText .en {
  background-color: #FBFBFA;
}
.sheetItem .SheetSource .ref,
.sheetItem .SheetOutsideBiText .ref {
  pointer-events: none;
  user-select: none;
}
.sheetItem .SheetSource:after,
.sheetItem .SheetOutsideBiText:after {
  content: " ";
  display: block;
  clear: both;
  height: 15px;
  background-color: #FBFBFA;
}
.sheetItem .SheetMedia {
  margin-bottom: 14px;
}
.feedbackBox p {
  font-size: 16px;
  letter-spacing: 1px;
}
.feedbackBox .button {
  margin: auto;
  width: 100%;
}
.feedbackBox input {
  padding: 16px 22px;
  margin-bottom: 20px;
  cursor: pointer;
  font-size: 18px;
  border-radius: 4px;
  box-shadow: none;
  border: 1px solid #E9E9E9;
  width: 100%;
  box-sizing: border-box;
}
.connectionsPanel textarea.feedbackText {
  border-radius: 7px;
  box-shadow: 0 1px 3px rgba(0,0,0,0.2);
}
.img-circle {
  border-radius: 50%;
}
.tab-view .tab-list {
  display: flex;
  flex-direction: row;
  justify-content: flex-start;
}
.tab-view .tab-list .tab {
  font-size: 16px;
  color: black;
  text-align: center;
  padding: 10px 0;
  margin: 0 30px 0 0;
  cursor: pointer;
}
.tab-view .tab-list .tab a {
  color: inherit;
}
.tab-view .tab-list .tab a:hover {
  text-decoration: none;
}
.tab-view .tab-list .active .tab {
  border-bottom: 4px solid #CCC;
}
.interface-hebrew .tab-view .tab-list .tab {
  margin: 0 0 0 30px;
}
.tab-view .tab-list .tab img {
  width: 18px;
  height: 18px;
  opacity: 0.4;
  margin: 0 10px 0 0;
  top: 2px;
  position: relative;
}
.interface-hebrew .tab-view .tab-list .tab img {
  margin: 0 0 0 10px;
}
.tab-view .tab-list .justifyright {
  margin: 0 0 4px auto;
  display: flex;
  align-items: center;
}
.tab-view .tab-list .tab.filter,
.tab-view.largeTabs .tab-list .tab.filter {
  font-size: 16px;
  margin: 0;
  padding: 6px 9px;
  border: 1px solid #EDEDEC;
  background-color: #EDEDEC;
  border-radius: 6px;
}
.tab-view .tab-list .tab.filter.open {
  background-color: inherit;
}
.tab-view .tab-list .tab.filter img {
  margin: 0 0 1px 6px;
  width: 12px;
  height: 12px;
}
.interface-hebrew .tab-view .tab-list .tab.filter img {
  margin: 0 6px 1px 0;
}
.tab-view .tab-list .applink a {
    color: #666;
}
.interface-hebrew .tab-view .tab-list .justifyright {
  margin: 0 auto 0 0;
}
.tab-list :not(.active) .tab, .tab-list :not(.active) .tab a{
    color: #666;
}
.tab-view.largeTabs .tab-list {
    border-bottom: 1px solid #CCC;
    margin-bottom: 18px;
}
.tab-view.largeTabs .filter-bar {
  margin-bottom: 30px;
}
.tab-view.largeTabs .tab-list .tab {
  font-size: 22px;
}
.tab-view.largeTabs .tab-list .active .tab {
  border-bottom: 4px solid #999;
}
.profile-page .textRange {
  font-size: 18px;
  color: #666;
}
.profile-page .note-text {
  font-size: 18px;
}
.profile-page .note {
  display: flex;
  flex-direction: row;
  justify-content: space-between;
  padding: 10px 0 20px 0;
}
.profile-page .note + .note {
  border-top: 1px solid #CCC;
}
.profile-page .noteLeft {
  flex-grow: 1;
}
.profile-page .noteRight {
  display: flex;
  flex-direction: row;
  align-items: flex-start;
}
.profile-page .note .noteRight img {
  display: none;
}
.profile-page .note .noteRight img + img {
  margin: 0 0 0 10px;
}
.interface-hebrew .profile-page .note .noteRight img + img {
  margin: 0 10px 0 0;
}
.profile-page .note:hover .noteRight img {
  display: inline-block;
  width: 16px;
  height: 16px;
  opacity: 0.4;
}
.profile-page .note:hover .noteRight img:hover {
  opacity: 0.6;
  cursor:pointer;
}
.profile-page .social-icon img {
  width: 13px;
  height: 13px;
  opacity: 0.4;
}
.profile-page .social-icon + .social-icon {
  padding: 0 5px;
}
.profile-page .social-icon:hover img {
  opacity: 0.6;
}
.editorToggleHeader {
  width: 100%;
  background-color: #18345D;
  color: white;
  height: 60px;
  font-size: 16px;
  margin-top: -60px;
  margin-left: -12px;
  margin-bottom: 80px;
  padding-right: 12px;
  display: flex;
  justify-content: center;
  align-items: center;
  position: relative;
  left: 0;
}
.interface-hebrew .editorToggleHeader {
  direction: rtl;
}
.editorToggleHeader .button {
  padding: 5px 8px;
  margin-inline-start: 15px;
  margin-top: 5px;
  height: 30px;
  letter-spacing: 0;
}
.feedbackOverlay {
  position: fixed;
  width: 100%;
  height:100%;
  background-color: #FBFBFA;
  z-index: 1001;
  top: 0;
  left: 0;
  padding: 120px 60px;
  box-sizing: border-box;
}
.interface-hebrew .feedbackOverlay {
  direction: rtl;
}
.feedbackOverlay .buttonContainer {
  margin-top: 50px;
}
.feedbackOverlay h2 {
  font-size: 30px;
  font-family: "adobe-garamond-pro", "Crimson Text", Georgia, serif;
  margin: 0 auto 50px auto;
  color: black;
  text-transform: none;
  max-width: 600px;
}
.feedbackOverlay p, .feedbackOverlay ul  {
  font-size: 16px;
  font-family: "Roboto", "Helvetica Neue", "Helvetica", sans-serif;
  color: black;
  max-width: 600px;
  margin: 10px auto;
}
.feedbackOverlay textarea {
  font-size: 18px;
  color: #000;
  box-shadow: 0px 1px 3px rgba(0, 0, 0, 0.25);
  border-radius: 6px;
  border: none;
  width: 100%;
  padding: 12px;
  font-weight: normal;
  font-style: normal;
  margin-top: 10px;
  height: 120px;
}

.interface-hebrew textarea,
.interface-hebrew textarea::placeholder,
.interface-hebrew input,
{
  font-family: var(--hebrew-sans-serif-font-family);
}
.feedbackOverlay textarea::placeholder {
  font-size: 16px;
  font-style: normal;
  color: #666;
}
.feedbackOverlay a {
  color: #4871bf;
}
.feedbackOverlay .button {
  margin: 0;
}
.feedbackOverlay a.button  {
  color: white;
}
.sheetList .sheet {
  border-bottom: none;
}
.sheetList .sheet {
  display: flex;
  flex-direction: row;
}
.sheetList .sheet .sheetLeft {
  display: flex;
  flex-direction: column;
}
.sheetList .sheet .sheetTags {
  color: #999;
}
.sheetList .sheet .sheetTags .bullet {
  margin: 0 5px;
}
.sheetList .sheet a {
  color: inherit;
  cursor: pointer;
}
.sheetList .sheet a.sheetTitle {
  display: flex;
  flex-direction: row;
  align-items: center;
  margin-bottom: 10px;
  font-size: 18px;
}
.sheetList .sheet .sheetLeft .sheetTitle img,
.textList .sheet .sheetLeft .sheetTitle img {
  width: 18px;
  height: 18px;
  margin-inline-end: 10px;
}
.default-profile-img {
  width: 175px;
  height: 175px;
  background-color: #999;
  border-radius: 50%;
  display: flex;
  justify-content: center;
  align-items: center;
  color: white;
  font-size: 75px;
  font-family: "Roboto", "Helvetica Neue", "Helvetica", sans-serif;
}
.default-profile-img.invisible {
  visibility: hidden;
}
.profile-page .filterable-list {
  /* to distinguish top half of profile from bottom half */
    background-color: white;
    border: 1000px solid white;
    border-top: 4px solid white;
    border-bottom: 120px solid white;
    margin: -4px 0 -120px -1000px;
    width: 100%;
}
.interface-hebrew .profile-page .filterable-list {
  margin: -4px -1000px -120px 0;
}
.filterable-list .filter-bar {
  border-bottom: 1px solid #E2E2E1;
  display: flex;
  flex-direction: row;
  align-items: center;
  padding: 16px 0;
  justify-content: space-between;
}
.filterable-list .filter-bar-new {
  padding: 0 0 20px 0;
  justify-content: space-between;
  align-items: center;
  display: flex;
  flex-wrap: wrap;
  flex-direction: row;
}
.filterable-list .filter-bar-new .filter-input {
  background-color: #EDEDED;
  border-radius: 5px;
  padding: 5px;
  color: black;
  width: 250px;
  display: flex;
  align-items: center;
}
.filterable-list .filter-bar-new .filter-input ::placeholder {
  color: #999;
}
.filterable-list .filter-bar-new .sort-option {
  padding: 7px;
  color: #666;
  font-size: 16px;
  cursor: pointer;
  margin: 0 0 0 7px;
  background-color: #EDEDED;
  border-radius: 5px;
}
.interface-hebrew .filterable-list .filter-bar-new .sort-option {
  margin: 0 7px 0 0;
}
.filterable-list .filter-bar-new .sort-option.active {
  color: black;
}
.filterable-list .filter-bar-new .systemText span {
  color: #000;
}
.filterable-list .filter-bar .filter-bar-inner {
  display: flex;
  align-items: center;
}
.filterable-list .readerNavMenuSearchButton {
  margin: 0 10px 0 5px;
  display: inline-flex;
  top: 0;
}
.interface-hebrew .filterable-list .readerNavMenuSearchButton {
  margin: 0 5px 0 10px;
}
.filterable-list input {
  border: 0;
  font-size: 18px;
  font-family: "adobe-garamond-pro", "Crimson Text", Georgia, serif;
  background-color: transparent;
}
.filterable-list .loadingMessage {
  margin-top: 30px;
}
.profile-page .filterable-list .filter-content {
  padding-top: 25px;
}
.profile-page .sheet-header {
  display: flex;
  flex-direction: column;
  align-items: flex-start;
  margin-bottom: 10px;
}
.profile-page .collectionListingImage {
  width: 18px;
  height: 18px;
  border-radius: 50%;
  vertical-align: middle;
  margin: 0;
  margin-inline-end: 10px;
  opacity: 0.4;
  position: relative;
  top: -2px;
}
.profile-page .collectionListingName {
  font-size: 18px;
  margin-bottom: 10px;
}
.profile-page .collectionListing + .collectionListing {
  border-top: 0;
}
.profile-page .profile-summary-content a {
  color: inherit;
}
.profile-page .profile-summary a.logoutLink {
  color: #666;
  padding: 16px 15px;
}
.profile-page .profile-summary {
  display: flex;
  flex-direction: row;
  justify-content: space-between;
  margin-bottom: 40px;
}
.profile-page .profile-summary .summary-column {
  display: flex;
  flex-direction: column;
  flex-grow: 3;
  flex-basis: 0;
}
.profile-page .profile-summary .summary-column.start {
  align-items: flex-start;
}
.profile-page .profile-summary .summary-column.end {
  flex-grow: 1;
}
.profile-page .profile-summary .small-margin {
  margin: 0 4px;
}
.profile-page .profile-summary .sub-sub-title > .small-margin:first-child,
.profile-page .profile-summary .sub-sub-title > span:first-child .small-margin {
  margin: 0 4px 0 0;
}
.profile-page .profile-summary .sub-sub-title > .small-margin:last-child,
.profile-page .profile-summary .sub-sub-title > span:last-child .small-margin {
  margin: 0 0 0 4px;
}
.interface-hebrew .profile-page .profile-summary .sub-sub-title > .small-margin:last-child,
.interface-hebrew .profile-page .profile-summary .sub-sub-title > span:last-child .small-margin {
  margin: 0 4px 0 0;
}
.profile-page .aboutText {
  margin-top: 20px;
  font-size: 18px;
  line-height: 1.4;
}
@media (max-width: 540px) {
  .profile-page .profile-pic:hover .profile-pic-hover-button.profile-pic-button-visible {
    display: none !important;  /* dont allow profile pic upload on mobile b/c causes black image on iOS */
  }
  .profile-page .editorToggleHeader {
    display: none !important;
  }
  .profile-page .profile-summary .profile-img {
    width: 87px !important;
    height: 87px !important;
    font-size: 43.5px !important;
  }
  .profile-page .profile-summary .default-profile-img {
    width: 87px !important;
    height: 87px !important;
    font-size: 43.5px !important;
  }
  .profile-page .profile-summary .profile-actions {
    flex-wrap: wrap;
  }
}
.profile-page .profile-summary .follow {
  color: #999;
  font-size: 13px;
  letter-spacing: 1px;
}
.profile-page .profile-summary .follow .follow-bull {
  padding: 0 5px;
}
.profile-page .profile-summary .profile-actions {
  display: flex;
  flex-direction: row;
  margin: 10px 0;
}
.profile-page .resourcesLink.faded {
  color: #666;
}
.resourcesLink.blue {
  color: white;
  background-color: #18345d;
}
.resourcesLink.blue img {
  filter: invert(1);
  opacity: 1;
}
.profile-page .authorByLine {
  margin: 20px 0;
}
.authorByLineImage a {
  text-decoration: none;
}
.profile-page .follow-header {
  font-size: 20px;
  color: #000;
  padding-bottom: 10px;
}
.profile-page .follow-header .follow-count {
  color: #999;
}
.profile-page .resourcesLink  {
  min-height: 46px;
  height: 46px;
  overflow: visible;
  padding: 0px 16px;
  border-top: 0;
  display: flex;
  align-items: center;
  width: unset;
}
.profile-page .emptyList {
  display: flex;
  flex-direction: column;
  align-items: flex-start;
}
.profile-page .emptyList .emptyListText {
  font-size: 16px;
  margin: 30px 0;
  color: #999;
  font-family: "Roboto", "Helvetica Neue", "Helvetica", sans-serif;
  line-height: 1.5;
}
.profile-page .profile-summary .resourcesLink + .resourcesLink,
.profile-page .profile-summary .largeFollowButton + .resourcesLink {
  margin: 0 0 0 10px;
}
.interface-hebrew .profile-page .profile-summary .largeFollowButton + .resourcesLink,
.interface-hebrew .profile-page .profile-summary .resourcesLink + .resourcesLink {
  margin: 0 10px 0 0;
}
.profile-page .profile-summary .title {
  margin-bottom: 10px;
}
.profile-page .profile-summary .sub-title {
  color: #000;
  font-family: "Roboto", "Helvetica Neue", "Helvetica", sans-serif;
  font-size: 16px;
}
.profile-page .profile-summary .sub-sub-title {
  color: #666;
  font-family: "Roboto", "Helvetica Neue", "Helvetica", sans-serif;
  font-size: 16px;
}
/* Tooltip - source: https://codepen.io/cristina-silva/pen/XXOpga */
.tooltip-toggle {
  cursor: pointer;
  position: relative;
  line-height: normal;
}
.tooltip-toggle svg {
  height: 18px;
  width: 18px;
}
/*Tooltip text container*/
.three-dots-button.tooltip-toggle::before {
  /* make the tooltip appear on right. % is an estimate that works most of the time */
  top: 0;
  transform: translateY(-35%);
  left: 30px;
  color: #999;
  text-align: left;
}
.interface-hebrew .three-dots-button.tooltip-toggle::before {
  left: unset;
  right: 30px;
  text-align: right;
}
.tooltip-toggle::before {
  color: #000;
  font-family: "Roboto", "Helvetica Neue", "Helvetica", sans-serif;
  font-size: 13px;
  opacity: 0;
  pointer-events: none;
  text-align: center;
  position: absolute;
  top: 30px;
  left: -70px;
  padding: 10px;
  background-color: #fff;
  box-shadow: 0 1px 3px rgba(0,0,0,.2);
  border-radius: 5px;
  content: attr(aria-label);
  text-transform: none;
  transition: all 0.5s ease;
  width: 140px;
  z-index: 1;
}
/*Triggering the transition*/
.tooltip-toggle:hover::before, .tooltip-toggle:hover::after {
  opacity: 1;
  transition: all 0.75s ease;
}
.largeFollowButton {
  display: inline-flex;
  min-height: 46px;
  height: 46px;
  overflow: visible;
  padding: 0px 16px;
  align-items: center;
  text-align: center;
  cursor: pointer;
  background: #18345d;
  color: #fff;
  border-radius: 8px;
  box-shadow: 0 1px 3px rgb(0 0 0 / 20%);
}
.largeFollowButton.following {
  background: #fff;
}
.profile-page .largeFollowButton.following .int-en,
.profile-page .largeFollowButton.following .int-he {
  color: black;
}
.largeFollowButton.following span {
  color: #666;
}
.smallFollowButton {
  height: 18px;
  line-height: 18px;
  width: 68px;
  text-align: center;
  cursor: pointer;
  background: var(--sefaria-blue);
  color: white;
  border-radius: 4px;
  margin-inline-start: 15px;
  display: none;
  letter-spacing: normal;
}
.smallFollowButton.smallText span {
  color: white;
}
body .homeFeedWrapper {
  background-color: white;
}
body .homeFeedWrapper .content {
  padding: 0;
}
.homeFeedWrapper #homeCover {
  height: 240px;
  padding: 50px 0;
  background-color: #ADA99B;
  box-sizing: border-box;
  text-align: center;
  overflow: hidden;
  position: relative;
  left: -20px;
  width: calc(100% + 20px);
}
.interface-hebrew .homeFeedWrapper #homeCover {
  left: auto;
}
.homeFeedWrapper #homeVideo {
  position: absolute;
  top: -90px;
  left: 0;
  width: 100%;
  min-width: 1200px;
  z-index: 0;
}
.homeFeedWrapper #homeCover h1.featureTitle {
  color: white;
  margin-bottom: 20px;
  position: relative;
}
.homeFeedWrapper #homeCover h1.featureTitle .int-en,
.homeFeedWrapper #homeCover h1.featureTitle .int-he {
  color: white;
}
.homeFeedWrapper #homeCover h1.featureTitle .int-en {
  font-size: 36px;
}
.homeFeedWrapper #homeCover h1.featureTitle .int-he {
  font-size: 44px;
}
.homeFeedWrapper #homeCover .sub {
  color: white;
  font-size: 16px;
  margin: 0;
  position: relative;
}
.homeFeedWrapper #homeCover .sub a {
  font-size: 16px;
}
.homeFeedWrapper #homeCover .sub .int-en {
}
.homeFeedWrapper #homeCover a {
  color: white;
  font-style: normal;
  position: relative;
}
.columnLayout {
  display: flex;
  flex-direction: row;
}
.sideColumn {
  flex: 0 0 320px;
  max-width: 40%;
  background-color: #FBFBFA;
  padding: 60px 50px;
}
@media (max-width: 540px) {
  .topicPanel .columnLayout {
    flex-direction: column;
  }
  .topicPanel .sideColumn {
    padding: 20px 25px 30px 25px;
    max-width: 100%;
    align-self: stretch;
    border: 0;
    margin: 0;
  }
}
.sideColumn .section {
  margin-bottom: 70px;
}
.sideColumn .section h2 {
  text-transform: none;
  font-size: 24px;
  letter-spacing: normal;
  text-align: inherit;
  margin: 0 0 30px 0;
}
.sideColumn .section h2 .int-en {
  text-align: left;
}
.sideColumn .section h2 .int-he {
  text-align: right;
}
.sideColumn .section .description {
  margin-bottom: 25px;
}
.sideColumn .button img {
  width: 16px;
  height: 16px;
  margin: 0 5px;
  position: relative;
  top: 2px;
  filter: invert(1);
}
.sideColumn .button.white img {
  filter: none;
  opacity: .4;
}
.sideColumn .button .fa {
  opacity: .4;
  margin: 0 5px;
}
.sideColumn .inlineButtonBox {
  display: flex;
  justify-content: space-between;
}
.sideColumn .inlineButtonBox a {
  flex: 1;
}
.sideColumn .inlineButtonBox a .button {
  width: 100%;
}
.sideColumn #homeLearn .refLink {
  display: block;
  height: 56px;
  line-height: 56px;
  border-top: 4px solid;
  color: #000;
  font-size: 20px;
}
.sideColumn #homeLearn .refLink .int-en {
  font-family: "adobe-garamond-pro", "Crimson Text", Georgia, serif;
  text-transform: uppercase;
}
.sideColumn .button {
  letter-spacing: 0;
}
.sideColumn h2 {
  font-weight: 400;
}
.sideColumn .sideCatLink .int-he {
  font-family: "Taamey Frank", "adobe-garamond-pro", "Crimson Text", Georgia, "Times New Roman", serif;
  font-size: 22px;
  font-weight: normal;
  text-transform: uppercase;
  letter-spacing: 0.05em;
  color: #333;
}
.sideColumn .newsletterInput {
  height: 53px;
}
.sideColumn .newsletterSignUpBox img {
    height: 23px;
    width: 23px;
    opacity: 0.35;
    position: absolute;
    top: 15px;
    right: 17px;
}
.interface-hebrew .sideColumn .newsletterSignUpBox img {
  right: auto;
  left: 17px;
  transform: scale(-1, 1);
}
.sideColumn .newsletterInput, .sideColumn .newsletterInput::placeholder {
  width: 100%;
  box-sizing: border-box;
  font-size: 16px;
  font-weight: normal;
  font-style: normal;
  color: #000;
}
.interface-english .sideColumn .newsletterInput, .interface-english .sideColumn .newsletterInput::placeholder  {
  font-family: "Roboto", "Helvetica Neue", "Helvetica", sans-serif;
}
.interface-hebrew .sideColumn .newsletterInput, .interface-hebrew .sideColumn .newsletterInput::placeholder   {
  font-family: "Heebo", sans-serif;
}
.sideColumn #homeSocialButtons {
  margin-top: 15px;
}
.sideColumn #homeSocialButtons .fa {
  font-size: 18px;
  color: white;
  background-color: #aaa;
  display: inline-block;
  height: 30px;
  width: 30px;
  line-height: 30px;
  text-align: center;
  border-radius: 15px;
  margin-right: 5px;
}
.interface-hebrew .sideColumn #homeSocialButtons .fa {
  margin: 0 0 0 5px;
}
.sideColumn #homeSocialButtons .fa:hover {
  text-decoration: none;
  background-color: #999;
}
.sideColumn #homeFeedback {
  background-color: #EDEDED;
  margin: 0 -50px;
  padding: 30px 50px;
  position: -webkit-sticky; /* Safari */
  position: sticky;
  top: 0;
}
.sideColumn #homeFeedback .button {
  margin-bottom: 10px;
}
.sideColumn .feedbackBoxOverlay.open {
  position: fixed;
  width: 100%;
  height: 100%;
  top: 0;
  left: 0;
  display: flex;
  align-items: center;
  justify-content: center;
  background-color: #FBFBFA;
}
.sideColumn .feedbackBoxOverlay.open .feedbackBox {
  width: 470px;
}
.homeFeedWrapper .mainColumn {
  background-color: white;
}
.storyFeedInner,
.interface-hebrew .storyFeedInner {
  width: 760px;
  margin: 0 auto;
  padding-top: 60px;
  max-width: 100%;
  box-sizing: border-box;
  min-height: 500px;
}
.interface-hebrew .topicPanel .storyFeedInner {
  padding-top: 0;
}
.storyByLine:hover .smallFollowButton,
.authorByLine:hover .smallFollowButton {
  display: inline-block;
}
.bilingual .homeFeedWrapper span.he,
.bilingual .readerNavMenu.topicPanel .he {
  display: block;
  padding-bottom: 10px;
}
.mainColumn .story {
  padding: 0 0 60px 0;
}
.mainColumn .story .storyTitleBlock {
  clear: both;
}
.mainColumn .story .storyTitleBlock {
  text-align: start;
}
.colorBarBox {
  clear: both;
}
.interface-english .colorBarBox  {
  border-left: 4px solid transparent;
  padding-left: 30px;
}
.interface-hebrew .colorBarBox  {
  border-right: 4px solid transparent;
  padding-right: 30px;
}
.interface-english .citationLine,
.interface-english .learnMoreLink {
  padding-left: 34px;
}
.interface-hebrew .citationLine,
.interface-hebrew .learnMoreLink {
  padding-right: 34px;
}
.storyTextListItem {
  padding-bottom: 18px;
}
.storyTextListItem:last-child {
  padding-bottom: 0;
}
.mainColumn .saveButton {
  align-self: flex-start;
}
.mainColumn .saveLine.storyTitleWrapper .saveButton,
.mainColumn .story.publishSheetStory .saveLine .saveButton  {
  margin-top: 13px;
}
.story.publishSheetStory .storyTitle {
  padding-bottom: 10px;
}
.mainColumn .story .storySubTitle {
  padding-bottom: 10px;
}
.mainColumn .story .storySubTitle .int-en,
.mainColumn .story .storySubTitle .int-he {
  color: #666;
}
img.smallProfileImage {
  height: 40px;
  width: 40px;
  margin: 0;
  border-radius: 20px;
}
.mainColumn .story img.mediumProfileImage {
  height: 64px;
  width: 64px;
  margin: 0;
  border-radius: 32px;
}
.interface-english .mainColumn .story .storyTypeBlock {
  float: left;
}
.interface-hebrew .mainColumn .story .storyTypeBlock {
  float: right;
}
.interface-english .mainColumn .story .topTailBlock {
  float: right;
}
.interface-hebrew .mainColumn .story .topTailBlock {
  float: left;
}
.interface-english .mainColumn .story .mediumProfileImage {
  float: right;
}
.interface-hebrew .mainColumn .story .mediumProfileImage {
  float: left;
}
.story .storyBody {
  clear: both;
  margin: 10px 0;
  text-align: justify;
  font-size: 18px;
}
.story .storyBody .en {
  line-height: 1.6;
}
.story .storyBody .he {
  font-size: 22px;
  line-height: 1.6;
}
.story .storySheetList {
  clear: both;
}
.story .storySheetListItem {
  padding-bottom: 20px;
}
.story .storySheetListItem:last-child {
  padding-bottom: 0;
}
.story .storySheetList .sheetTitle {
  padding-bottom: 10px;
}
.story .storySheetList .storyTitle span {
  font-size: 20px;
}
.story .saveLine {
  display: flex;
  align-items: center;
  clear: both;
  margin-bottom: 10px;
}
.story .saveLine .beforeSave {flex: 1;}
.interface-hebrew .story .saveLine .beforeSave {
  padding-left: 10px;
}
.interface-english .story .saveLine .beforeSave {
  padding-right: 10px;
}
.story .saveLine .saveButton {
  align-self: center;
}
.story .citationLine.contentText .int-en,
.story .citationLine.contentText .int-he {
  color: #999;
}
.story .authorText {
  display: inline-block;
  padding: 0 10px;
  line-height: 22px;
  width: 100%;
  letter-spacing: 2px;
}
.authorByLine {
  display: flex;
}
.authorByLine .authorByLineText {
  padding: 0 10px;
  line-height: 22px;
  margin-top: -1px;
  display: flex;
  justify-content: center;
  flex-direction: column;
}
.authorByLine .authorOrganization,
.authorByLine .authorName {
  display: block;
}
.saveLine .authorByLine + .saveButton {
  position: relative;
  bottom: 12px;
}
.authorOrganization {
  color: #999;
}
.authorByLine.small {
  font-size: 14px;
}
.mainColumn a:not(.button) {
  color: #000;
}
.storyBody a {
  text-decoration: underline;
}
.storyEditBar {
  padding-bottom: 30px;
}
.storyEditorTag {
  display: inline-block;
  float: right;
}
.storyEditorTag.mustHave {
  color: #66aa66;
  padding: 0 10px;
}
.storyEditorTag.cantHave {
  color: #aa6666;
}
.learnMoreLink a {
  text-decoration: none;
  color:  #999;
}
.segment .queryTextHighlight {
  background-color: #D2DCFF;
  padding-left: 2px;
  padding-right: 2px;
}
body .homeFeedWrapper.userStats {
  font-family: "Roboto", "Helvetica Neue", "Helvetica", sans-serif;
  background-color: #faf9f9;
}
.collectionsModalBox {
  position: fixed;
  width: 100%;
  height: 100%;
  top: 0;
  left: 0;
  z-index: 1002;
  display: flex;
  align-items: center;
  justify-content: center;
}
.collectionsModalBox .collectionsWidget {
  width: 340px;
  box-shadow: 0 1px 8px rgba(0,0,0,.2);
}
.collectionsWidget {
  background-color: white;
  border-radius: 8px;
  z-index: 1;
}
.collectionsWidgetTop {
  display: flex;
  padding: 15px 20px;
  border-bottom: 1px solid #DDD;
  text-align: start;
}
.collectionsWidgetTitle {
  flex-grow: 1;
  font-size: 22px;
  vertical-align: middle;
  display: block;
  color: #666;
}
.collectionsWidgetClose {
  font-size: 40px;
  color: #CCC;
  line-height: 14px;
  cursor: pointer;
}
.collectionsWidgetList {
  height: 180px;
  padding: 0px 20px;
  overflow-y: scroll;
  border-bottom: 1px solid #EDEDEC;
}
.collectionsWidgetList .checkmarkLabel {
  display: block;
  letter-spacing: 1.1px;
  font-size: 18px;
  margin: 20px 0;
  text-align:  start;
}
.collectionsWidgetList .emptyMessage {
  display: block;
  color: #666;
  padding: 20px 0px;
  line-height: 1.5;
  text-align: start;
}
.collectionsWidgetCreate,
.collectionsWidgetDone {
  display: flex;
  padding: 0px 20px;
}
.collectionsWidgetCreate {
  border-bottom: 1px solid #ccc;
  display: flex;
  align-items: center;
}
.collectionsWidgetPlus {
  color: #666;
  font-size: 25px;
  margin-inline-end: 13px;
  margin-top: -5px;
}
.collectionsWidget .collectionsWidgetCreateInputBox {
  flex: 1;
  margin-inline-end: 10px;
}
.collectionsWidget input.collectionsWidgetCreateInput {
  height: 50px;
  border: none;
  font-size: 18px;
  color: black;
  width: 100%;
  box-sizing: border-box;
}
.collectionsWidget input.collectionsWidgetCreateInput::placeholder {
  font-style: normal;
  color: #666;
}
.interface-hebrew .collectionsWidget input.collectionsWidgetCreateInput::placeholder {
  font-family: "Heebo", sans-serif;
}
.userStats h1 {
  text-align: center;
  font-weight: normal;
  font-family: "adobe-garamond-pro", "Crimson Text", Georgia, serif;
  font-size: 30px;
  padding: 60px 0 30px;
  margin: 0;
}
.userStats h2 {
  text-transform: none;
  padding: 40px 0 30px;
  font-size: 21px;
  color: #888;
}
.userStats .statcardRow {
  display: flex;
  justify-content: space-around;
}
.userStats .statcardRow .statcard {
  background-color: #fff;
  height: 190px;
  width: 32%;
  box-shadow: 0 1px 3px rgba(0,0,0,0.2);
  border-radius: 5px;
  display: flex;
  flex-direction: column;
  justify-content: center;
}
.userStats .statcardRow .statcard img {
  opacity: 0.3;
  height: 60px;
  width: 60px;
  margin: 0 auto 20px;
}
.userStats .statcardRow .statcard .statcardValue {
  font-size: 24px;
  text-align: center;
}
.userStats .statcardRow .statcard .statcardLabel {
  font-size: 21px;
  padding-top: 5px;
  text-align: center;
  color: #aaa;
}
.userStats .chartRow {
  display: flex;
  justify-content: space-between;
}
.userStats .chartRow.centered {
  justify-content: space-around;
}
.userStats .statHeader {
  padding-top: 40px;
  text-align: center;
}
.userStats .statHeader span {
  color: #666;
  letter-spacing: 0.7px;
  line-height: 23px;
}
.userStats .chartRow .chartWrapper {
  font: 11px sans-serif;
  padding: 0;
}
.bilingual .userStats .blockLink .he,
.english .userStats .blockLink .he {
  display: none;
}
.hebrew .userStats .blockLink .en {
  display: none;
}
.bilingual .userStats .blockLink .en,
.english .userStats .blockLink .en {
  font-family: "adobe-garamond-pro", "Crimson Text", Georgia, serif;
}
.hebrew .userStats .blockLink .he {
  font-family: "Taamey Frank", "adobe-garamond-pro", "Crimson Text", Georgia, "Times New Roman", serif;
}
.userStatModeChooser {
  padding: 0;
  display:  flex;
  justify-content: center;
  width: 240px;
  margin: 0 auto;
  background: white;
  border-radius: 5px;
  box-shadow: 0 1px 3px rgba(0,0,0,0.2);
}
.userStatModeButton {
  background-color: #fff;
  color: #666;
  border-radius: 5px;
  height: 50px;
  width: 120px;
  text-align: center;
  vertical-align: center;
  cursor: pointer;
  font-size: 16px;
}
.userStatModeButton.active {
  background-color: #19365d;
  color: #fff;
}
.userStatModeButton span {
  display: block;
  margin: 15px 0;
}
.userStats .blockLink {
  height: 100%;
  display: flex;
  align-items: center;
  justify-content: center;
}
.userStats .yourPopularSheetsBlock > div {
  padding: 10px 0;
}
.userStats .chartLabel {
  text-align: center;
  padding-top: 8px;
}
a.topicLexiconTitle.contentText {
  color: black;
}
.editorToolbar {
  position:fixed;
  top: 0;
  left: 0;
  z-index: 100000;
}
#sheetEditToggle {
  padding-top: 0;
  padding-bottom: 0;
  padding-inline-end: 8px;
  padding-inline-start: 0;
  margin-top: 15px;
  margin-inline-end: 0;
  margin-bottom: 0;
  margin-inline-start: -70px;
  width: 70px;
  height: 30px;
  background: #fff;
  border: #ccc solid 1px;
  color: #666;
  font-family: "Roboto", "Helvetica Neue", "Helvetica", sans-serif;
  font-size: 13px;
  box-sizing: border-box;
  border-radius: 6px;
  visibility: hidden;
}
#sheetEditToggle img {
  height: 13px;
  margin-top: 0;
  margin-bottom: 0;
  margin-inline-start: 0;
  margin-inline-end: 5px;
  top: 2px;
  position: relative;
  filter: invert(67%) sepia(32%) saturate(0%) hue-rotate(54deg) brightness(85%) contrast(91%); /* #999 */
}
#sheetEditToggle i {
  margin: 5px;
}
.hoverMenu {
  padding: 8px 10px 6px;
  position: absolute;
  z-index: 1;
  top: -10000px;
  left: -10000px;
  margin-top: -6px;
  opacity: 0;
  background-color: #fafafa;
  border-radius: 4px;
  transition: opacity 0.75s;
  box-shadow: 0 1px 3px rgba(0,0,0,0.2);
}
.markButton {
  padding: 10px;
}
.markButton i {
  color: #737373
}
.markButton i.active {
  color: #000;
}
.editorHoverBox {
  position: fixed;
  top: 120px;
  background-color: #ccc;
  padding: 3px;
  font-size: 12px;
}
.inlineTextRef {
    color: #4B71B7
}
.headerWithButtons {
  display: flex;
  align-items: center;
  margin-bottom: 60px;
}
.headerWithButtons h1,
.static .headerWithButtons h1 {
  margin: 0;
}
.headerWithButtons .start,
.headerWithButtons .end {
  flex: 1;
}
.headerWithButtons .start {
  text-align: start;
}
.headerWithButtons .end {
  text-align: end;
}
@media screen and (max-width: 700px) {
  .headerWithButtons {
    display: flex;
    flex-direction: column;
    justify-content: center;
  }
  .headerWithButtons h1 {
    margin-bottom: 20px;
  }
  .headerWithButtons .start,
  .headerWithButtons .end {
    text-align: center;
  }
}
#communityPagePreviewControls {
  position: fixed;
  width: 380px;
  bottom: 0;
  right: 0;
  color: white;
  z-index: 9999;
  background-color: #18345D;
  padding: 20px;
  line-height: 1.6;
  text-align: center;
  border: 1px solid #ccc;
}
.interface-hebrew #communityPagePreviewControls {
  right: auto;
  left: 0;
}
#communityPagePreviewControls a.date {
  display: block;
  font-size: 22px;
}
#communityPagePreviewControls a {
  margin-inline-end: 10px;
}
#communityPagePreviewControls a:hover {
  color: inherit;
}
/* Customize checkmark inputs */
.checkmarkLabel {
  display: block;
  position: relative;
  padding-inline-start: 28px;
  cursor: pointer;
  user-select: none;
}
/* Hide the browser's default checkbox */
.checkmarkLabel input {
  position: absolute;
  opacity: 0;
  cursor: pointer;
  height: 0;
  width: 0;
}
/* Create a custom checkbox */
.checkmark {
  position: absolute;
  top: 3px;
  left: 0;
  height: 13px;
  width: 13px;
  background-color: white;
  border: 1px solid #CCC;
  border-radius: 3px;
}
.interface-hebrew .checkmark {
  left: auto;
  right: 0;
}
/* On mouse-over, add a grey background color */
.checkmarkLabel:hover input ~ .checkmark {
  background-color: #EEE;
}
/* Create the checkmark/indicator (hidden when not checked) */
.checkmark:after {
  content: "";
  position: absolute;
  display: none;
}
/* Show the checkmark when checked */
.checkmarkLabel input:checked ~ .checkmark:after {
  display: block;
}
/* Style the checkmark/indicator */
.checkmarkLabel .checkmark:after {
  left: 4px;
  top: 1px;
  width: 3px;
  height: 6px;
  border: solid #666;
  border-width: 0 2px 2px 0;
  -webkit-transform: rotate(45deg);
  -ms-transform: rotate(45deg);
  transform: rotate(45deg);
}
/* start css code for loading bezel */
.sourceLoader {
  margin-left: -34px;
  top: 15px;
  font-size: 4px;
  width: 1em;
  height: 1em;
  border-radius: 50%;
  position: relative;
  text-indent: -9999em;
  -webkit-animation: load5 1.1s infinite ease;
  animation: load5 1.1s infinite ease;
  -webkit-transform: translateZ(0);
  -ms-transform: translateZ(0);
  transform: translateZ(0);
}
@-webkit-keyframes load5 {
0%,100%{box-shadow:0 -2.6em 0 0 #ffffff,1.8em -1.8em 0 0 rgba(0,0,0,0.2),2.5em 0 0 0 rgba(0,0,0,0.2),1.75em 1.75em 0 0 rgba(0,0,0,0.2),0 2.5em 0 0 rgba(0,0,0,0.2),-1.8em 1.8em 0 0 rgba(0,0,0,0.2),-2.6em 0 0 0 rgba(0,0,0,0.5),-1.8em -1.8em 0 0 rgba(0,0,0,0.7)}
12.5%{box-shadow:0 -2.6em 0 0 rgba(0,0,0,0.7),1.8em -1.8em 0 0 #ffffff,2.5em 0 0 0 rgba(0,0,0,0.2),1.75em 1.75em 0 0 rgba(0,0,0,0.2),0 2.5em 0 0 rgba(0,0,0,0.2),-1.8em 1.8em 0 0 rgba(0,0,0,0.2),-2.6em 0 0 0 rgba(0,0,0,0.2),-1.8em -1.8em 0 0 rgba(0,0,0,0.5)}
25%{box-shadow:0 -2.6em 0 0 rgba(0,0,0,0.5),1.8em -1.8em 0 0 rgba(0,0,0,0.7),2.5em 0 0 0 #ffffff,1.75em 1.75em 0 0 rgba(0,0,0,0.2),0 2.5em 0 0 rgba(0,0,0,0.2),-1.8em 1.8em 0 0 rgba(0,0,0,0.2),-2.6em 0 0 0 rgba(0,0,0,0.2),-1.8em -1.8em 0 0 rgba(0,0,0,0.2)}
37.5%{box-shadow:0 -2.6em 0 0 rgba(0,0,0,0.2),1.8em -1.8em 0 0 rgba(0,0,0,0.5),2.5em 0 0 0 rgba(0,0,0,0.7),1.75em 1.75em 0 0 #ffffff,0 2.5em 0 0 rgba(0,0,0,0.2),-1.8em 1.8em 0 0 rgba(0,0,0,0.2),-2.6em 0 0 0 rgba(0,0,0,0.2),-1.8em -1.8em 0 0 rgba(0,0,0,0.2)}
50%{box-shadow:0 -2.6em 0 0 rgba(0,0,0,0.2),1.8em -1.8em 0 0 rgba(0,0,0,0.2),2.5em 0 0 0 rgba(0,0,0,0.5),1.75em 1.75em 0 0 rgba(0,0,0,0.7),0 2.5em 0 0 #ffffff,-1.8em 1.8em 0 0 rgba(0,0,0,0.2),-2.6em 0 0 0 rgba(0,0,0,0.2),-1.8em -1.8em 0 0 rgba(0,0,0,0.2)}
62.5%{box-shadow:0 -2.6em 0 0 rgba(0,0,0,0.2),1.8em -1.8em 0 0 rgba(0,0,0,0.2),2.5em 0 0 0 rgba(0,0,0,0.2),1.75em 1.75em 0 0 rgba(0,0,0,0.5),0 2.5em 0 0 rgba(0,0,0,0.7),-1.8em 1.8em 0 0 #ffffff,-2.6em 0 0 0 rgba(0,0,0,0.2),-1.8em -1.8em 0 0 rgba(0,0,0,0.2)}
75%{box-shadow:0 -2.6em 0 0 rgba(0,0,0,0.2),1.8em -1.8em 0 0 rgba(0,0,0,0.2),2.5em 0 0 0 rgba(0,0,0,0.2),1.75em 1.75em 0 0 rgba(0,0,0,0.2),0 2.5em 0 0 rgba(0,0,0,0.5),-1.8em 1.8em 0 0 rgba(0,0,0,0.7),-2.6em 0 0 0 #ffffff,-1.8em -1.8em 0 0 rgba(0,0,0,0.2)}
87.5%{box-shadow:0 -2.6em 0 0 rgba(0,0,0,0.2),1.8em -1.8em 0 0 rgba(0,0,0,0.2),2.5em 0 0 0 rgba(0,0,0,0.2),1.75em 1.75em 0 0 rgba(0,0,0,0.2),0 2.5em 0 0 rgba(0,0,0,0.2),-1.8em 1.8em 0 0 rgba(0,0,0,0.5),-2.6em 0 0 0 rgba(0,0,0,0.7),-1.8em -1.8em 0 0 #fff}
}
@keyframes load5 {
0%,100%{box-shadow:0 -2.6em 0 0 #ffffff,1.8em -1.8em 0 0 rgba(0,0,0,0.2),2.5em 0 0 0 rgba(0,0,0,0.2),1.75em 1.75em 0 0 rgba(0,0,0,0.2),0 2.5em 0 0 rgba(0,0,0,0.2),-1.8em 1.8em 0 0 rgba(0,0,0,0.2),-2.6em 0 0 0 rgba(0,0,0,0.5),-1.8em -1.8em 0 0 rgba(0,0,0,0.7)}
12.5%{box-shadow:0 -2.6em 0 0 rgba(0,0,0,0.7),1.8em -1.8em 0 0 #ffffff,2.5em 0 0 0 rgba(0,0,0,0.2),1.75em 1.75em 0 0 rgba(0,0,0,0.2),0 2.5em 0 0 rgba(0,0,0,0.2),-1.8em 1.8em 0 0 rgba(0,0,0,0.2),-2.6em 0 0 0 rgba(0,0,0,0.2),-1.8em -1.8em 0 0 rgba(0,0,0,0.5)}
25%{box-shadow:0 -2.6em 0 0 rgba(0,0,0,0.5),1.8em -1.8em 0 0 rgba(0,0,0,0.7),2.5em 0 0 0 #ffffff,1.75em 1.75em 0 0 rgba(0,0,0,0.2),0 2.5em 0 0 rgba(0,0,0,0.2),-1.8em 1.8em 0 0 rgba(0,0,0,0.2),-2.6em 0 0 0 rgba(0,0,0,0.2),-1.8em -1.8em 0 0 rgba(0,0,0,0.2)}
37.5%{box-shadow:0 -2.6em 0 0 rgba(0,0,0,0.2),1.8em -1.8em 0 0 rgba(0,0,0,0.5),2.5em 0 0 0 rgba(0,0,0,0.7),1.75em 1.75em 0 0 #ffffff,0 2.5em 0 0 rgba(0,0,0,0.2),-1.8em 1.8em 0 0 rgba(0,0,0,0.2),-2.6em 0 0 0 rgba(0,0,0,0.2),-1.8em -1.8em 0 0 rgba(0,0,0,0.2)}
50%{box-shadow:0 -2.6em 0 0 rgba(0,0,0,0.2),1.8em -1.8em 0 0 rgba(0,0,0,0.2),2.5em 0 0 0 rgba(0,0,0,0.5),1.75em 1.75em 0 0 rgba(0,0,0,0.7),0 2.5em 0 0 #ffffff,-1.8em 1.8em 0 0 rgba(0,0,0,0.2),-2.6em 0 0 0 rgba(0,0,0,0.2),-1.8em -1.8em 0 0 rgba(0,0,0,0.2)}
62.5%{box-shadow:0 -2.6em 0 0 rgba(0,0,0,0.2),1.8em -1.8em 0 0 rgba(0,0,0,0.2),2.5em 0 0 0 rgba(0,0,0,0.2),1.75em 1.75em 0 0 rgba(0,0,0,0.5),0 2.5em 0 0 rgba(0,0,0,0.7),-1.8em 1.8em 0 0 #ffffff,-2.6em 0 0 0 rgba(0,0,0,0.2),-1.8em -1.8em 0 0 rgba(0,0,0,0.2)}
75%{box-shadow:0 -2.6em 0 0 rgba(0,0,0,0.2),1.8em -1.8em 0 0 rgba(0,0,0,0.2),2.5em 0 0 0 rgba(0,0,0,0.2),1.75em 1.75em 0 0 rgba(0,0,0,0.2),0 2.5em 0 0 rgba(0,0,0,0.5),-1.8em 1.8em 0 0 rgba(0,0,0,0.7),-2.6em 0 0 0 #ffffff,-1.8em -1.8em 0 0 rgba(0,0,0,0.2)}
87.5%{box-shadow:0 -2.6em 0 0 rgba(0,0,0,0.2),1.8em -1.8em 0 0 rgba(0,0,0,0.2),2.5em 0 0 0 rgba(0,0,0,0.2),1.75em 1.75em 0 0 rgba(0,0,0,0.2),0 2.5em 0 0 rgba(0,0,0,0.2),-1.8em 1.8em 0 0 rgba(0,0,0,0.5),-2.6em 0 0 0 rgba(0,0,0,0.7),-1.8em -1.8em 0 0 #fff}
}
/* end css code for loading bezel */<|MERGE_RESOLUTION|>--- conflicted
+++ resolved
@@ -1366,10 +1366,7 @@
   margin-top: -30px;
 }
 .navTitle .languageToggle,
-<<<<<<< HEAD
 .tocTitle .languageToggle,
-=======
->>>>>>> 9b87a0f3
 .header .languageToggle {
   text-align: center;
   color: #ccc;
@@ -2075,17 +2072,10 @@
 a.navBlockTitle:hover {
   text-decoration: none;
   color: var(--dark-grey);
-<<<<<<< HEAD
 }
 .navBlockTitle .subtitle {
   color: var(--dark-grey);
 }
-=======
-}
-.navBlockTitle .subtitle {
-  color: var(--dark-grey);
-}
->>>>>>> 9b87a0f3
 .navBlockDescription {
   font-size: 14px;
   line-height: 18px;
@@ -2447,12 +2437,9 @@
 .readerTextTableOfContents.bookPage .tocTitle {
   text-align: start;
   margin-bottom: 8px;
-<<<<<<< HEAD
   display: flex;
   flex-direction: row;
   justify-content: space-between;
-=======
->>>>>>> 9b87a0f3
 }
 .readerTextTableOfContents .currentSection,
 .readerTextTableOfContents .authorStatement,
@@ -2887,7 +2874,6 @@
 .readerTextTableOfContents .versionsBox .versionBlock:first-child{
   padding-top: 0;
   border-top: none;
-<<<<<<< HEAD
 }
 .singlePanel .versionsBox .versionBlock .versionTitle .he {
     display: inline;
@@ -2910,30 +2896,6 @@
   border-radius: 25px;
   padding: 5px 10px;
 }
-=======
-}
-.singlePanel .versionsBox .versionBlock .versionTitle .he {
-    display: inline;
-}
-.versionBlock .versionTitle a {
-  color: black;
-}
-.versionBlock .versionBlockHeading .versionLanguage {
-  display: none;
-}
-.readerTextTableOfContents .versionBlock .versionBlockHeading .versionLanguage{
-  display: initial;
-  margin-inline-start: auto;
-  font-style: normal;
-  font-weight: normal;
-  font-size: 14px;
-  line-height: 18px;
-  color: #666666;
-  background: #EDEDEC;
-  border-radius: 25px;
-  padding: 5px 10px;
-}
->>>>>>> 9b87a0f3
 .aboutBox .versionBlock .versionTitle:hover {
   text-decoration: none;
 }
@@ -6412,10 +6374,7 @@
 }
 .button.disabled:hover{
   color: var(--medium-grey);
-<<<<<<< HEAD
   cursor: initial;
-=======
->>>>>>> 9b87a0f3
 }
 a.button {
   color: white;
@@ -6469,7 +6428,6 @@
   padding: 10px 14px;
   width: -moz-fit-content;
   width: fit-content;
-<<<<<<< HEAD
 }
 .button.extraSmall {
   border-radius: 6px;
@@ -6506,50 +6464,11 @@
   padding: 0;
   justify-content: center;
   align-items: center;
-=======
->>>>>>> 9b87a0f3
 }
 .button.appButton.iconOnly img {
   width: 18px;
   height: 18px;
   margin: 0;
-<<<<<<< HEAD
-=======
-  padding: 5px 8px;
-  height: 30px;
-  line-height: 20px;
-  letter-spacing: normal;
-}
-.button img.buttonIcon {
-  width: 16px;
-  height: 16px;
-  opacity: .4;
-  margin: 0 5px;
-  position: relative;
-  top: 2px;
-}
-.button.appButton {
-  box-shadow: none;
-  border: 2px solid #18345D;
-  color: #18345D;
-}
-.button.appButton img {
-  margin-inline-end: 5px;
-}
-.button.appButton.iconOnly {
-  width: 40px;
-  height: 40px;
-  box-sizing: border-box;
-  display: inline-flex;
-  padding: 0;
-  justify-content: center;
-  align-items: center;
-}
-.button.appButton.iconOnly img {
-  width: 18px;
-  height: 18px;
-  margin: 0;
->>>>>>> 9b87a0f3
 }
 ::placeholder {
    font-family: "adobe-garamond-pro", "Crimson Text", Georgia, serif;
@@ -7203,17 +7122,8 @@
 .collectionPage .emptyMessage .button:hover {
   color: white;
 }
-<<<<<<< HEAD
-.collectionPage .collectionSearchBox {
-  display: flex;
-  align-items: center;
-  border-bottom: 1px solid #ccc;
-  margin-top: 5px;
-  margin-bottom: 20px;
-=======
 .collectionContentsTab .gridBox {
   margin-bottom:  30px;
->>>>>>> 9b87a0f3
 }
 .collectionPage .collectionContentsSectionLabel {
   color: var(--dark-grey);
