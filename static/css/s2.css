--- conflicted
+++ resolved
@@ -556,17 +556,13 @@
   box-sizing: border-box;
   border-radius: 6px;
 }
-<<<<<<< HEAD
 
 .header .help {
   margin-inline-start: 23px;
   margin-top: 8px;
 }
 
-.header .interfaceLinks{
-=======
 .header .interfaceLinks {
->>>>>>> 9cf491ab
   display: block;
   align-items: center;
   margin-top: 2px;
@@ -577,9 +573,7 @@
   -moz-margin-start: 20px;
   margin-inline-start: 10px;
 }
-.header .interfaceLinks .int-en {
-  direction: ltr;
-}
+
 .header .interfaceLinks img {
   height: 18px;
   width: 18px;
@@ -604,11 +598,11 @@
   background: #FBFBFA;
   box-shadow: 0px 1px 3px rgba(0, 0, 0, 0.25);
   border-radius: 6px;
-  display: none;
-}
-<<<<<<< HEAD
+  display:none;
+}
 .header .interfaceLinks .interfaceLinks-menu.profile-menu {
   top: 10px;
+  display: block;
 }
 
 .header .interfaceLinks .interfaceLinks-menu .interfaceLinks-header.profile-menu {
@@ -617,15 +611,9 @@
   color: #000000;
   height: 23px;
 }
-.header .interfaceLinks .interfaceLinks-menu.open{
-=======
-.header .interfaceLinks .interfaceLinks-menu.open {
->>>>>>> 9cf491ab
-  display: block;
-}
+
 .interface-english .header .interfaceLinks .interfaceLinks-menu {
   right: 0px;
-<<<<<<< HEAD
   min-width: 150px;
   width: max-content;
 }
@@ -637,15 +625,6 @@
   width: max-content;
 }
 .header .interfaceLinks .interfaceLinks-menu .interfaceLinks-header{
-=======
-  direction: ltr;
-}
-.interface-hebrew .header .interfaceLinks .interfaceLinks-menu {
-  left: 0px;
-  direction: rtl;
-}
-.header .interfaceLinks .interfaceLinks-header {
->>>>>>> 9cf491ab
   font-style: normal;
   font-weight: normal;
   font-size: 14px;
@@ -654,7 +633,6 @@
   padding: 12px;
   border-bottom: 1px solid #CCCCCC;
 }
-<<<<<<< HEAD
 .interface-english .header .interfaceLinks .interfaceLinks-menu .interfaceLinks-header{
   font-family: "Roboto", "Helvetica Neue", Helvetica, sans-serif;
 }
@@ -663,10 +641,7 @@
   font-family: "Heebo", sans-serif;
 }
 
-.interfaceLinks-options{
-=======
 .interfaceLinks-options {
->>>>>>> 9cf491ab
   display: flex;
   flex-direction: column;
   padding: 4px 0;
@@ -683,10 +658,15 @@
   padding: 5px;
   direction: ltr;
 }
-.interface-hebrew .header .interfaceLinks .interfaceLinks-option {
+.header .interfaceLinks .interfaceLinks-menu.open{
+  display: block;
+}
+.header .interfaceLinks .interfaceLinks-option.int-bi.int-he {
   direction: rtl;
 }
-<<<<<<< HEAD
+.header .interfaceLinks .interfaceLinks-option.int-bi.int-en {
+  direction: ltr;
+}
 .header .interfaceLinks .interfaceLinks-row {
   display: flex;
   text-decoration: none;
@@ -748,10 +728,7 @@
   color: #666666;
 }
 
-.header .interfaceLinks .interfaceLinks-option::before{
-=======
 .header .interfaceLinks .interfaceLinks-option::before {
->>>>>>> 9cf491ab
   content: "";
   font-family: FontAwesome;
   color: #999;
