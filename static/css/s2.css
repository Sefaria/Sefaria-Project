body {
  padding: 0;
  margin: 0;
  -webkit-text-size-adjust: 100%;
}
*::selection {
  background-color: #D2DCFF;
}
body.sepia {
  background-color: #FBFBFA;
}
body.dark {
  background-color: #333331;
}
body:not(.user-is-tabbing) *:focus {
  outline: none;
}
@font-face {
  /* Mixed Hebrew - English content text */
  font-family: 'HebrewInEnglish Text Font';
  src: url('/static/fonts/Taamey-Frank/TaameyFrankCLM-Medium.ttf'), local(Georgia), local(serif);
  unicode-range: U+0590-05FF, U+25CC;
}
@font-face {
  /* Mixed Hebrew - English system text */
  font-family: 'HebrewInEnglish System Font';
  src: local('Heebo'), local('Roboto');
  unicode-range: U+0590-05FF;
}
:root {
  /* font stacks */
  --en-sans-serif-font-family: "HebrewInEnglish System Font", "Roboto", "Helvetica Neue", "Helvetica", sans-serif;
  --en-serif-font-family: 'HebrewInEnglish Text Font', "adobe-garamond-pro", "Crimson Text", Georgia, "Times New Roman", serif;
  --he-sans-serif-font-family: "Heebo", "Roboto", "Helvetica Neue", "Helvetica", sans-serif;
  --he-serif-font-family: "Taamey Frank", "adobe-garamond-pro", "Crimson Text", Georgia, "Times New Roman", serif;

  --sefaria-base-serif-h1-font-size: 48px;
  --sefaria-base-serif-h2-font-size: 30px;
  --sefaria-base-serif-h3-font-size: 24px;
  --sefaria-base-serif-body-font-size: 18px;
  --sefaria-hebrew-serif-multiplier: 1.22;

  --sefaria-base-sans-serif-h1-font-size: 40px;
  --sefaria-base-sans-serif-h2-font-size: 30px;
  --sefaria-base-sans-serif-h3-font-size: 22px;
  --sefaria-base-sans-serif-body-font-size: 16px;
  --sefaria-base-sans-serif-small-font-size: 14px;


  /* colors */
  --sefaria-blue: #18345D;
  --sefaria-highlight-blue: #DDEEFF;
  --sefaria-highlight-blue-light: #F0F7FF;
  --sefaria-black: #000;
  --sefaria-dark-grey: #666666;
  --sefaria-medium-grey: #999999;
  --sefaria-light-grey: #CCCCCC;
  --sefaria-lighter-grey: #EDEDEC;
  --sefaria-kightest-grey: #FBFBFA;
  --sefaria-white: #fff;
  --sefaria-commentary-blue: #4B71B7;
  --sefaria-tanakh-teal: #004E5F;
  --sefaria-mishnah-blue: #5A99B7;
  --sefaria-talmud-gold: #CCB479;
  --sefaria-midrash-green: #5D956F;
  --sefaria-halakhah-red: #802F3E;
  --sefaria-kabbalah-purple: #594176;
  --sefaria-liturgy-rose: #AB4E66;
  --sefaria-philosophy-purple: #7F85A9;
  --sefaria-taanitic-green: #00827F;
  --sefaria-chasidut-green: #97B386;
  --sefaria-mussar-purple: #7C416F;
  --sefaria-responsa-red: #CB6158;
  --sefaria-apocrypha-pink: #C6A7B4;
  --sefaria-modern-works-blue: #B8D4D3;
  --sefaria-grammar-green: #B2B272;
  --sefaria-reference-orange: #D4896C;
  --sefaria-miscelaneous-brown: #7D6D5D;
  --sefaria-miscelaneous-blue: #B1C8DD;
  --sefaria-miscelaneous-green: #3B5849;

}



a{
  color: inherit;
}
/*
Style Guide Font Hierarchy
https://github.com/Sefaria/Sefaria-Project/blob/master/static/files/styleguide_with_markup.pdf

font-family: "HebrewInEnglish System Font", "Roboto", "Helvetica Neue", "Helvetica", sans-serif;
font-family: 'HebrewInEnglish Text Font', "adobe-garamond-pro", "Crimson Text", Georgia, "Times New Roman", serif;

font-family: "Heebo", "Roboto", "Helvetica Neue", "Helvetica", sans-serif;
font-family: "Taamey Frank", "adobe-garamond-pro", "Crimson Text", Georgia, "Times New Roman", serif;

*/
.int-he {
  font-family: "Heebo", sans-serif;
  direction: rtl;
}
.int-he.enInHe {
  font-family: "Roboto", "Helvetica Neue", "Helvetica", sans-serif;
  direction: ltr;
}
.int-en {
  font-family: "Roboto", "Helvetica Neue", "Helvetica", sans-serif;
}
.int-en.heInEn {
  font-family: "Heebo", sans-serif;
  direction: rtl;
}
.featureTitle .int-en {
  font-family: "adobe-garamond-pro", "Crimson Text", Georgia, serif;
  font-size: 50px;
  font-weight: normal;
  color: #000;
}
.pageTitle .int-en,
.pageTitle .int-he.enInHe {
  font-family: "adobe-garamond-pro", "Crimson Text", Georgia, serif;
  font-size: 30px;
  font-weight: normal;
  color: #000;
}
.readerPanel.hebrew .he .enInHe {
  font-size: 83%;
}
.enInHe{
  unicode-bidi: isolate;
}
.chapterText .int-en {
  font-family: "adobe-garamond-pro", "Crimson Text", Georgia, serif;
  font-size: 18px;
  font-weight: normal;
  text-transform: uppercase;
  letter-spacing: 0.05em;
  color: #333;
}
.chapterText.lowercase .int-en {
  text-transform: none;
}
.sectionTitleText .int-en {
  font-family: "Roboto", "Helvetica Neue", "Helvetica", sans-serif;
  font-size: 16px;
  font-weight: normal;
  color: #666;
  text-transform: uppercase;
  letter-spacing: 0.1em;
}
.smallText .int-en,
.smallText .int-he.enInHe {
  font-family: "Roboto", "Helvetica Neue", "Helvetica", sans-serif;
  font-size: 13px;
  font-weight: normal;
  color: #999;
}
.systemText .int-en,
.systemText .int-he.enInHe {
  font-family: "Roboto", "Helvetica Neue", "Helvetica", sans-serif;
  font-size: 16px;
  font-weight: normal;
  color: #000;
}
.contentText .int-en,
.contentText .en,
.contentText.en {
  font-family: "adobe-garamond-pro", "Crimson Text", Georgia, serif;
  font-size: 18px;
  font-weight: normal;
  color: #000;
}
.featureTitle .int-he {
  font-family: "Heebo", sans-serif;
  font-size: 40px;
  font-weight: normal;
  color: #000;
}
.pageTitle .int-he,
.pageTitle .int-en.heInEn {
  font-family: "Heebo", sans-serif;
  font-size: 30px;
  font-weight: normal;
  color: #000;
}
.chapterText .int-he {
  font-family: "Taamey Frank", "Times New Roman", serif;
  font-size: 22px;
  font-weight: normal;
  text-transform: uppercase;
  letter-spacing: 0.05em;
  color: #333;
}
.sectionTitleText .int-he {
  font-family: "Heebo", sans-serif;
  font-size: 16px;
  font-weight: normal;
  color: #666;
  text-transform: uppercase;
  letter-spacing: 0.1em;
}
.smallText .int-he,
.smallText .int-en.heInEn {
  font-family: "Heebo", sans-serif;
  font-size: 13px;
  font-weight: normal;
  color: #999;
}
.systemText .int-he,
.systemText .int-en.heInEn {
  font-family: "Heebo", sans-serif;
  font-size: 16px;
  font-weight: normal;
  color: #000;
}
.contentText .int-he,
.contentText .he,
.contentText.he {
  font-family: "Taamey Frank", "Times New Roman", serif;
  font-size: 18px;
  font-weight: normal;
  color: #000;
}
.italics {
  font-style: italic;
}
/* end Style Guide */
.sans,
.sans .en,
#s2 .sans .en,
.sans .int-en {
  font-family: "Roboto", "Helvetica Neue", "Helvetica", sans-serif;
}
.sans .he,
#s2 .sans .he,
.sans .int-he {
  font-family: "Heebo", sans-serif;
}
#s2 {
  position: fixed;
  top: 0;
  width: 100%;
  height: 100%;
  z-index: 1000;
}
#s2.headerOnly {
  z-index: 1000;
  height: 60px;
}
#readerAppWrap {
  display: flex;
  flex-direction: column;
  width: 100%;
  height: 100%;
}
.nochrome #s2 .headerNavSection,
.nochrome #s2 .headerLinksSection,
.nochrome #footerContainer {
  display: none;
}
#bannerMessage {
  color: white;
  background-color: #4871bf;
  height: 120px;
  box-sizing: border-box;
  padding: 0 36px;
  display: flex;
  transition: .5s;
}
#bannerMessage.hidden {
  height: 0;
}
body.hasBannerMessage {
  transition: padding-top .3s;
  padding-top: 120px;
}
body.hasBannerMessage #s2.headerOnly {
  height: 180px;
}
.interface-hebrew #bannerMessage {
  direction: rtl;
}
#bannerMessageClose {
  position: absolute;
  top: -3px;
  right: 7px;
  color: white;
  opacity: 0.5;
  font-size: 26px;
  cursor: pointer;
}
.interface-hebrew #bannerMessageClose {
  right: auto;
  left: 7px;
}
#bannerMessageContent {
  display: flex;
  flex: 1;
  align-items: center;
  justify-content: space-between;
  color: white;
  max-width: 880px;
  margin: 0 auto;
}
#bannerTextBox {
  flex: 1;
}
#bannerTextBox a {
  color: white;
}
#bannerButtonBox {
  margin-left: 50px;
}
.interface-hebrew #bannerButtonBox {
  margin: 0 50px 0 0;
}
#bannerMessage .mobileOnly {
  display: none;
}
@media (max-width: 540px) {
  #bannerButtonBox,
  .interface-hebrew #bannerButtonBox {
    margin:0;
    margin-inline-start: 10px;
    max-width: 170px;
  }
  #bannerMessage .mobileOnly {
    display: block;
  }
  #bannerMessage {
    padding: 0 10px;
  }
}
@media (max-width: 450px) {
  #bannerMessage {
    font-size: 13px;
  }
}
.noOverflowX {
  overflow-x: hidden;
}
.readerApp {
  display: flex;
  flex: 1;
  position: relative;
}
.noselect {
  user-select: none;
}
input.noselect {
  -webkit-user-select: auto; /* Safari/Opera -- required for Safari to allow inputs to be accessible. See http://caniuse.com/#feat=user-select-none "Known Issues" for details  TODO Check back to see if bug is fixed in future version */
}
.interface-hebrew {
  direction: rtl;
}
.interface-hebrew .int-en,
.interface-english .int-he {
  display: none;
}
.interface-hebrew #panelWrapBox,
{
  direction: rtl;
}
.interface-english #panelWrapBox,
.readerApp.interface-english .readerPanel {
  direction: ltr;
}
#panelWrapBox {
  position: absolute;
  height: calc(100% - 60px);
  box-sizing: border-box;
}
.multiPanel #panelWrapBox {
  top: 60px;
}
#panelWrapBox.wrapBoxScroll {
  overflow-x: scroll;
  overflow-y: hidden;
}
.singlePanel #panelWrapBox {
  padding-top: 0;
  height: 100%;
  top: 0;
}
.headerInner {
  position: absolute;
  top: 0;
  left: 0;
  width: 100%;
  height: 60px;
  background: white;
  z-index: 1001;
  box-sizing: border-box;
  padding: 0 30px;
  display: flex;
  justify-content: space-between;
  align-items: center;
}
.headerOnly .headerInner, .headerInner.boxShadow {
  box-shadow: 0 1px 3px rgba(0,0,0,0.2);
}
.interface-hebrew .header {
  direction: rtl;
}
.headerInner .headerNavSection {
  display: flex;
  justify-content: flex-start;
}
.headerInner .headerNavSection a {
  font-size: 16px;
  color: #666;
  margin-inline-end: 30px;
  font-weight: 500;
  line-height: 25px;
  vertical-align: middle;
}
.headerInner .headerLinksSection {
  display: flex;
  justify-content: flex-end;
  min-width: 40%;
  align-items: center;
}
.header .header-nav {
  margin-top: 1px;
}
.header .header-links {
  margin-top: 1px;
}
.header .library, .header .home, .header .my-profile, .header .notifications, .header .readerNavMenuSearchButton {
  cursor: pointer;
}
.header .library, .header .my-profile, .header .readerNavMenuSearchButton {
  display: inline-block;
  color: #999;
  border: none;
  background: transparent;
  padding: 0;
}
.header .searchBox {
  overflow: hidden;
  display: flex;
  align-items: center;
  padding: 0;
  text-align: inherit;
  background: #EDEDEC;
  border-radius: 250px;
  width: 140px;
  height: 30px;
}
.header .searchBox.searchFocused {
  width: 280px;
}
.header .searchBox input {
  background-color: transparent; /*for firefox */
}
.header .searchBox input::placeholder {
  font-style: normal;
}
.header .search {
  outline: none;
  border: none;
  box-shadow: none;
  color: black;
  font-size:  18px;
  font-family: "adobe-garamond-pro", "Crimson Text", Georgia, serif;
  margin: 0;
  width: 100px;
}
.header .searchFocused .search {
  width: 200px;
}
.header .search.hebrewSearch {
  font-family: 'HebrewInEnglish Text Font', "adobe-garamond-pro", "Crimson Text", Georgia, serif;
  font-size: 18px;
}
.mobileNavMenu {
  position: fixed;
  height: calc(100% - 60px);
  box-sizing: border-box;
  top: 60px;
  width: 100%;
  background-color: white;
  left: 0;
  z-index: 1000;
  overflow-y: scroll;
}
.mobileNavMenu.closed {
  display: none;
}
.mobileNavMenu .searchLine {
  padding: 15px: 20px;
  border-bottom: 1px solid #EDEDEC;
}
.header .mobileNavMenu .searchBox,
.header .mobileNavMenu .searchBox.searchFocused
.header .mobileNavMenu .searchBox .search,
.header .mobileNavMenu .searchBox.searchFocused .search {
  width: 100%;
}
.header.mobile .ui-autocomplete {
  width: 100%;
}
.mobileNavMenu a,
.mobileInterfaceLanguageToggle {
  display: block;
  color: #666;
  font-size: 16px;
  padding: 15px;
  border-bottom: 1px solid #EDEDEC;
}
.mobileNavMenu a > img,
.mobileInterfaceLanguageToggle img {
  margin-inline-end: 15px;
  width: 16px;
  opacity: 0.6;
  position: relative;
  top: 3px;
}
.mobileNavMenu a.blue {
  background-color: #18345D;
  color: white;
}
.mobileNavMenu a.blue img {
  filter: invert(1);
  opacity: 1;
}
.mobileNavMenu .mobileAccountLinks {
  background-color: #FBFBFA;
  border-top: 1px solid #CCC;
  border-bottom: 1px solid #CCC;
}
.mobileNavMenu .mobileAccountLinks img {
  opacity: 1;
}
.mobileNavMenu .mobileAccountLinks .login {
  display: block;
  padding: 15px;
}
.mobileNavMenu .profile-pic {
  display: inline-block;
  margin-inline-end: 11px;
  position: relative;
  top: 4px;
}
.mobileNavMenu .mobileAccountLinks .accountLinks {
  display: block;
}
.header .mobileInterfaceLanguageToggle .int-en,
.header .mobileInterfaceLanguageToggle .int-he {
  display: inline;
}
.mobileInterfaceLanguageToggle a {
  display: inline;
  padding: 0;
  border: none;
}
.mobileInterfaceLanguageToggle .separator {
  margin: 0 7px;
  font-size: 13px;
}
.mobileInterfaceLanguageToggle .inactive {
  color: #999;
}
.mobileNavMenu .logout {
  color: #999;
}
.ui-autocomplete .ui-menu-item.search-override {
  border-top: solid 1px #ccc;
  padding-top: 12px;
}
.ui-autocomplete .ui-menu-item.hebrew-result a {
  direction: rtl;
}
.ui-autocomplete .ui-menu-item.english-result a {
  direction: ltr;
}
.header .home {
  margin-top: 1px;
}
.header .home img {
  vertical-align: middle;
  height: 25px;
  margin-top: -7px;
  width: 92px;
}
.interface-hebrew .header .home img {
  width: 77px;
}
.header .accountLinks {
  display: flex;
  align-items: center;
  font-size: 16px;
  margin-top: 2px;
  color: #666;
}
.header .accountLinks a {
  margin-inline-start: 17px;
  position: relative;
}
.header .accountLinks.anon a {
  margin: 0;
}
.header .accountLinks.anon a:last-child{
  background: #FFFFFF;
  border: 1px solid #EDEDEC;
  box-sizing: border-box;
  border-radius: 6px;
}
.header .interfaceLinks {
  display: block;
  align-items: center;
  margin-top: 2px;
  color: #666;
  cursor: pointer;
  position: relative;
  -webkit-margin-start: 20px;
  -moz-margin-start: 20px;
  margin-inline-start: 20px;
}
.header .interfaceLinks img {
  height: 18px;
  width: 18px;
  vertical-align: middle;
  -webkit-margin-end: 5px;
  -moz-margin-end: 5px;
  margin-inline-end: 5px;
}
.header .interfaceLinks a.interfaceLinks-button::after{
  display: inline-block;
  background-image: url("/static/icons/chevron-down.svg");
  height: 10px;
  width: 10px;
  vertical-align: middle;
  content: "";
}
.header .interfaceLinks .interfaceLinks-menu{
  top: 35px;
  position: absolute;
  z-index: 1;
  position: absolute;
  width: 150px;
  background: #FBFBFA;
  box-shadow: 0px 1px 3px rgba(0, 0, 0, 0.25);
  border-radius: 6px;
  display: none;
}
.header .interfaceLinks .interfaceLinks-menu.open{
  display: block;
}
.interface-english .header .interfaceLinks .interfaceLinks-menu{
  right: 0px;
}
.interface-hebrew .header .interfaceLinks .interfaceLinks-menu{
  left: 0px;
}
.header .interfaceLinks .interfaceLinks-header{
  font-style: normal;
  font-weight: normal;
  font-size: 13px;
  line-height: 18px;
  color: #999999;
  padding: 12px;
  border-bottom: 1px solid #CCCCCC;
}
.interface-english .header .interfaceLinks .interfaceLinks-header{
  font-family: "Roboto", "Helvetica Neue", Helvetica, sans-serif;
}
.interface-hebrew .header .interfaceLinks .interfaceLinks-header{
  font-family: "Heebo", sans-serif;
}
.interfaceLinks-options{
  display: flex;
  flex-direction: column;
  padding: 4px 0;
}
.header .interfaceLinks .interfaceLinks-option{
  display: flex;
  text-decoration: none;
  font-style: normal;
  font-weight: normal;
  font-size: 16px;
  line-height: 23px;
  text-align: right;
  color: #666666;
  font-family: "Roboto", "Heebo", "Helvetica Neue", Ariel, sans-serif;
  padding: 5px;
}
.header .interfaceLinks .interfaceLinks-option::before{
  content: "";
  font-family:FontAwesome;
  color: #999;
  font-weight: normal;
  font-size: 13px;
  font-style: normal;
  padding: 0 15px;
}
.header .interfaceLinks .interfaceLinks-option.active{
  order: -1;
}
.header .interfaceLinks .interfaceLinks-option.active::before{
  content: "\f00c";
  padding: 0 8px;
}
@media screen and (max-width: 700px) {
  .header .interfaceLinks {
    display: none;
  }
  .header .accountLinks .login{
    padding: 5px 5px;
  }
  .header .accountLinks{
    -webkit-margin-end: 0px;
    -moz-margin-end: 0px;
    margin-inline-end: 0px;
  }
  .header .login:first-child{
    margin:auto;
  }
}
.header .my-profile, .header .notifications {
  display: inline-block;
  vertical-align: middle;
}
.header .library, .header .my-profile {
  font-size: 24px;
  line-height: 24px;
}
.header .library .fa {
  position: relative;
  top: 1px;
}
.header .notifications.unread::after {
  content:"";
  background-color: #CB6158;
  width: 8px;
  height: 8px;
  border-radius: 4px;
  display: block;
  top: 3px;
  right: 1px;
  position: absolute;
}
.header .login {
  color: #666;
  display: inline-block;
  line-height: 1;
  padding: 8px 15px;
}
.header .login .en {
  font-family: "Roboto", "Helvetica Neue", Helvetica, sans-serif;
}
.header .login .he {
  font-family: "Heebo", sans-serif;
}
.header .testWarning {
  display: inline-block;
  color: white;
  font-family: "Roboto", "Helvetica Neue", Helvetica, sans-serif;
  background-color: #EFB4B6;
  border-radius: 12px;
  font-size: 14px;
  line-height: 1;
  padding: 6px 16px;
  vertical-align: middle;
  height: 14px;
  max-width: 100%;
  white-space: nowrap;
  text-overflow: ellipsis;
  overflow: hidden;
  cursor: pointer;
  margin-right: 15px;
}
.header .testWarning:hover {
  text-decoration: underline;
}
.header .headerInner.mobile {
  padding: 0 15px;
}
.header .headerInner.mobile {
  display: flex;
}
.header .headerInner.mobile div {
  flex: 1;
}
.header .headerInner.mobile .mobileHeaderLanguageToggle {
  text-align: end;
}
.mobileHeaderLanguageToggle.hebrew .en,
.mobileHeaderLanguageToggle.english .he {
  display: none;
}
.header.mobile .searchLine {
  padding: 15px;
}
.overlay {
  width: 100%;
  height: 100%;
  background-color: black;
  opacity: 0.3;
  position: fixed;
  z-index: 1001;
}
.sefariaModalBox {
  transition: none;
}
#interruptingMessageBox {
  display: flex;
  justify-content: center;
  align-items: center;
  position: fixed;
  width: 100%;
  height: 100%;
  left: 0;
  right: 0;
  top: 0;
  z-index: 1001;
  opacity: 1;
  transition: opacity .3s ease-in;
}
#interruptingMessageBox.hidden {
  opacity: 0;
}
#interruptingMessageOverlay, .whiteOverlay {
  width: 100%;
  height: 100%;
  background-color: white;
  opacity: 0.7;
  position: absolute;
}
#interruptingMessage {
  max-width: 90%;
  max-height: 90%;
  box-sizing: border-box;
  position: absolute;
  padding: 18px 15px;
  z-index: 1001;
  border: 1px solid #E6E6E6;
  background-color: #FBFBFA;
  text-align: center;
  color: #666;
}
#interruptingMessage.sefariaModalContentBox {
  background-color: #18345D;
  color: white;
  padding: 50px 70px;
  border-color: transparent;
  border-radius: 5px;
}
@media (max-width: 450px) {
  #interruptingMessage.sefariaModalContentBox {
    max-width: 100%;
    max-height: 100%;
    width: 100%;
    height: 100%;
    border-radius: 0;
  }
}
.sefariaModalContent {
  display: flex;
  flex-direction: column;
  align-items: flex-start;
  font-family: "Roboto", "Helvetica Neue", Helvetica, sans-serif;
  font-size: 16px;
  line-height: 1.5;
}
.interface-hebrew .sefariaModalContent {
  direction: rtl;
}
.sefariaModalContent a {
  color: white;
}
.sefariaModalContent h2 {
  font-weight: normal;
  font-family: "adobe-garamond-pro", "Crimson Text", Georgia, serif;
  font-size: 30px;
  margin-bottom: 0px;
}
.sefariaModalInnerContent {
  display: flex;
  flex-direction: column;
  align-items: flex-start;
  margin-bottom: 40px;
}
.sefariaModalInnerContent div, .sefariaModalInnerContent h3{
  display: flex;
  align-items: center;
  text-align: start;
  padding: 10px 0;
}
.sefariaModalContent h3{
  align-items: center;
  text-align: start;
  padding: 10px 0;
  font-family: "Roboto", "Helvetica Neue", Helvetica, sans-serif;
  font-size: 18px;
  line-height: 1.5;
  font-weight: normal;
  margin-bottom: 10px;
  margin-top: 5px;
}
.sefariaModalBottomContent {
  font-size: 16px;
  color: #999;
}
.sefariaModalContent .button {
  width: 100%;
}
.sefariaModalInnerContent img {
  width: 16px;
  height: 16px;
  padding-right: 10px;
}
.readerApp.interface-hebrew .sefariaModalInnerContent img {
  padding-right: 0;
  padding-left: 10px;
}
#interruptingMessageContentBox {
  position: relative;
  border: 1px solid #CCC;
  background-color: white;
}
#interruptingMessageClose.sefariaModalClose {
  color: white;
}
#interruptingMessageClose {
  position: absolute;
  top: 2px;
  right: 12px;
  color: #AAA;
  font-size: 32px;
  cursor: pointer;
}
#interruptingMessageContent {
  padding: 32px 32px 16px 32px;
}
#interruptingMessage h1 {
  font-style: italic;
  font-size: 28px;
  font-weight: normal;
  letter-spacing: 1px;
  text-align: center;
  margin: 0 0 30px;
  color: #333;
}
.interface-hebrew #interruptingMessage h1{
  font-style: normal;
}
.header .my-profile img {
  height: 24px;
  width: 24px;
  border-radius: 50%;
  display: block;
}
.header .readerNavMenuMenuButton {
  margin: 0 8px 0 6px;
  font-size: 17px;
}
.readerNavMenuSearchButton {
  position: relative;
  margin: 0 10px 0 10px;
  top: -2px;
}
.header .readerNavMenuSearchButton {
  top: 2px;
}
.readerNavTop .readerNavMenuSearchButton {
  top: 0;
}
.readerNavMenuSearchButton img {
  height: 18px;
  width: 18px;
  opacity: 0.4;
}
.header .headerNavContent {
  position: absolute;
  height: 100%;
  width: 100%;
  box-sizing: border-box;
  top: 0;
  padding-top: 60px;
  z-index: 1000;
}
.ui-autocomplete {
  position: absolute;
  background: white;
  list-style-type: none;
  padding: 6px 0;
  box-shadow: 0 1px 3px rgba(0,0,0,.2);
  border-bottom-left-radius: 6px;
  border-bottom-right-radius: 6px;
  z-index: 1000000 !important;
  font-family: 'HebrewInEnglish Text Font', "adobe-garamond-pro", "Crimson Text", Georgia, serif;
}
.header > .ui-autocomplete {
  z-index: 1000 !important;
}
.ui-autocomplete .ui-menu-item {
  display: block;
  padding: 6px 12px;
}
.interface-hebrew .ui-autocomplete .ui-menu-item {
  direction: rtl;
  text-align: right;
}
.ui-autocomplete .ui-menu-item img {
  display: inline-block;
  opacity: .4;
  height: 18px;
  width: 18px;
}
.ui-autocomplete .ui-menu-item img.ac-img-User {
  opacity: 1;
}
.ui-autocomplete .ui-menu-item a {
  display: inline-block;
  line-height: 21px;
  font-size: 19px;
  color: #000;
  cursor: pointer;
  margin: 0 10px;
  vertical-align: top;
}
.ui-autocomplete .ui-menu-item.ui-state-focus {
  background: #EDEDEC;
}
.ui-helper-hidden-accessible {
  display: none;
}
.interface-hebrew .ui-autocomplete .ui-menu-item a {
  direction: rtl;
  text-align: right;
}
#globalWarningMessage {
  position: fixed;
  width: 100%;
  z-index: 1000;
  text-align: center;
  bottom: 0;
  color: white;
  background-color: #EFB4B6;
  padding: 14px 20px;
  box-sizing: border-box;
  font-family: "Roboto", "Helvetica Neue", Helvetica, sans-serif;
}
#globalWarningMessage .close {
 float: right;
 cursor: pointer;
 font-size: 20px;
}
.multiPanel .readerPanelBox {
  box-sizing: border-box;
}
.readerPanelBox {
  position: absolute;
  height: 100%;
  width: 100%;
}
.readerPanelBox + .readerPanelBox {
  border-left: 1px solid #eee;
}
.readerPanelBox.sidebar {
  border-left: none;
}
.readerPanel {
  position: relative;
  width: 100%;
  height: 100%;
  overflow: hidden;
  background-color: inherit;
  font-family: 'HebrewInEnglish Text Font', "adobe-garamond-pro", "Crimson Text", Georgia, serif;
}
.readerContent {
  width: 100%;
  height: calc(100% - 60px);
  background-color: inherit;
}
.dark .readerContent {
  color: white;
}
.readerContent .readerError {
  padding: 100px 150px;
}
.readerContent .readerError .readerErrorText {
  padding-top: 20px;
  font-size: .8em;
}
.textColumn {
  width: 100%;
  height: 100%;
  overflow-y: scroll;
  overflow-x: hidden;
  -webkit-overflow-scrolling: touch;
  position: relative;
  box-sizing: border-box;
  background-color: inherit;
}
.textColumn .loadingMessage.base,
.sheetsInPanel .loadingMessage {
  margin: 30px 0;
  color: #999;
  text-align: center;
  font-weight: lighter;
  font-style: normal;
  font-family: "Roboto", "Helvetica Neue", Helvetica, sans-serif;
  text-transform: uppercase;
  letter-spacing: 1px;
  /*border-bottom: 4px solid #E6E5E6;*/
  padding: 0 6px 4px;
}
.textColumn .loadingMessage.base.prev {
  margin: 70px 0 0 0;
}
.textColumn .loadingMessage.base.next {
  margin: 30px 0 70px;
  height: calc(100% - 128px);  /* The 128px here appears to be the minimum needed to keep a line on the screen when scrolling passes loaded content) */
}
.textColumn .textRange.loading + .textRange.loading {
  display: none;
}
.he {
  font-size: 122%;
}
.int-he .int-he {
  font-size: inherit;
}
.readerPanel .he {
  font-family: "Taamey Frank", "adobe-garamond-pro", "Crimson Text", Georgia, "Times New Roman", serif;
  direction: rtl;
  text-align: right;
}
.interface-hebrew .readerPanel .en{
  direction: ltr;
}
.interface-hebrew .readerPanel .contentInner,
.interface-hebrew .readerPanel .columnLayout,
.interface-hebrew .readerControls,
.interface-hebrew .readerPanel .textRange,
.interface-hebrew .readerPanel .sheetContent,
.interface-hebrew .readerPanel .readerNavMenu .gridBox,
.interface-hebrew .readerPanel.bilingual .readerNavMenu .gridBox,
.readerPanel.hebrew .readerNavSection,
.readerPanel.hebrew .readerNavMenu .gridBox {
  direction: rtl;
}
.interface-english .readerPanel.hebrew .readerNavMenu .readerTocResources .gridBox {
  direction: ltr;
}
.interface-english .readerPanel .readerNavMenu,
.readerPanel.english .readerNavSection,
.readerPanel.english .readerNavMenu .gridBox{
  direction: ltr;
}
.readerPanel.bilingual .readerNavSection,
.readerPanel.bilingual .readerNavMenu .gridBox {
  direction: ltr;
}
.readerPanel.english .he {
  display: none;
}
.readerPanel.english .he.heOnly{
  display: inline;
  text-align: right;
}
.readerPanel.english .en {
  display: inline;
}
.readerPanel.hebrew .he {
  display: inline;
  text-align: right;
}
.readerPanel .recentPanel .sheetLink.recentItem .he{
  font-family: "adobe-garamond-pro", "Taamey Frank", "Crimson Text", Georgia, serif;
}
.readerPanel.hebrew .en {
  display: none;
}
.readerPanel.english .heOnly .he,
.readerPanel.bilingual .heOnly .he {
  display: inline;
}
.languageToggle {
  display: inline;
  line-height: 32px;
}
.languageToggle img {
  opacity: 0.4;
  height: 18px;
}
.loadingMessage {
  font-size: 14px;
  font-style: italic;
}
.bilingual .loadingMessage .he {
  display: none;
}
.readerPanel.light {
  background-color: white;
}
.readerPanel.sepia {
  background-color: #f7f7f7;
}
.readerPanel.dark {
  background-color: #333331;
}
.readerNavMenu,
.homeFeedWrapper {
  position: absolute;
  display: flex;
  flex-direction: column;
  top: 0;
  left: 0;
  width: 100%;
  height: 100%;
  box-sizing: border-box;
  z-index: 101;
}
.readerNavMenu .content,
.homeFeedWrapper .content {
  position: relative;
  box-sizing: border-box;
  overflow-y: scroll;
  -webkit-overflow-scrolling: touch;
  font-size: 16px;
}
.readerNavMenu .content {
  padding: 60px 0 0 0;
}
.singlePanel .readerNavMenu .content {
  padding: 85px 0 0 0;
}
.singlePanel .readerNavMenu .categoryColorLine {
  top: 60px;
}
.readerNavMenu.compare .content,
.readerNavCategoryMenu.compare .content {
  padding: 30px 10px;
}
.readerNavMenu .content .contentInner {
  width: 680px;
  margin: 0 auto;
  min-height: 520px;
  max-width: 100%;
  box-sizing: border-box;
  padding-bottom: 70px;
}
.homeFeedWrapper .content .contentInner {
  max-width: none;
}
.homeFeedWrapper.userStats .content .contentInner {
  max-width: 660px;
  margin: 0 auto;
}
.navTitle {
  display: flex;
  flex-direction: row;
  justify-content: space-between;
  margin-bottom: 40px;
}
.navTitle.tight {
  margin-bottom: 15px;
}
.readerNavMenu .navTitle h1,
.singlePanel .readerNavMenu .navTitle h1 {
  margin-bottom: 0;
}
.navTitle + .dedication {
  margin-bottom: 20px;
}
.navSidebarModule + .dedication {
  margin-top: -30px;
}
.navTitle .languageToggle,
.header .languageToggle {
  text-align: center;
  color: #ccc;
  display: inline-block;
  width: 32px;
  height: 32px;
  border: 1px solid #ccc;
  border-radius: 6px;
  line-height: 34px;
  cursor: pointer;
  font-size: 22px;
}
.navTitleTab {
  margin-inline-end: 26px;
  color: #999;
}
.navTitleTab:hover {
  color: inherit;
  text-decoration: none;
}
.navTitleTab.current {
  color: inherit;
  pointer-events: none;
}
.readerNavMenu h1 .navTitleTab img {
  height: 14px;
  margin-inline-end: 6px;
  opacity: 0.4;
}
.navTitleTab.current img {
  opacity: 0.6;
}
.sidebarLayout {
  display: flex;
  flex-direction: row;
}
@media (max-width: 500px) {
  .sidebarLayout {
    flex-direction: column;
  }
} 
.interface-hebrew .sidebarLayout {
  direction: rtl;
}
.readerPanel.hebrew .followsContentLang {
  direction: rtl;
}
.navSidebar {
  width: 390px;
  background-color: #FBFBFA;
  /* HACK: add grey background beyond bounding box of sidebar by utilizing negative margins! */
  border-top: 80px solid #FBFBFA;
  border-bottom: 120px solid #FBFBFA;
  margin: -80px 0 0 0;
  padding-bottom: 100px;
}
.singlePanel .navSidebar {
  width: 100%;
  margin: 20px 0 0 0;
  padding: 30px 0 0 0;
  border: none;
}
.navSidebarModule {
  font-size: 16px;
  color: #666;
  margin-bottom: 34px;
  padding: 0 44px;
}
.singlePanel .navSidebarModule {
  padding: 0 15px;
}
.singlePanel .contentInner .navSidebarModule {
  padding: 0;
}
.singlePanel .contentInner .navSidebarModule h1 {
  border: none;
  padding: 0;
}
.readerPanel .navSidebarModule h3,
.readerPanel .navSidebarModule h1 {
  margin: 0 0 20px;
  font-size: 22px;
  text-transform: none;
  letter-spacing: 0;
  border-bottom: 1px solid #CCC;
  padding-bottom: 14px;
  font-weight: 500;
  height: auto;
}
.navSidebarModule.blue {
  background-color: #18345D;
  color: white;
  padding: 34px 44px 45px;
}
.readerPanel .navSidebarModule.blue h3 {
  color: white;
}
.navSidebarIcon {
  opacity: 0.4;
  height: 18px;
  width: 18px;
  margin-inline-end: 10px;
  vertical-align: middle;
  margin-top: -4px;
}
.navSidebarLink {
  font-size: 16px;
  margin-bottom: 10px;
}
.navSidebarLink a {
  color: black;
}
.navSidebarLink.gray a {
  color: #666;
}
.navSidebarLink.ref {
  font-size: 18px;
}
.navSidebarLink.ref .int-en {
  font-family: "adobe-garamond-pro", "Crimson Text", Georgia, serif;
}
.navSidebarLink.ref .int-he {
  font-family: "Taamey Frank", "adobe-garamond-pro", "Crimson Text", Georgia, "Times New Roman", serif;
}
.navSidebar .linkList {
  margin-top: 20px;
}
.navSidebarModule .button {
  margin: 12px 0 0 0;
}
.navSidebarModule .button img {
  filter: invert(1);
  height: 18px;
  width: 18px;
  margin-inline-end: 10px;
  vertical-align: middle;
  margin-top: -2px;
}
.navSidebar .button.white img {
  filter: none;
  opacity: .6;
}
.navSidebar .button.white.appButton img {
  opacity: 1;
  width: 15px;
  margin-inline-end: 5px;
}
.navSidebar .button.appButton.ios img {
  margin-top: -5px;
}
.navSidebar .button + .button {
  margin-inline-start: 7px;
}
.navSidebar .button.appButton.iconOnly img {
  width: 18px;
  height: 18px;
  margin: 0;
}
.navSidebar .readingsSection {
  margin-bottom: 15px;
}
.navSidebar .readingsSectionTitle {
  margin-bottom: 8px;
  display: block;
}
.navSidebar a.allLink {
  color: #999;
  font-size: 13px;
}
.navSidebar a.moreLink:hover {
  color: inherit;
  cursor: pointer;
}
.navSidebar a.inTextLink {
  color: inherit;
  text-decoration: underline;
}
.navSidebar .newsletterSignUpBox {
  margin-top: 20px;
}
.navSidebar .newsletterSignUpBox .newsletterInput {
  width: 100%;
  box-sizing: border-box;
  box-shadow: 0px 1px 3px rgba(0, 0, 0, 0.25);
  border: none;
}
.navSidebar .newsletterSignUpBox .newsletterInput::placeholder {
  font-style: normal;
  font-family: "Roboto", "Helvetica Neue", "Helvetica", sans-serif;
}
.navSidebarModule.wide {
  display: flex;
  margin-bottom: 0;
}
.navSidebarModule.wide div:first-child {
  flex: 1;
}
.navSidebarModule.wide .button {
  margin-top: 0;
}
.navSidebarModule .imageModuleImage {
  width: 100%;
}
.aboutTextMetadata {
  margin-bottom: 20px;
}
.aboutTextMetadata .aboutTextComposedText,
.aboutTextMetadata .aboutTextAuthorText {
  color: black;
}
.readerNavTop {
  width: 100%;
  background-color: #FBFBFA;
  border-bottom: 1px solid #E2E2E1;
  box-sizing: border-box;
  height: 58px;
  z-index: 1;
  padding: 5px 30px 0 30px;
  vertical-align: middle;
  line-height: 58px;
  display: flex;
  justify-content: space-between;
  align-items: center;
}
.interface-hebrew .readerNavTop {
  direction: rtl;
}
.readerNavTop .readerNavTopStart {
  display: flex;
  align-items: center;
  justify-content: flex-start;
}
.singlePanel .readerNavTop {
  padding: 0 10px;
}
.readerNavTop.colorLineOnly {
  height: auto;
  border-bottom: none;
  padding: 0;
}
.readerPanel .readerNavTop h2 {
  margin: 0;
  font-weight: 400;
  color: black;
}
.readerNavTop .readerNavTopCategory .en {
  font-family: "adobe-garamond-pro", "Crimson Text", Georgia, serif;
}
.readerNavTop .readerNavTopCategory .he {
  font-family: "Taamey Frank", "adobe-garamond-pro", "Crimson Text", Georgia, "Times New Roman", serif;
}
.readerNavTop.search {
}
.readerNavMenu .readerSearch {
  margin: 0;
  width: 60%;
  box-sizing: border-box;
  border: none;
  background-color: inherit;
  font-size: 18px;
  font-family: "adobe-garamond-pro", "Crimson Text", Georgia, serif;
  height: 48px;
}
.readerNavMenu .readerSearch:focus {
  outline: 0;
}
.readerNavTop .readerNavMenuSearchButton,
.readerNavTop .readerNavMenuCloseButton,
.readerNavTop .readerNavMenuMenuButton,
.readerNavTop .readerOptions {
  text-align: left;
  box-sizing: border-box;
  color: #999;
  float: left;
  font-size: 20px;
  cursor: pointer;
  display: flex;
  align-items: center;
}
.readerNavMenuCloseButton:hover {
  text-decoration: none;
}
.readerNavTop .readerNavMenuCloseButton {
  display: block;
  font-size: 46px;
  padding: 0;
  margin-top: -6px;
}
.readerNavMenuCloseButton:hover {
  text-decoration: none;
}
.readerNavTop .readerNavMenuSearchButton {
}
.readerNavTop .readerNavMenuCloseButton .fa {
  font-size: 20px;
}
.readerNavTop .readerOptions {
  float: right;
  text-align: right;
  display: flex;
  align-items: center;
  width:27px;
}
.sefariaLogo img {
  width: 110px;
}
.readerNavTop .sefariaLogo img {
  vertical-align: middle;
}
.readerNavTop .searchBox {
  display: flex;
  align-items: center;
  justify-content: flex-start;
}
.readerNavTop .searchBox .readerNavMenuSearchButton {
  margin: 0 5px 0 10px;
}
.interface-hebrew .readerNavTop .searchBox .readerNavMenuSearchButton {
  margin: 0 10px 0 5px;
}
.readerNavTop .searchBox .readerSearch {
  flex: 1;
}
.readerNavMenu h1,
.readerNavMenu h2.styledH1 {
  text-align: start;
  color: #666;
  position: relative;
  font-size: 22px;
  font-weight: 500;
  margin: 0 0 40px 0;
  height: auto;
  text-transform: none;
}
.singlePanel .readerNavMenu h1,
.singlePanel .readerNavMenu h2.styledH1 {
  margin-bottom: 15px;
}
.readerNavMenu h1 img {
  margin-inline-end: 9px;
}
.readerNavMenu h1 :not(.languageToggle) .en {
  font-family: "Roboto", "Helvetica Neue", "Helvetica", sans-serif;
}
.readerNavMenu h1 .button {
  position: absolute;
  right: 0;
  top: 0;
  padding: 0;
  margin: 0;
  line-height: 26px;
}
.singlePanel .readerNavCategoryMenu .readerTocTopics.content {
  padding-top: 30px;
}
.topicPanel .readings {
  margin-bottom: 40px;
}
.topicPanel .readings .parasha-date {
}
.topicPanel .readings .sectionTitleText {
  margin-top: 15px;
}
.topicPanel .readings .sectionTitleText .int-en,
.topicPanel .readings .sectionTitleText .int-he {
  font-size: 13px;
}
.topicPanel .readings .haftarot {
  display: flex;
  flex-direction: column;
}
.topicPanel .readings .sectionTitleText:first-child {
  margin-top: 20px;
}
.topicPanel .mainColumn {
  padding: 0 40px;
}
@media (max-width: 450px) {
  .topicPanel .mainColumn,
  .interface-hebrew .topicPanel .mainColumn {
    padding: 0 25px !important;
    margin: 0;
  }
  .topicPanel .filterable-list .filter-sort-wrapper {
    margin-top: 20px;
  }
}
.interface-hebrew .topicPanel .mainColumn {
  padding: 0 50px 0 0;
}
.topicPanel .sideColumn {
  padding: 0 50px;
  background-color: #FBFBFA;
  /* HACK: add grey background beyond bounding box of sidebar by utilizing negative margins! */
  border-top: 80px solid #FBFBFA;
  border-bottom: 120px solid #FBFBFA;
  margin: -80px 0 -120px 0;
}
.topicPanel h1 {
  text-align: unset;
  margin-bottom: 10px;
  height: unset;
}
.topicPanel h1 span {
  font-size: 40px;
}
.topicPanel .sideColumn h2 {
  text-align: unset;
  border-bottom: 1px solid #CCC;
  padding-bottom: 10px;
  margin-top: 30px;
  margin-bottom: 10px;
}
.topicPanel .sideColumn .link-section:first-child h2 {
  margin-top: 0;
}
.topicPanel h2 span {
  font-size: 22px;
  font-weight: normal;
  color: #666;
  text-align: unset;
  text-transform: none;
  margin-bottom: 20px;
  letter-spacing: 2px;
  height: unset;
  line-height: unset;
}
.topicPanel h2 .int-en {
  font-family: "Roboto", "Helvetica Neue", "Helvetica", sans-serif;
}
.topicPanel h2 .int-he {
  font-family: "Heebo", sans-serif;
}
.topicPanel .mainColumn .story {
    padding: 0 0 20px 0;
}
.topicPanel .mainColumn .storySheetListItem {
  padding: 0 0 30px 0;
}
.topicPanel .sideColumn .sideList {
  font-size: 18px;
  line-height: 26px;
}
.topicPanel .sideColumn .sideList a {
  display: block;
  color: #000;
}
.topicPanel .sideColumn .sideList a .int-en {
  font-family: "adobe-garamond-pro", "Crimson Text", Georgia, serif;
}
.topicPanel .sideColumn .sideList a .int-he {
  font-family: "Taamey Frank", "adobe-garamond-pro", "Crimson Text", Georgia, "Times New Roman", serif;
}
.topicPanel .sideColumn .topicCategory {
  margin-bottom: 30px;
}
.topicPanel .story .storySheetList .pageTitle span {
  font-size: 24px;
}
.topicPanel .story .storySheetList .pageTitle .int-he {
  font-family: "Taamey Frank", "adobe-garamond-pro", "Crimson Text", Georgia, "Times New Roman", serif;
  font-size: 29px;
}
.topicPanel .authorOrganizationsystemText {
  font-size: 16px;
  color: #666;
}
.topicPanel .pageTitle span {
  font-size: 24px;
}
.story .storyTitle .int-he {
  font-family: "Taamey Frank", "adobe-garamond-pro", "Crimson Text", Georgia, "Times New Roman", serif;
  font-size: 29px;
}
.topicPanel .pageTitle h1 span {
  font-size: 30px;
}
.topicPanel .pageTitle h1 .int-he {
  font-family: "Taamey Frank", "adobe-garamond-pro", "Crimson Text", Georgia, "Times New Roman", serif;
  font-size: 36px;
}
.pageTitle .topicTitleInHe .heInEn {
  color: #888;
  font-size: 20px;
  font-family: "Taamey Frank", "adobe-garamond-pro", "Crimson Text", Georgia, "Times New Roman", serif;
}
.topicPanel .topicCategory {
  margin: 0 0 15px 0;
}
.readerTocTopics .topicDescription {
  margin: 10px 0 40px 0;
  text-align: center;
}
.readerTocTopics .topicTitle .int-he {
  font-family: "Taamey Frank", "adobe-garamond-pro", "Crimson Text", Georgia, "Times New Roman", serif;
}
.readerTocTopics .topicDescription.systemText .int-en,
.readerTocTopics .topicDescription.systemText .int-he {
  color: #666;
}
.topicPanel .topicDescription {
  margin: 0 0 15px 0;
}
.topicPanel .topicDescription span {
}
.topicPanel .tab-view .tab-list {
    border-bottom: 1px solid #CCC;
    margin-bottom: 18px;
}
.topicPanel .tab-view .filter-bar {
  margin-bottom: 30px;
}
.topicPanel .tab-view .tab-list .tab {
  font-size: 22px;
}
.topicPanel .tab-view .tab-list .active .tab {
  border-bottom: 4px solid #999;
}
.topicPanel .resourcesLink.blue {
  padding: 8px 16px;
  font-size: 20px;
  border: 0;
  display: inline-flex;
  align-items: center;
  width: unset;
  margin-bottom: 40px;
  margin-top: 5px;
}
.topicPanel .resourcesLink.blue img {
  opacity: 1;
  width: 20px;
  height: 20px;
  margin: 0 8px 5px 0;
  filter: invert(1);
}
.interface-hebrew .topicPanel .resourcesLink.blue img {
  margin: 0 0 5px 8px;
}
.topicPanel .resourcesLink.blue .int-en {
  font-family: "adobe-garamond-pro", "Crimson Text", Georgia, serif;
}
.topicPanel .resourcesLink.blue .int-he {
  font-family: "Taamey Frank", "adobe-garamond-pro", "Crimson Text", Georgia, "Times New Roman", serif;
  margin-bottom: -3px;
}
h1 .languageToggle {
  text-align: center;
  position: absolute;
  right: 0;
  color: #ccc;
  display: block;
  width: 32px;
  height: 32px;
  border: 1px solid #ccc;
  border-radius: 6px;
  line-height: 34px;
  cursor: pointer;
}
h1 div.languageToggle .en {
  font-family: "Taamey Frank", "adobe-garamond-pro", "Crimson Text", Georgia, "Times New Roman", serif;
  font-weight: normal;
}
h1 .languageToggle .he {
  font-family: "adobe-garamond-pro", "Crimson Text", Georgia, serif;
  font-size: 22px;
}
@media (max-width: 450px) {
  .readerNavMenu.home .tagline {
    margin-top: 29px;
    height: 60px;
  }
  .readerNavMenu .tagline .en {
    font-size: 19px;
  }
  .readerNavMenu .tagline .he {
    font-size: 20px;
  }
}
.readerNavMenu .libraryMessage {
  font-size: 18px;
  margin-bottom: 40px;
}
.readerPanel.hebrew .navToggles {
    direction: rtl;
}
.readerNavMenu .navToggles {
    flex-direction: row;
    flex: 1;
    margin-inline-start: 16px;
    margin-top: 4px;
}
.readerNavMenu .navToggles .navTogglesDivider {
  color: #ccc;
}
.readerNavMenu .navToggle {
  margin: 0 6px;
  display: inline-block;
  text-transform: uppercase;
  color: #666;
  font-size: 13px;
  font-weight: lighter;
  cursor: pointer;
}
.readerNavMenu .navToggle.second {
  text-align: left;
}
.readerNavMenu .navToggle.active {
  color: black;
  border-bottom: 2px solid #999;
  padding-bottom: 4px;
}
.readerPanel h2, .readerPanel h3 {
  text-transform: uppercase;
  text-align: start;
  font-size: 15px;
  font-weight: 300;
  color: #666;
  margin-bottom: 20px;
  /* letter-spacing: 2px; */
  /* height: 16px; */
  /* line-height: 16px; */
}
.readerPanel h2 .en, .readerPanel h3 .en {
  font-family: "Roboto", "Helvetica Neue", "Helvetica", sans-serif;
}
.readerPanel h2 .he, .readerPanel h3 .he {
  font-family: "Heebo", sans-serif;
}
.readerNavSection h2, .topicsPanel h2 {
  font-size: 16px;
  font-weight: normal;
  letter-spacing: 1px;
  margin-bottom: 40px;
}
.readerNavSection {
  margin-bottom: 44px;
}
a.recentItem,
a.resourcesLink,
input.resourcesLink {
  white-space: nowrap;
  overflow: hidden;
  text-overflow: ellipsis;
  width: 100%;
  min-height: 60px;
}
.readerPanel .recentPanel .recentItem {
  display: flex;
  justify-content: space-between;
  padding: 0;
  border: 0;
  flex-direction: row;
}
.readerPanel .recentPanel .sideColorLeft {
  flex: 1;
  min-width: 0;
}
.readerPanel .recentPanel .saved .sideColorLeft {
  max-width: 90%;
}
.readerPanel .recentPanel a:not(.saved) .sideColorRight {
  margin-inline-end: 10px;
  align-items: center;
  justify-content: flex-end;
  color: #999;
  font-size: 16px;
  font-family: "Roboto", "Helvetica Neue", "Helvetica", sans-serif;
  width: 90px;
  text-align: end;
}
.interface-hebrew .recentItem:hover .sideColorRight .int-he,
.interface-english .recentItem:hover .sideColorRight .int-en {
  display: inline-block;
  text-decoration: none;
}
.readerPanel .recentPanel .sideColorLeft,
.readerPanel .recentPanel .sideColorRight {
  display: flex;
}
.readerPanel .recentPanel .recentItem .sideColorRight .saveButton {
  display: none;
}
.readerPanel .recentPanel .recentItem:hover .sideColorRight .saveButton {
  display: flex;
  align-items: center;
  padding: 0 15px;
}
.readerPanel .recentPanel .sideColor {
  width: 6px;
  min-width: 6px;
}
.readerPanel .recentPanel .sideColorInner {
  display: flex;
  align-items: center;
  padding: 0 15px;
  overflow: hidden;
}
.readerPanel .recentPanel .sideColorInner .en,
.readerPanel .recentPanel .sideColorInner .he {
  text-overflow: ellipsis;
  overflow: hidden;
  white-space: nowrap;
}
.readerPanel .recentPanel .sideColorInner .byLine {
  padding: 0 10px;
}
.readerNavCategories {
  width: 100%;
  margin-bottom: 30px;
}
.readerNavCategories a {
  color: #000;
}
.readerNavCategories .gridBox .gridBoxItem,
.readerNavCategoryMenu .category .gridBoxItem {
  margin: 0 15px;
  padding: 0;
}
.navBlock {
  padding-bottom: 12px;
  border-top: 1px solid #EDEDEC;
}
.navBlock.withColorLine {
  border-top: 4px solid transparent;
}
.navBlockTitle {
  background-color: white;
  text-align: start;
  font-size: 24px;
  padding: 14px 0 8px;
  margin: 0;
  cursor: pointer;
  display: flex;
  align-items: center;
  line-height: 1.3;
  flex: 1;
  font-weight: 400;
}
a.navBlockTitle {
  color: #000;
  margin-inline-end: 20px;
}
.navBlockTitle .int-en {
  font-family: "adobe-garamond-pro", "Crimson Text", Georgia, serif;
}
.navBlockDescription {
  font-size: 14px;
  line-height: 18px;
  color: #666;
  margin-inline-end: 20px;
}
.navBlockDescription .en {
  font-family: "Roboto", "Helvetica Neue", "Helvetica", sans-serif;
}
.interface-english .navBlockDescription.clamped .int-en,
.interface-hebrew .navBlockDescription.clamped .int-he {
  display: -webkit-box;
  -webkit-line-clamp: 3;
  -webkit-box-orient: vertical;
  overflow: hidden;
}
.interface-english .navBlockDescription.clamped5 .int-en,
.interface-hebrew .navBlockDescription.clamped5 .int-he {
  -webkit-line-clamp: 5;
}
.bilingual .navBlock .he {
  display: none;
}
.featuredSheet {
}
.featuredSheet.navBlock .navBlockTitle {
  padding-top: 7px;
}
.featuredSheetHeading {
  color: #666;
  font-size: 18px;
  padding-top: 17px;
}
.featuredSheetHeading .int-en {
  font-family: "adobe-garamond-pro", "Crimson Text", Georgia, serif;
}
.featuredSheet .navBlockDescription {
  margin-bottom: 12px;
}
.featuredSheet .authorByLine {
}
.navSidebarModule.wide {
  background-color: #FAFAFB;
  padding: 24px;
}
.navSidebarModule.wide h3 {
  border-bottom: none;
  margin-bottom: 0px;
}
.homepage .about {
  padding-top: 25px;
  margin-top: -25px;
  background-color: #FAFAFB;
}
.homepage .about .navSidebarModule h1 {
  border-bottom: 1px solid #CCC;
  padding-bottom: 10px;
  margin-bottom: 25px;
}
.homepage .about .button {
  margin: 20px 0;
}
.readerPanel .homepage .mainColumn h2 {
  text-transform: none;
  font-size: 30px;
  color: #666;
  margin-top: 0;
  margin-bottom: 14px;
}
.readerPanel .homepage .mainColumn h2 .int-en {
  font-family: "adobe-garamond-pro", "Crimson Text", Georgia, serif;
}
.homepage .navBlock {
  border-top: 1px solid #CCC;
}
.homepage .navBlock.withColorLine {
  border-top: 4px solid transparent;
}
.homepage .gridBox {
  margin-bottom: 30px;
}
.homepage .readingLinks {
  margin-top: 20px;
}
.homepage .readingLinksHeader {
  color: #666;
  font-size: 14px;
  margin-bottom: 4px;
}
.homepage .readingLinks a {
  font-size: 18px;
}
.homepage .readingLinks a .int-en {
  font-family: "adobe-garamond-pro", "Crimson Text", Georgia, serif;
}
.homepage .readingLinks a .int-he {
  font-family: "Taamey Frank", "adobe-garamond-pro", "Crimson Text", Georgia, "Times New Roman", serif;
}
.homepage .calendarDate {
  font-size: 14px;
  color: #999;
  margin-bottom: 15px;
}
.homepage .headerBordered h2 {
  padding-bottom: 20px;
  border-bottom: 1px solid #CCC;
  margin-bottom: 6px;
}
.homepage .headerBordered .navBlock {
  border-top: 0;
}
.bilingual .readerNavMenu .he {
  display: none;
}
.readerNavCalendar {
  margin-bottom: 30px;
  margin-top: -8px;
}
.userDataButtons {
  margin-bottom: 44px;
}
.blockLink,
.readerNavMenu .resourcesLink {
  display: inline-block;
  background-color: white;
  text-align: center;
  color: #000;
  font-size: 16px;
  border-top: 4px solid transparent;
  box-shadow: 0 1px 3px rgba(0,0,0,0.2);
  width: 100%;
  cursor: pointer;
  min-height: 56px;
  vertical-align: middle;
  margin: 0;
  box-sizing: border-box;
  padding: 14px 8px;
}
.blockLink:hover {
  color: #333;
}
.blockLink + .blockLink {
  margin: 5px 0;
}
.blockLink img {
  margin: 0 8px;
  height: 16px;
  width: 16px;
  opacity: 0.4;
  vertical-align: -1px;
}
.resourcesLink {
  border-radius: 7px;
}
.resourcesLink.faded {
  color: #999;
}
.readerNavMenu .blockLink.calendarLink .blockLinkSubtitle{
  display: block;
  font-size: 13px;
  color: #999;
  overflow: hidden;
  text-overflow: ellipsis;
  white-space: nowrap;
}
.readerNavMenu .resourcesLink .en {
  font-family: "Roboto", "Helvetica Neue", "Helvetica", sans-serif;
}
.readerNavMenu .resourcesLink .he {
  font-family: "Heebo", sans-serif;
}
.readerNavMenu .resourcesLink .fa {
  margin: 0 6px;
  color: #999;
}
.readerNavMenu .resourcesLink img {
  width: 16px;
  height: 16px;
  opacity: 0.4;
  margin: 0 5px;
  position: relative;
  top: 2px;
}
.readerNavMenu .siteLinks {
  margin: 20px 0 50px;
  text-align: center;
}
.readerNavMenu .siteLinks .siteLink {
  color: #999;
  text-transform: uppercase;
  display: inline-block;
  margin: 0 8px;
  font-size: 12px;
}
.uppercase {
  text-transform: uppercase;
}
.readerNavMenu .siteLinks .siteLink .en {
  font-family: "Roboto", "Helvetica Neue", "Helvetica", sans-serif;
}
.readerNavMenu .siteLinks .siteLink .he {
  font-family: "Heebo", sans-serif;
}
.readerNavMenu .siteLink .fa {
  margin: 0 4px;
}
.readerNavMenu .divider {
  color: #ccc;
}
.readerNavCategoryMenu {
  height: 100%;
}
.readerNavMenu.readerNavCategoryMenu .navTitle {
  margin-bottom: 40px;
}
.readerNavMenu.readerNavCategoryMenu h1 {
  color: #000;
  text-transform: uppercase;
  font-size: 30px;
}
.readerNavCategoryMenu h2 {
  font-size: 18px;
  color: #666;
  margin: 0 0 10px;
}
.readerNavCategoryMenu h2 .en,
.readerNavCategoryMenu h2 .categoryDescription .en {
  font-family: "adobe-garamond-pro", "Crimson Text", Georgia, serif;
}
.readerNavCategoryMenu h2 .he,
.readerNavCategoryMenu h2 .categoryDescription .he {
  font-family: "Taamey Frank", "adobe-garamond-pro", "Crimson Text", Georgia, "Times New Roman", serif;
}
.readerNavCategoryMenu .categoryDescription.top {
  margin-top: -26px;
  margin-bottom: 40px;
}
.readerNavCategoryMenu h2 .categoryDescription {
  text-transform: none;
  position: relative;
  top: -1px;
  margin-inline-start: 3px;
}
.readerNavCategoryMenu .categoryDescription {
  margin-bottom: 16px;
  font-size: 14px;
  color: #666;
}
.readerNavCategoryMenu .categoryDescription .en {
  font-family: "Roboto", "Helvetica Neue", "Helvetica", sans-serif;
}
.readerNavCategoryMenu .categoryDescription .he {
  font-family: "Heebo", sans-serif;
}
.readerNavCategoryMenu .content .category,
.readerNavCategoryMenu .content .gridBox {
  margin-bottom: 40px;
}
.readerNavCategoryMenu .categoryAttribution {
  color: #666;
  text-align: start;
  font-size: 24px;
  font-style: italic;
  margin: 16px 0 30px;
}
.readerNavCategoryMenu .categoryAttribution .he {
  font-style: normal;
}
.readerNavMenu .blockLink,
.readerNavMenu .catLink,
.readerNavMenu .navButton,
.readerTextTableOfContents .refLink {
  display: block;
  margin: 0;
  padding: 14px 8px;
  box-sizing: border-box;
  box-shadow: 0 1px 3px rgba(0,0,0,0.2);
  border-top: 4px solid transparent;
  color: #000;
  font-size: 18px;
  font-weight: 400;
  line-height: 23px;
  background-color: white;
  cursor: pointer;
  text-align: center;
  unicode-bidi: plaintext;
  flex: 1;
  display: flex;
  justify-content: center;
  align-items: inherit;
  flex-direction: column;
}
.readerNavCategoryMenu .blockLink,
.gridBox .navButton {
  display: flex;
  align-items: center;
  justify-content: center;
}
.readerNavMenu .blockLink .he,
.readerNavMenu .catLink .he,
.readerNavMenu .navButton .he,
.readerTextTableOfContents .refLink .he {
  text-align: center;
}
.blockLink:active,
.navButton:active,
.readerNavCategory:active,
.resourcesLink:active {
  background-color: #EDEDED;
}
@media (max-width: 450px) {
  .readerNavMenu .refLink,
  .readerNavMenu .catLink,
  .readerNavMenu .navButton,
  .readerNavMenu .sheetLink,
  .readerTextTableOfContents .refLink {
    font-size: 18px;
  }
}
.readerNavMenu .readerNavCategoryMenu .blockLink,
.gridBox .navButton {
  width: 100%;
  height: 100%;
  padding: 13px 8px 19px;
  display: inline-block;
}
.readerNavMenu .readerNavCategoryMenu .blockLink.incomplete {
  opacity: 0.65;
}
.categoryColorLine {
  position: absolute;
  top: 0;
  left: 0;
  width: 100%;
  height: 4px;
  z-index: 101;
}
.readerApp.interface-hebrew .readerNavMenu.noLangToggleInHebrew .en {
  display: none;
}
.readerApp.interface-hebrew .readerNavMenu.noLangToggleInHebrew .he {
  display: inline;
}
.readerTextTableOfContents .readerTextToc {
  letter-spacing: 1px;
  text-transform: uppercase;
  font-size: 14px;
}
.readerTextTableOfContents .readerTextToc .en {
  font-family: "Roboto", "Helvetica Neue", "Helvetica", sans-serif;
}
.readerTextTableOfContents .readerTextToc .he {
  font-family: "Heebo", sans-serif;
}
.readerNavMenu .dedication {
  text-align: start;
  color: #666;
  background-color: #FBFBFA;
  padding: 26px 19px;
  font-size: 18px;
  margin-bottom: 27px;
}
.readerTextTableOfContents .categoryAttribution,
.readerTextTableOfContents .dedication {
  margin: 28px 0;
  text-align: center;
  font-size: 18px;
  font-style: italic;
}
.readerTextTableOfContents .categoryAttribution,
.readerTextTableOfContents .dedication {
  text-align: start;
}
.readerTextTableOfContents .categoryAttribution .he,
.readerTextTableOfContents .dedication .int-he,
.readerNavMenu .dedication .int-he {
  font-style: normal;
}
.readerNavMenu .dedication .int-he {
  font-family: "Heebo", sans-serif;
  font-size: 18px;
}
.readerNavMenu .dedication .int-en {
  font-family: "adobe-garamond-pro", "Crimson Text", Georgia, serif;
  font-style: italic;
}
.readerTextTableOfContents .tocTop {
  padding-bottom: 15px;
}
.readerTextTableOfContents .tocCategory {
  color:#999;
  font-size: 14px;
  text-transform: uppercase;
  letter-spacing: 1px;
}
.readerTextTableOfContents .tocCategory .en {
  font-family: "Roboto", "Helvetica Neue", "Helvetica", sans-serif;
}
.readerTextTableOfContents .tocTitle,
.sheetContent .title,
.bookMetaDataBox .title {
  text-align: center;
  font-size: 30px;
  line-height: 1.3;
  unicode-bidi: plaintext;
}
.readerTextTableOfContents.bookPage .tocTitle {
  text-align: start;
  margin-bottom: 8px;
}
.readerTextTableOfContents .currentSection,
.readerTextTableOfContents .authorStatement,
.sheetContent .sheetMetaDataBox .authorStatement,
.sheetContent .sheetMetaDataBox .collectionStatement {
  font-size: 17px;
  color: #999;
  font-family: "Roboto", "Helvetica Neue", "Helvetica", sans-serif;
  margin-top: 6px;
  letter-spacing: 1px;
}
.sheetContent .sheetMetaDataBox .authorStatement,
.sheetContent .sheetMetaDataBox .collectionStatement {
  margin-top: 16px;
}
.sheetContent .sheetMetaDataBox .collectionStatement a,
.sheetContent .sheetMetaDataBox .authorStatement a {
  color: #999;
}
.readerTextTableOfContents .currentSection .he,
.readerTextTableOfContents .authorStatement .he,
.readerTextTableOfContents .sheetMeta .he {
  font-family: "Heebo", sans-serif;
}
.readerTextTableOfContents .authorStatement a {
 color: #333;
}
.authorStatement .imageBox,
.collectionStatement .imageBox {
  width: 30px;
  height: 30px;
  display: inline-block;
  vertical-align: middle;
  margin-inline-end: 10px;
  float:none;
}
.authorStatement span p
 {
  display: inline-block;
}
.bookPage .readButton {
  margin: 6px 0px 12px;
}
.bookPage .about {
  margin-top: 10px;
}
.readerTextTableOfContents .sheetMeta {
  font-size: 14px;
  color: #999;
  font-family: "Roboto", "Helvetica Neue", "Helvetica", sans-serif;
  margin-top: 10px;
  margin-bottom: 20px;
  letter-spacing: 1px;
}
.readerTextTableOfContents .tocDetails {
  margin-top: 30px;
  color: #999;
  font-style: italic;
}
.readerTextTableOfContents .tocDetails a {
  color: #999;
}
.readerTextTableOfContents .tocDetail {
  margin-bottom: 4px;
}
.readerTextTableOfContents .tocDetail .int-en {
  font-family: "adobe-garamond-pro", "Crimson Text", Georgia, serif;
}
.readerTextTableOfContents .tocDetail .int-he {
  font-family: "Taamey Frank", "adobe-garamond-pro", "Crimson Text", Georgia, "Times New Roman", serif;
}
.readerTextTableOfContents .tocDetails .description {
  margin: 6px 0 16px;
  font-style: normal;
  font-size: 16px;
  line-height: 1.4;
}
.readerTextTableOfContents .tocDetails .description .readMoreText {
  display: block;
  text-align: center;
}
.readerTextTableOfContents .tocDetails .description .readMoreLink {
  font-style: italic;
  cursor: pointer;
  font-size: 14px;
  color: #666;
  margin: 0 5px;
}
.readerTextTableOfContents .tocDetails .sheetSummary {
  margin: 6px 0 16px;
  font-style: normal;
  font-size: 22px;
  line-height: 1.4;
  text-align: center;
}
.readerTextTableOfContents .currentVersionBox {
  margin-bottom: 18px;
}
.readerTextTableOfContents .currentVersionBox .versionBlock {
  margin: 0;
}
.readerTextTableOfContents .moderatorSection {
  margin-top: 20px;
}
.readerTextTableOfContents .moderatorSectionExpand {
  display: inline;
  cursor: pointer;
  color: #666;
  margin: 13px 6px 0;
  font-size: 14px;
  position: absolute;
}
.interface-hebrew .readerTextTableOfContents .moderatorSectionExpand {
  margin: 7px 18px 0;
}
.readerTextTableOfContents .moderatorSectionExpand:hover {
  text-decoration: underline;
}
.readerTextTableOfContents .moderatorSection .button {
  padding: 12px 16px;
  font-size: 13px;
}
.readerTextTableOfContents .moderatorSection .moderatorSectionMessage {
  margin-top: 20px;
  font-size: 18px;
}
.readerTextTableOfContents .moderatorSection .button .fa {
  color: #999;
  margin-right: 4px;
}
.readerTextTableOfContents .versionEditForm {
  text-align: left;
  background-color: #ddd;
  padding: 10px;
  width: 100%;
}
.readerTextTableOfContents .versionEditForm label {
  display: inline-block;
  padding: 10px 10px 0 0;
}
.readerTextTableOfContents .versionEditForm label#versionNotes_label {
  display: block;
}
.readerTextTableOfContents .versionEditForm #versionTitle,
.readerTextTableOfContents .versionEditForm #versionSource,
.readerTextTableOfContents .versionEditForm #versionNotes,
.readerTextTableOfContents .versionEditForm #versionTitleInHebrew,
.readerTextTableOfContents .versionEditForm #versionNotesInHebrew,
.readerTextTableOfContents .versionEditForm #purchase_name,
.readerTextTableOfContents .versionEditForm #purchase_url,
.readerTextTableOfContents .versionEditForm #purchase_image
 {
  width: 98%;
}
.readerTextTableOfContents .versionEditForm #priority {
  width: 25px;
}
.readerTextTableOfContents .versionEditForm #digitzedBySefaria {
  margin-right: 10px;
}
.readerTextTableOfContents .versionEditForm #save_button,
.readerTextTableOfContents .versionEditForm #delete_button {
  text-align: center;
  cursor: pointer;
  color: white;
  background: #212E50;
  padding: 4px 10px;
  border-radius: 3px;
  margin: 10px auto 0;
  width: 60px;
}
.readerTextTableOfContents .versionEditForm #delete_button {
  float: right;
  background: white;
  color: #999;
  border: 1px solid #999;
  width: 100px;
  margin: 0;
}
.readerTextTableOfContents .versionTitle .fa,
.readerTextTableOfContents .versionEditForm .fa {
  font-size: 10px;
  color: #666;
  vertical-align: super;
  margin-left: 3px;
  cursor: pointer;
}
.interface-hebrew .readerTextTableOfContents .versionTitle .fa,
.interface-hebrew .readerTextTableOfContents .versionEditForm .fa {
  margin: 0 3px 0 0 ;
}
.readerTextTableOfContents .versionTitle .error {
  color: red;
}
.readerTextTableOfContents .content {
  box-sizing: border-box;
  text-align: center;
  height: 100%;
}
.readerTextTableOfContents.bookPage .content {
  text-align: start;
}
.readerTextTableOfContents .content .sheetTags {
  display: flex;
  flex-direction: row;
  flex-wrap: wrap;
  padding-top: 30px;
  border-top: 1px solid #ccc;
}
.readerTextTableOfContents .content .sectionLink {
  display: inline-block;
  height: 50px;
  min-width: 50px;
  line-height: 50px;
  vertical-align: middle;
  font-size: 18px;
  font-weight: lighter;
  margin: 3px;
  text-align: center;
  background-color: #FBFBFA;
  color: #666;
  cursor: pointer;
  padding: 0 6px;
  box-sizing: border-box;
}
.interface-hebrew .readerTextTableOfContents .content .structToggles{
  direction: rtl;
}
.interface-english .readerTextTableOfContents .content .structToggles{
  direction: ltr;
}
.readerTextTableOfContents .content .structToggles {
  margin-bottom: 40px;
  display: table;
  table-layout: fixed;
  width: 100%;
  border-bottom: 1px solid #CCC;
}
.readerTextTableOfContents .content .structTogglesInner {
  display: table-row;
}
.readerTextTableOfContents .content .structTogglesInner + .structTogglesInner > .altStructToggleBox {
  padding-top: 6px;
}
.readerTextTableOfContents .content .structToggles .en {
  font-family: "Roboto", "Helvetica Neue", "Helvetica", sans-serif;
}
.readerTextTableOfContents .content .structToggles .he {
  font-family: "Heebo", sans-serif;
}
.readerTextTableOfContents .structToggles .altStructToggleBox {
  display: inline-block;
}
.altStructToggleBox a, .altStructToggleBox a:hover, .altStructToggleBox a:visited, .altStructToggleBox a:link, .altStructToggleBox a:active {
  text-decoration: none;
}

.readerTextTableOfContents .structToggles .altStructToggle {
  padding-bottom: 8px;
  display: block;
  color: #666;
  margin-inline-end: 30px;
  cursor: pointer;
  font-size: 22px;
  text-align: start;
  letter-spacing: 1px;
}
.readerTextTableOfContents .structToggles .altStructToggle.active {
  color: black;
  border-bottom: 4px solid #CCC;
}
.readerTextTableOfContents .structToggles .toggleDivider {
  color: #ccc;
  margin: 0 8px;
}
.readerTextTableOfContents .content .sectionName {
  display: none;
}
.readerTextTableOfContents .content .tocSection > .sectionName {
  font-size: 12px;
  margin: 0 3px 4px;
  color: #666;
  display: block;
}
.readerTextTableOfContents .content .tocContent {
  padding: 30px 0 40px;
  text-align: start;
}
.readerTextTableOfContents.narrowPanel .tocContent {
  padding: 0 0 40px;
}
.readerTextTableOfContents .content .tocSection {
  margin-bottom: 22px;
  display: block;
  text-align: left;
}
.readerTextTableOfContents .content .tocSection.noSubLevels{
  display: none;
}
.readerTextTableOfContents .content .schema-node-contents {
  margin: 0 auto 22px;
  display: block;
  width: 100%;
}
.readerTextTableOfContents .content .schema-node-toc > .schema-node-title {
  font-size: 24px;
}
.readerTextTableOfContents .content .schema-node-title {
  color: black;
  font-size: 18px;
  display: inline-block;
  margin-bottom: 10px;
  cursor: pointer;
}
.readerTextTableOfContents .content .schema-node-title .he {
  font-family: "Heebo", sans-serif;
}
.readerTextTableOfContents .content .schema-node-toc {
  display: block;
}
.readerTextTableOfContents .content .schema-node-toc:not(.linked) > .schema-node-title:after {
  content: "\f105";
  display: inline-block;
  font-size: inherit;
  text-rendering: auto;
  -webkit-font-smoothing: antialiased;
  -moz-osx-font-smoothing: grayscale;
  font-family: FontAwesome;
  margin-inline-start: 8px;
}
.readerTextTableOfContents .content .schema-node-toc:not(.linked) > .schema-node-title.open:after {
  content: "\f107";
}
.readerPanel.hebrew .readerTextTableOfContents .content .schema-node-toc:not(.linked) > .schema-node-title:after,
.readerApp.interface-hebrew .readerTextTableOfContents.noLangToggleInHebrew .content .schema-node-toc:not(.linked) > .schema-node-title:after {
  content: "\f104";
  font-size: 122%;
  margin-inline-start: 9px;
}
.readerPanel.hebrew .readerTextTableOfContents .content .schema-node-toc:not(.linked) > .schema-node-title.open:after,
.readerApp.interface-hebrew .readerTextTableOfContents.noLangToggleInHebrew .content .schema-node-toc:not(.linked) > .schema-node-title.open:after {
  content: "\f107";
}
.readerTextTableOfContents .content .schema-node-contents.closed {
  display: none;
}
.readerTextTableOfContents .content .schema-node-toc .schema-node-contents.closed {
  display: block;
}
.readerTextTableOfContents .content .tocLevel {
  display: block;
}
.readerTextTableOfContents .content .tocContent > .tocLevel > .schema-node-toc {
  margin: 10px 0;
}
.readerTextTableOfContents .schema-node-toc {
  margin: 6px 20px;
}
.readerTextTableOfContents .content .schema-node-toc.linked:hover .schema-node-title {
  text-decoration: underline;
}
.readerTextTableOfContents .altStruct .refLink {
  width: 49%;
  margin: 3px;
  box-sizing: border-box;
  display: inline-block;
}
@media (max-width: 450px) {
  .readerTextTableOfContents .altStruct .refLink {
    margin: 0.5%;
  }
}
.hebrew .readerTextTableOfContents .content .tocSection,
.hebrew .readerTextTableOfContents .content .tocContent,
.english .readerTextTableOfContents.noLangToggleInHebrew .content .tocContent,
.bilingual .readerTextTableOfContents.noLangToggleInHebrew .content .tocContent{
  text-align: right;
}
.english .readerTextTableOfContents.noLangToggleInHebrew .content .tocContent,
.bilingual .readerTextTableOfContents.noLangToggleInHebrew .content .tocContent{
  direction: rtl;
}
.readerTextTableOfContents .versionsBox {
  padding: 20px 0;
}
.readerTextTableOfContents .button.allVersionsButton {
  color: #999;
  text-transform: uppercase;
  font-size: 15px;
  padding: 12px 50px;
  margin: 20px 0;
}
.readerTextTableOfContents .allVersionsButton.inactive {
  background-color: transparent;
}
.readerTextTableOfContents .versionBlocks {
  text-align: center;
  border-top: 1px solid #ccc;
  padding-top: 20px;
}
.readerTextTableOfContents .versionBlocks .versionLanguageBlock {
  padding-bottom: 30px;
  clear: both;
}
.readerTextTableOfContents .versionBlocks .versionLanguageHeader {
  font-family: "Roboto", "Helvetica Neue", "Helvetica", sans-serif;
  text-transform: uppercase;
  letter-spacing: .2em;
  color: #999;
  padding: 10px 0;
}
.versionBlock{
  display: flex;
  flex-flow: column;
}
.readerTextTableOfContents .versionBlock {
  padding: 0 30px;
  margin: 25px 0;
  box-sizing: border-box;
  cursor: pointer;
  text-align: center;
}
.versionBlock .versionTitle {
  font-size: 18px;
  color: #000;
  /*unicode-bidi: plaintext;*/
}
.versionBlock .versionTitle a{
  font-family: 'HebrewInEnglish Text Font', "adobe-garamond-pro", "Crimson Text", Georgia, serif;
}
.versionBlock .versionTitle .versionEditIcon{
  display: none;
}
.versionBlock .versionTitle .versionEditIcon.enabled{
  display: inline-block;
}
.versionBlock .versionSelect{
  margin: 10px 0;
}
.readerTextTableOfContents .versionBlock .versionSelect, .aboutBox .versionBlock .versionSelect{
  display: none;
}
.versionBlock a {
  color: #999;
}
.versionBlock .versionNotes a {
  font-family: 'HebrewInEnglish Text Font', "adobe-garamond-pro", "Crimson Text", Georgia, serif;
  font-style: normal;
  font-weight: normal;
  font-size: 18px;
  line-height: 22px;
  color: #666666;
  text-decoration: underline;
}
.versionBlock .versionNotes span{
  font-family: 'HebrewInEnglish Text Font', "adobe-garamond-pro", "Crimson Text", Georgia, serif;
}
.versionBlock .versionDetails {
  display: inline-block;
  font-size: 12px;
  font-family: "Hebrew System Text", "Roboto", "Helvetica Neue", "Helvetica", sans-serif;
  color: #999;
  display: flex;
  flex-flow: row;
  justify-content: space-between;
}
.readerTextTableOfContents .versionBlock .versionDetails{
  text-align: center;
}
.versionBlock .versionDetails .versionDetailsInformation{
  display: flex;
  flex-flow: column;
}
.readerTextTableOfContents .versionBlock .versionDetails .versionDetailsInformation{
  margin: auto;
  flex-flow: row;
  justify-content: space-around;
}
.versionBlock .versionDetails .versionDetailsImage{
  margin-top: 5px;
}
.versionBlock .versionDetails .versionDetailsInformation .versionDetailsElement{
  font-family: "Hebrew System Text", "Roboto", "Helvetica Neue", "Helvetica", sans-serif;;
  font-style: normal;
  font-weight: normal;
  font-size: 13px;
  line-height: 20px;
  color: #999999;
}
.versionBlock .versionDetails .versionDetailsInformation .versionDetailsElement.versionBuyLink a{
  color: #18345D;
}
.readerTextTableOfContents .versionBlock .versionDetails .versionDetailsInformation .versionDetailsElement{
  margin: 0 2px;
}
.readerTextTableOfContents .versionBlock .versionDetails .versionDetailsInformation .versionDetailsElement::after{
  content: "•";
  margin-inline-start: 4px;
}
.readerTextTableOfContents .versionBlock .versionDetails .versionDetailsInformation .versionDetailsElement.versionHistoryLink::after{
  content: "›";
}
.versionBlock .versionDetails .versionDetailsLabel, .versionBlock .versionDetails .versionDetailsLabel:hover{
  text-decoration: none;
}
.versionBlock .versionDetails .versionBuyImage .versionDetailsImageLink img{
  height: 120px;
}
.readerTextTableOfContents .versionBlock .versionDetails .versionBuyImage, .readerTextTableOfContents .versionBlock .versionDetails .versionBuyLink{
  display: none;
}
.versionBlock .versionDetails .n-a, .versionBlock .n-a{
  display: none;
}
.versionBlock .versionTitle:hover {
  text-decoration: underline;
}
.versionBlock .versionNotes {
  font-family: 'HebrewInEnglish Text Font', "adobe-garamond-pro", "Crimson Text", Georgia, serif;
  font-style: normal;
  font-weight: normal;
  font-size: 18px;
  line-height: 22px;
  color: #666666;
  margin: 10px 0;
}
.versionBlock .versionEditIcon {
  margin: 0 7px;
  vertical-align: 1px;
}
.versionBlock .versionExtendedNotesLinks{
  font-style: italic;
}
.versionBlock .versionExtendedNotesLinks.no-notes{
  display: none;
}

.modTools {
  width: 50%;
  margin: 0 auto;
  overflow-y: scroll;
  height: 100%;
}
.modTools .modToolsSection {
  padding: 50px;
  border-top: 1px solid #ccc;
}
.readerTextTableOfContents .content .dlSection {
  padding-top: 50px;
  border-top: 1px solid #ccc;
}
.modTools .dlSectionTitle {
    width: 60%;
    margin: 0 auto;
}
.modTools .dlSectionTitle,
.readerTextTableOfContents .content h2 {
    text-transform: uppercase;
    color: #999;
    padding: 10px 0;
    margin-bottom: 14px;
}
.readerTextTableOfContents .content h2[role=button] {
  cursor: pointer;
}
.readerTextTableOfContents .content h2 img {
  opacity: 0.43;
  padding: 0 5px;
  height: 10px;
  width: 10px;
}
.readerTextTableOfContents .versionSectionHeader {
  display: flex;
  flex-direction: row;
  justify-content: space-between;
}
.readerTextTableOfContents .versionSectionSummary {
  text-transform: none;
  color: #ccc;
  font-size: 14px;
}
.readerTextTableOfContents .versionSectionSummaryHidden {
  visibility: hidden;
}
.modTools .dlVersionSelect {
  display: block;
}

.modTools .dlVersionSelect,
.readerTextTableOfContents .content .dlVersionSelect {
    width: 60%;
    margin: 10px auto;
    background-color: white;
    font-size: 14px;
    height: 3em;
    border-color: #ccc;
    border-radius: 3px;
    color: #333;
    font-family: "Roboto", "Helvetica Neue", "Helvetica", sans-serif;
}
.modTools .dlVersionSelect option,
.readerTextTableOfContents .content .dlVersionSelect option{
  unicode-bidi: plaintext;
}

.modTools .versionDownloadButton,
.readerTextTableOfContents .content .versionDownloadButton {
    width: 60%;
    margin: 10px auto;
    background-color: white;
    font-size: 14px;
    height: 3em;
    border: 1px solid #ccc;
    border-radius: 3px;
    color: #ccc;
    font-family: "Roboto", "Helvetica Neue", "Helvetica", sans-serif;
}
.modTools .versionDownloadButton .downloadButtonInner,
.readerTextTableOfContents .content .versionDownloadButton .downloadButtonInner {
    font-size: 16px;
    padding: 10px;
}
.modTools .versionDownloadButton .he,
.readerTextTableOfContents .content .versionDownloadButton .he {
    font-family: "Heebo", sans-serif;
    direction: rtl;
    text-align: right;
}
.modTools a .versionDownloadButton,
.readerTextTableOfContents .content a .versionDownloadButton {
    border-color: #212E50;
    background-color: #212E50;
}
.modTools .workflowy-tool{
  width: 60%;
  margin: auto;
}
.modTools .workflowy-tool .dlSectionTitle{
  width: unset;
}
.modTools .workflowy-tool .versionDownloadButton{
  color: black;
}
.modTools .workflowy-tool .versionDownloadButton:hover{
  background-color: #999;
}
.modTools .workflowy-tool textarea {
  width: 100%;
  min-height: 30rem;
  font-family: "Lucida Console", Monaco, monospace;
  font-size: 0.8rem;
  line-height: 1.2;
}
.modTools .workflowy-tool .workflowy-tool-form{
  display: flex;
  flex-flow: column;
}
.dictionarySearchBox {
  display: flex;
  justify-content: flex-start;
  padding-bottom: 5px;
  border-bottom: #999 solid 1px;
  color: #999;
  font-size: 17px;
  height: 22px;
}
.dictionarySearchBox .dictionarySearchButton {

}
.searchBox.dictionarySearchBox .keyboardInputInitiator {
  border: none;
}
.dictionarySearchBox input {
  padding: 0 10px 10px;
  font-size: 17px;
  background-color: transparent;
  border: none;
  width: 100%;
  height: 18px;
  margin-bottom: 10px;
}
body .ui-autocomplete.dictionary-toc-autocomplete {
  margin: 0 0;
  padding: 6px 0 0;
}
body .ui-autocomplete.dictionary-toc-autocomplete .ui-menu-item {
  padding: 4px 25px;
  border-bottom: solid #ccc 1px;
  font-size: 17px;
  color: black;
  cursor: pointer;
  display: block;
}
body .ui-autocomplete.dictionary-toc-autocomplete .ui-menu-item a.ui-state-focus {
  text-decoration: underline;
}
.searchContentFrame h1 {
  direction: ltr;
  height: 40px;
}
.searchContentFrame h1.englishQuery {
  font-size: 30px;
}
.searchContentFrame h1.hebrewQuery {
  font-family: "Taamey Frank", "adobe-garamond-pro", "Crimson Text", Georgia, "Times New Roman", serif;
  font-size: 30px;
}
.searchContent {
  padding: 0 10px 100px;
}
.searchContent .searchTopMatter {
  padding-bottom: 10px;
  margin-bottom: 30px;
  position: relative;
}
.searchTopMatter .filterSortFlexbox {
  display: flex;
  flex-direction: row;
  margin-bottom: 4px;  /* to vertically align with type-buttons */
}
.searchTopMatter .searchButtonsBar {
  display: flex;
  flex-direction: row;
  align-items: center;
  justify-content: space-between;
  border-bottom: 1px solid #CCC;
}
.searchTopMatter .type-buttons {
  display: flex;
  flex-direction: row;
  align-self: flex-start;
}
.searchTopMatter .search-dropdown-button {
  font-size: 18px;
  color: #999;
  font-family: "Roboto", "Helvetica Neue", "Helvetica", sans-serif;
  letter-spacing: 1px;
  cursor: pointer;
  padding: 15px 5px;
  -webkit-touch-callout: none; /* iOS Safari */
  user-select: none;
}
@media (max-width: 540px) {
  .searchTopMatter .search-dropdown-button,
  .searchTopMatter .dropdown-button {
  font-size: 14px;
  }
}
.searchTopMatter .search-dropdown-button.active {
  color: #000;
  border-bottom: 4px solid #CCC;
}
.searchContent .searchStatusLine {
  padding: 0 0 36px 0;
  text-align: center;
  font-size: 13px;
  height: 10px;
}
.searchFilterBoxes .type-button {
  padding: 6px 14px;
  margin: 5px;
  border-radius: 12px;
  border: 1px solid #DADADA;
  display: inline-block;
  font-size: 13px;
  color: #666;
  font-family: "Roboto", "Helvetica Neue", "Helvetica", sans-serif;
  letter-spacing: 1px;
  cursor: pointer;
}
.searchFilterBoxes .type-button .he {
  font-family: "Heebo", sans-serif;
}
.searchFilterBoxes .type-button.active {
  color: #000;
  background-color: white;
}
.searchContent .type-button-title,
.searchContent .type-button-total {
  display: inline-block;
  padding: 2px;
}
.searchContent .results-count,
.searchContent .searchStatusLine > .loadingMessage {
  color: #999;
  font-family: "Roboto", "Helvetica Neue", "Helvetica", sans-serif;
  letter-spacing: 1px;
  padding-top: 5px;
}
.dropdown-modal {
  position: relative;
}
.dropdown-modal.position-unset {
  position: unset;
}
.dropdown-button {
  color: #666;
  margin-left: 5px;
  margin-right: 5px;
  font-size: 18px;
  letter-spacing: 1px;
  cursor: pointer;
  font-weight: lighter;
  user-select: none;
}
.dropdown-button:hover {
  text-decoration: underline;
}
.dropdown-button .active {
  color: #000;
}
.dropdown-button .en {
  font-family: "Roboto", "Helvetica Neue", "Helvetica", sans-serif;
}
.dropdown-button .he {
  font-family: "Heebo", sans-serif;
}
.dropdown-button img {
  opacity: 0.43;
  padding: 0 5px;
  height: 10px;
  width: 10px;
}
.message-modal {
  position: fixed;
  text-align: center;
  padding: 10px;
  background-color: #eee;
  width: auto;
  height: auto;
  margin: 0;
  z-index: 100;
  overflow: hidden;
  line-height: 1.2;
  border-radius: 0;
  max-width: 100%;
  border-radius: 6px;
}
.message-overlay {
  display: none;
  position: fixed;
  z-index: 20;
  background: black;
  opacity: 0.4;
  height: 100%;
  width: 100%;
  top: 0px;
  left: 0px;
}
.messageHeader {
  font-weight: bold;
  font-size: 14px;
  margin-bottom: 4px;
}
.message-modal textarea {
  display: block;
  max-width: 100%;
  height: 140px;
  width: 480px;
  box-sizing: border-box;
  margin-bottom: 20px;
}
.interface-hebrew .searchContent .searchFilterToggle i {
  padding-left: 0;
  padding-right: 5px;
}
.searchContent .searchFilterBoxes {
  margin-top: 21px;
  background: #F5F5F5;
  width: 100%;
  display: flex;
  flex-direction: column;
  position: absolute;
  z-index: 1;
  box-shadow: 0 1px 3px #ccc;
  box-sizing: border-box;
}
.interface-english .searchFilterBoxes {
  right: 0;
}
.interface-hebrew .searchFilterBoxes {
  left: 0;
}
.searchContent .searchFilterBoxes .tag-filter-outer {
  display: flex;
  flex-direction: row;
  flex-wrap: wrap;
  height: 210px;
  padding: 10px 20px;
  box-sizing: border-box;
}
.searchFilterBoxes .tag-filter {
  color: #999;
  background-color: white;
  border: 0;
}
.searchFilterBoxes .tag-filter.active {
  background-color: #e7e7e7;
}

.searchContent .searchFilterBoxes .searchFilterBoxRow {
  display: flex;
  flex-direction: row;
  width: 100%;
}
.searchFilterBoxes .searchFilterTabRow {
  display: flex;
  flex-direction: row;
  border-bottom: 1px solid #CCC;
  padding: 0 15px;
}
.searchFilterTabRow .searchFilterTab {
  font-size: 14px;
}
.searchFilterTabRow .searchFilterTab.active {
  border-bottom: 4px solid #CCC;
}
.searchFilterBoxes.hidden{
    display:none;
}
.searchContent .searchFilterBoxes li {
  font-family: "Roboto", "Helvetica Neue", "Helvetica", sans-serif;
  display: flex;
  justify-content: space-between;
  flex: 1 0 45%;  /* see https://stackoverflow.com/questions/29546550/flexbox-4-items-per-row */
  padding: 15px 0 15px 15px;
  font-size: 16px;
  cursor: pointer;
  line-height: 125%;
}
.searchContent .searchFilterBoxes li img {
  height: 10px;
  width: 10px;
  opacity: 0.43;
  padding: 0 10px;
}
.searchContent .searchFilterBoxes .searchFilterExactBox li {
  justify-content: flex-start;
}
.searchContent .searchFilterBoxes li .checkboxAndText {
  display: flex;
}
.searchContent .searchFilterBoxRow li.active,
.searchContent .searchFilterBoxRow li:hover {
  background-color: #e0e0e0;
}
.interface-hebrew .searchContent .searchFilterBoxes li {
  font-family: "Heebo", sans-serif;
  padding: 10px 15px 10px 0;
}
.searchContent .searchFilterBoxes li input[type="checkbox"] {
  display: none;
}
.searchContent .searchFilterBoxes li input[type="checkbox"] + label span {
    margin: 0 13px;
    display:inline-block;
    width: 15px;
    height: 15px;
    cursor:pointer;
    background-image: url(/static/img/checkbox-unchecked.svg);
    background-size: contain;
}
.searchContent .searchFilterBoxes li input[type="checkbox"]:checked + label span {
    background-image: url(/static/img/checkbox-checked.svg);
}
.searchContent .searchFilterBoxes li input[type="checkbox"]:indeterminate + label span {
    background-image: url(/static/img/checkbox-partially.svg);
}
.searchContent .searchFilterBoxes li .filter-title
.dropdown-option-list li .filter-title {
  color: #333;
}
.searchContent .searchFilterBoxes li .filter-count {
  color: #999;
}
.searchContent .searchFilterBoxes li .in-focus-arrow {
  float: right;
  padding-right: 20px;
  color: #999;
}
.interface-hebrew .searchContent .searchFilterBoxes li .in-focus-arrow {
  float: left;
  padding-left: 20px;
  padding-right: 0;
}
.searchFilterBoxes .searchFilterExactBox {
  padding-top: 10px;
  height: 200px;
}
.searchFilterExactBox.hidden {
  display:none;
}
.dropdown-option-list {
    margin-top: 10px;
    background: white;
    width: auto;
    position: absolute;
    z-index: 1;
    -webkit-border-radius: 7px;
    -moz-border-radius: 7px;
    border-radius: 7px;
    border: 1px solid #ccc;
}
.dropdown-option-list-label span {
  white-space: nowrap;
}
.interface-english .dropdown-option-list {
  right: 0;
}
.interface-hebrew .dropdown-option-list {
  left: 0;
}
.dropdown-option-list.hidden{
    display:none;
}
.dropdown-option-list table {
  border-collapse: collapse;
}
.dropdown-option-list tr {
  font-family: "Roboto", "Helvetica Neue", "Helvetica", sans-serif;
  padding: 15px;
  font-size: 16px;
  cursor: pointer;
}
.interface-hebrew .dropdown-option-list tr {
  font-family: "Heebo", sans-serif;
}
.dropdown-option-list tr:hover {
  background-color: #e0e0e0;
}
.dropdown-option-list tr:not(:last-child) {
  border-bottom: 1px solid #eee;
}
.dropdown-option-list td:not(:first-child) {
  padding: 15px 15px 15px 0;
}
.dropdown-option-list td:first-child {
  padding: 0 0 0 15px;
}
.interface-hebrew .dropdown-option-list td:not(:first-child) {
  padding: 15px 0 15px 15px;
}
.interface-hebrew .dropdown-option-list td:first-child {
  padding: 0 15px 0 0;
}
.dropdown-option-list tr.unselected {
  color: #aaa;
}
.dropdown-option-list tr .dropdown-option-check {
  width: 10px;
  height: 10px;
  padding-left: 0;
  padding-right: 10px;
}
.interface-hebrew .dropdown-option-list tr .dropdown-option-check {
  padding-left: 10px;
  padding-right: 0;
}
.dropdown-option-list tr.unselected .dropdown-option-check {
  display: none;
}
.searchContent .searchResultsOverlay {
  opacity: 0.5;
}
.searchContent .searchFilterCategoryBox,
.searchContent .searchFilterBookBox {
  padding-top: 10px;
  width: 50%;
  height: 200px;
  overflow-y: auto;
}
.searchContent .searchFilterCategoryBox.searchFilterSheetBox {
  width: 100%;
  display: flex;
  flex-wrap: wrap;
  align-items: flex-start;
  align-content: flex-start;
}
.interface-hebrew .searchContent .searchFilterCategoryBox,
.interface-hebrew .searchContent .searchFilterBookBox {
  /*float: right;*/
}
.searchContent .result {
  border-bottom: thin solid #eee;
  padding-bottom: 12px;
}
.searchContent .result a:hover {
  text-decoration: none;
}
.searchContent .similar-results {
  padding: 0 25px;
}
.searchContent .similar-results .result {
  border-top: none;
}
.searchContent .text_result .result-title,
.searchContent .sheet_result .result-title {
  color: #666;
  font-weight: lighter;
  padding: 20px 0 5px;
  letter-spacing: 1px;
  display: block;
}
.searchContent .text_result .result-title .int-he,
.searchContent .sheet_result .result-title .int-he {
  font-family: "Taamey Frank", "adobe-garamond-pro", "Crimson Text", Georgia, "Times New Roman", serif;
  font-size: 22px;
}
.searchContent .text_result .result-title .int-en,
.searchContent .sheet_result .result-title .int-en {
  font-family: "adobe-garamond-pro", "Crimson Text", Georgia, serif;
  font-size: 18px;
}
.searchContent .sheet_result .result-title {
  font-size: 18px;
}
.searchContent .sheet_result .result-title.in-en {
  direction: ltr;
  text-align: left;
}
.searchContent .sheet_result .result-title.in-he {
  direction: rtl;
  text-align: right;
}
.searchContent .sheet_result .owner_name {
  padding-bottom: 5px;
}
.readerPanel.english .searchContent .sheet_result .owner_name.in-he {
  direction: rtl;
  text-align: left;
}
.readerPanel.hebrew .searchContent .sheet_result .owner_name.in-en {
  direction: ltr;
  text-align: right;
}
.searchContent .result .result-title:hover {
  text-decoration: underline;
}
.readerPanel.english .searchContent .snippet.he,
.readerPanel.hebrew .searchContent .snippet.en,
.bilingual .searchContent .snippet.he {
  display: block;
}
.searchContent .text_result .snippet {

}
.searchContent .sheet_result .snippet {
  font-size: 18px;
  color: #000;
}
.searchContent .sheet_result .snippet:hover {
  text-decoration: none;
}
.searchContent .similar-results .result .result-title {
  padding: 0 0 5px;
}
.searchContent .result .version {
  color: #999;
  font-weight: lighter;
  font-family: "Roboto", "Helvetica Neue", "Helvetica", sans-serif;
  letter-spacing: 1px;
  font-size: 13px;
  margin: 8px 0;
  display: flex;
  align-items: center;
}
.searchContent .result .version .owner-metadata {
  display: flex;
  flex: 1;
  flex-direction: column;
  margin: 0 10px;
}
.searchContent .result .similar-trigger-box {
  color: #999;
  font-weight: lighter;
  font-family: "Roboto", "Helvetica Neue", "Helvetica", sans-serif;
  text-transform: uppercase;
  letter-spacing: 1px;
  font-size: 11px;
  padding: 0;
  cursor: pointer;
  margin: 8px 0;
}
.searchContent .result .similar-trigger-box i {
  padding: 0 5px;
}
.searchContent .sheet_result .owner_image {
  height: 30px;
  width: 30px;
  align-self: flex-start;
}
.searchContent .sheet_result {
  height: auto;
  margin: 15px 0 20px 0;
  padding-bottom: 30px;
}
.searchContent .result + .loadingMessage {
  margin-top: 30px;
}
.readerNavMenu .yourSheetsLink.navButton {
  width: 98%;
  margin-bottom: 20px;
  text-transform: uppercase;
  font-family: "Roboto", "Helvetica Neue", "Helvetica", sans-serif;
}
.readerNavMenu .sheet {
  display: flex;
  justify-content: space-between;
  padding: 20px 0;
  border-bottom: 1px solid #eee;
  color: black;
}
.readerNavMenu .sheet:hover{
  text-decoration: none;
}
.readerNavMenu .sheet:first-child {
  padding-top: 0;
}
.readerNavMenu .sheet .sheetImg {
  height: 40px;
  width: 40px;
  margin: 1px 0 0 0;
  border-radius: 2px;
}
.readerNavMenu .sheet .sheetTextInfo{
  display: flex;
  justify-content: flex-start;
}
.readerNavMenu .sheet:hover .sheetTextInfo{
  text-decoration: underline;
}
.readerNavMenu .sheet .sheetAuthTitle{
  display: flex;
  flex-flow: column;
  margin: auto 14px;
}
.readerNavMenu .sheet .sheetAuthor {
  font-family: "Roboto", "Helvetica Neue", "Helvetica", sans-serif;
  color: #999;
  font-size: 14px;
  margin-bottom: 6px;
  letter-spacing: 1px;
}
.readerNavMenu .sheet .sheetTitle{
  overflow: hidden;
  font-size: 16px;
  unicode-bidi: plaintext;
}
.readerNavMenu .sheet .sheetViews{
  color: #999;
  font-size: 13px;
  font-family: "Roboto", "Helvetica Neue", "Helvetica", sans-serif;
}
.readerNavMenu .sheet:hover .sheetViews{
  display: inline-block ;
  text-decoration: none;
}
.interface-english .readerPanel .readerNavMenu .tagsList .gridBox {
  direction: ltr;
}
.interface-hebrew .readerPanel .readerNavMenu .tagsList .gridBox {
  direction: rtl;
}
.tagsList .heOnly {
  direction: rtl;
}
.tagsList .enOnly {
  direction: ltr;
}
.readerControls {
  position: relative;
  top: 0;
  left: 0;
  width: 100%;
  box-sizing: border-box;
  text-align: center;
  z-index: 100;
  height: 60px;
  line-height: 60px;
  box-shadow: 0 1px 3px rgba(0,0,0,0.2);
  background-color: #FBFBFA;
}
.sepia .readerControls {
  background-color: #F3F3F1;
}
.dark .readerControls {
  background-color: #2D2D2B;
  color: white;
  border-color: #444;
}
.dark .readerControls .readerTextToc .readerTextTocBox {
  color: white;
}
.readerControls.connectionsHeader {
  background-color: #F3F3F2;
  white-space: nowrap;
  box-shadow: none;
}
.readerControls.connectionsHeader.fullPanel  {
  background-color: #EDEDED;
}
.readerControls .connectionsPanelHeader .connectionsHeaderTitle {
  text-transform: uppercase;
  letter-spacing: 1px;
  font-size: 16px;
  font-weight: lighter;
}
.connectionsPanelHeader .connectionsHeaderTitle.active {
  text-transform: none;
  cursor: pointer;
}
.connectionsHeaderTitle .fa-chevron-left {
  margin-right: 10px;
}
.connectionsHeaderTitle .fa-chevron-right {
  margin-left: 10px;
}
.connectionsHeaderTitle .fa-chevron-left, .connectionsHeaderTitle .fa-chevron-right{
  color: #999;
}
.readerControls .readerControlsInner {
  position: relative;
  width: 760px;
  margin: 0 auto;
  padding: 0 30px;
  display: flex;
  justify-content: space-between;
  max-width:  100%;
  box-sizing: border-box;
}
.readerControls.connectionsHeader .readerControlsInner {
  padding: 0 34px;
}
.singlePanel .readerControls .readerControlsInner {
  padding: 0 10px;
}
.readerControls .readerTextToc a {
  color: inherit;
}
.readerControls .readerTextToc a:hover {
  text-decoration: none;
}
.readerControls .readerTextToc .readerTextTocBox h1 {
    display: unset;
    font-size: unset;
    font-weight: unset;
    margin-block-start: unset;
    margin-block-end: unset;
}
.readerControls .readerTextToc .readerTextTocBox a {
  display: flex;
  align-items: center;
  justify-content: center;
}
.readerControls.connectionsHeader .readerTextToc {
  font-family: "Roboto", "Helvetica Neue", "Helvetica", sans-serif;
  text-transform: uppercase;
  color: #666;
  width: 100%;
}
.readerControls .readerTextToc.attributed .readerTextTocBox {
  line-height: 1.2;
}
.readerControls .readerTextToc .categoryAttribution {
  font-style: italic;
  font-size: 15px;
  color: #999;
  margin: 0 2px;
  white-space: nowrap;
  text-overflow: ellipsis;
  overflow: hidden;
  padding: 0 2px;
}
.readerControls .readerTextToc .categoryAttribution .he {
  font-style: normal;
}
.interface-english .leftButtons,
.interface-hebrew .rightButtons {
  display: flex;
  flex-direction: row;
  text-align: left;
}
.interface-english .rightButtons,
.interface-hebrew .leftButtons {
  display: flex;
  flex-direction: row;
  text-align: right;
}
/* icons need a little nudge in flipped hebrew mode */
.interface-hebrew .rightButtons {
  margin-left: -3px;
}
.interface-hebrew .leftButtons {
  margin-right: 2px;
}
.leftButtons .saveButton,
.rightButtons .saveButton {
  display: flex;
  align-items: center;
  justify-content: flex-end;
  width: 30px;
  height: 56px;
  cursor: pointer;
}
.saveButton img {
  height: 20px;
  width: 20px;
  opacity: 0.5;
  margin-top: 2px;
}
.rightButtons .saveButton.tooltip-toggle::before {
  top: 47px;
  left: -50px;
}
.interface-hebrew .rightButtons .saveButton.tooltip-toggle::before {
  left: auto;
  right: -50px;
}
.saveButton.tooltip-toggle.three-dots-button {
  background-color: #ededec;
  margin-bottom: 13px;
  padding: 0 6px;  /* HACK: setting width and height to equal values doesn't make this circular, but this does! */
  height: 22px;
  display: flex;
  align-items: center;
  justify-content: center;
  border-radius: 50%;
}
.three-dots-button img {
  width: 10px;
  height: 10px;
  margin-top: 0;
}
.topicPanel .mainColumn .saveLine .saveButton.three-dots-button {
  margin-left: 10px;
  margin-right: 0;
  margin-bottom: 13px;
  padding-bottom: 0;
}
.interface-hebrew .topicPanel .mainColumn .saveLine .saveButton.three-dots-button {
  margin-left: 0;
  margin-right: 10px;
}
.interface-hebrew .topicPanel .three-dots-button {
  margin-left: 0px;
  margin-right: 10px;
}
.leftButtons .readerNavMenuSearchButton,
.leftButtons .readerNavMenuMenuButton,
.leftButtons .readerNavMenuCloseButton,
.rightButtons .readerOptions,
.rightButtons .readerNavMenuCloseButton {
  width: 40px;
  height: 56px;
  line-height: 56px;
  color: #999;
  font-size: 20px;
  display: inline-block;
  cursor: pointer;
}
.rightButtons .readerOptions {
  vertical-align: middle;
}
.rightButtons .readerOptions:hover {
  text-decoration: none;
}
.leftButtons .readerNavMenuMenuButton {
  font-size: 22px;
  margin-top: 6px;
}
.leftButtons .readerNavMenuCloseButton {
  font-size: 44px;
}
.leftButtons .readerNavMenuSearchButton span,
.rightButtons .readerOptions img,
.leftButtons .readerNavMenuCloseButton span {
  vertical-align: middle;
}
.readerControls .readerTextToc {
  font-size: 18px;
  box-sizing: border-box;
  height: 50px;
  text-align: center;
  display: inline-block;
  cursor: pointer;
  vertical-align: middle;
  min-width: 0; /* see https://css-tricks.com/flexbox-truncated-text/ */
}
.readerTextTocHeader.readerTextToc {
  font-size: 16px;
}
.readerControls .readerTextToc{
  min-width: 0;
}
.hebrew .readerControls .readerTextToc {
  direction: rtl;
}
.english .readerControls .readerTextToc {
  direction: ltr;
}
.interface-english .bilingual .readerControls .readerTextToc {
  direction: ltr;
}
.interface-hebrew .bilingual .readerControls .readerTextToc {
  direction: rtl;
}

.interface-hebrew .bilingual .readerControls .readerTextToc .readerTextTocBox.sheetBox,
.interface-hebrew .english .readerControls .readerTextToc .readerTextTocBox.sheetBox {
  padding-left: 23px;
  padding-right: 0;
}
.english .readerControls .readerTextToc .readerTextTocBox.sheetBox,
.bilingual .readerControls .readerTextToc .readerTextTocBox.sheetBox {
  padding-right: 23px;
  padding-left: 0;
}
.readerControls .readerTextToc .readerTextTocBox {
  display: inline-block;
  vertical-align: middle;
  max-width: 100%;
}
.readerControls .readerTextToc .readerTextTocBox a span,
.readerControls .readerTextToc .readerTextTocBox a div {
  white-space: nowrap;
  text-overflow: ellipsis;
  overflow: hidden;
}
.readerControls .readerTextToc .readerTextVersion {
  font-style: italic;
  color: #999;
}
.readerControls .readerTextToc .readerTextVersion .en{
  unicode-bidi: bidi-override;
}
.readerControls .readerTextToc .fa {
  color: #999;
  font-weight: bold;
  margin: 0 7px;
  vertical-align: 0;
}
.readerControls .readerTextToc .fa.invisible {
  visibility: hidden;
}
/*.bilingual .readerTextToc .he {
  display: none;
}*/
.readerOptions img {
  height: 16px;
}
.readerOptions .textIcon {
  font-size: 22px;
  line-height: 60px;
}
.dark .readerOptions img {

}
.readerOptionsPanel {
  position: absolute;
  width: 100%;
  top: 58px;
  right: 0;
  padding: 20px;
  box-sizing: border-box;
  direction: ltr;
  background: #FBFBFA;
  border-bottom: 1px solid #ccc;
  z-index: 103;
}
.readerOptionsPanelInner {
  max-width: 530px;
  margin: 0 auto;
  display: flex;
  flex-flow: row wrap;
  justify-content: space-between;
  color: #999;
}
.toggleSet {
  display: inline-block;
  width: 48%;
  margin: 2px auto 20px auto;
  /*margin-left: 1px;*/
}
.interface-hebrew .toggleSet.aliyotTorah, .interface-hebrew .toggleSet .toggle-set-label{
  font-family: "Heebo", sans-serif;
}
.interface-english .toggleSet.aliyotTorah, .interface-english .toggleSet .toggle-set-label{
  font-family: "Roboto", "Helvetica Neue", "Helvetica", sans-serif;
  text-transform: uppercase;
}
.toggleSet .toggle-set-label{
  font-size: 13px;
  display: block;
  text-align: center;
  margin: 10px;
  letter-spacing: 1.5px;
}
.toggleOption {
  box-sizing: border-box;
  text-align: center;
  border: 1px solid #ccc;
  margin-left: -1px;
  padding: 4px;
  height: 42px;
  line-height: 34px;
  background-color: #FBFBFA;
  vertical-align: middle;
}
.toggleSet.aliyotTorah .toggleOption{
  font-size: 14px;
}
.toggleSet.vowels .toggleOption.all span span, .toggleSet.vowels .toggleOption.partial span span{
  /*line-height: 29px;*/
  position: relative;
  top: -3px;
}
.toggleSet.fontSize .toggleOption{
  color: black;
}
.toggleSet.biLayout .toggleOption img, .toggleSet.layout .toggleOption img{
  opacity: 0.5;
}
.toggleOption:first-child {
    border-top-left-radius: 4px;
    border-bottom-left-radius: 4px;
}
.toggleOption:last-child {
    border-top-right-radius: 4px;
    border-bottom-right-radius: 4px;
    border-right: 1px solid #999;
}
.toggleOption.on, .toggleOption:hover {
  background-color: white;
  color: black;
}
.toggleSet.biLayout .toggleOption.on img, .toggleSet.layout .toggleOption:hover img{
  opacity: 1;
}
.toggleSet.separated .toggleOption {
  margin-right: 3%;
  border-right: 1px solid #999;
}
.toggleSet.separated .toggleOption:last-child {
  margin-right: 0;
}
.color .toggleOption {
  border-radius: 5px;
  height: 38px;
}
.color .toggleOption.on {
  border-color: black;
}
.color .light, .color .light.on {
  background-color: white;
}
.color .sepia, .color .sepia.on {
  background-color: #f7f7f7;
}
.color .dark, .color .dark.on {
  background-color: #333331;
}
.toggleOption {
  font-size: 26px;
  line-height: 34px;
  vertical-align: middle;
}
.toggleSet .toggleOption .he,
.toggleSet .toggleOption .en {
  display: inline;
}
.toggleOption.bilingual {
  font-size: 18px;
}
.toggleOption.segmented, .toggleOption.continuous {
  font-size: 18px;
}
.toggleOption.smaller, .toggleOption.larger {
  font-family: "Roboto", "Helvetica Neue", "Helvetica", sans-serif;
}
.interface-hebrew .toggleOption.smaller, .interface-hebrew .toggleOption.larger {
  font-family: "Heebo", sans-serif;
}
.toggleOption.smaller {
  font-size: 12px;
}
.toggleOption.larger {
  font-size: 22px;
}
.readerOptionsPanel .line {
  margin: 20px 0;
  border-top: 1px solid #ddd;
}
.mask {
  position: fixed;
  top: 0;
  left: 0;
  width: 100%;
  height: 100%;
  z-index: 102;
  cursor: pointer;
}
.textRange.basetext {
  width: 100%;
  box-sizing: border-box;
  font-size: 2.2em;
  line-height: 1.6;
  text-align: justify;
  background-color: inherit;
  margin: 0 auto;
  max-width: 760px;
  position: relative;
  padding: 0 30px;
}
.singlePanel .textRange.basetext,
.singlePanel .sheetContent {
  padding: 0;
}
.narrowColumn .textRange.basetext {
}
.narrowColumn .content .contentInner {
  padding: 0 15px;
}
.textRange.basetext .title, .sheetContent .customSourceTitle{
  padding: 0 28px;
  margin: 30px 0 24px 0;
  color: #000;
  text-align: center;
  justify-content: center;
  font-weight: lighter;
  letter-spacing: 1px;
  font-size: 24px;
}

.sheetContent .customSourceTitle {
  padding-top: 14px;
}


.dark .textRange.basetext .title, .dark .sheetContent .title {
  color: #ccc;
}
.textRange.basetext .title .titleBox, .sheetContent .customSourceTitle .titleBox {
  display: inline-block;
  border-bottom: 4px solid #E6E5E6;
  padding: 0 6px 3px;
}
.dark .textRange.basetext .title .titleBox, .dark .sheetContent .title .titleBox {
  border-bottom: 4px solid #666;
}
.bilingual .sheetContent .title .he {
  display: none;
}
.interface-hebrew .readerPanel.english .textRange,
.interface-hebrew .readerPanel.english .categoryFilterGroup,
.interface-hebrew .readerPanel.bilingual .categoryFilterGroup,
.interface-hebrew .readerPanel.english .tocContent,
.interface-hebrew .readerPanel.bilingual .tocContent {
  direction: ltr;
}
.interface-english .readerPanel.hebrew .textRange,
.interface-english .readerPanel.hebrew .categoryFilterGroup,
.interface-english .readerPanel.hebrew .tocContent{
  direction: rtl;
}
.basetext .text, .sheetContent .text {
  padding: 0 44px;
  margin: 30px 0;
  background-color: inherit;
}
.narrowColumn .basetext .text, .narrowColumn .sheetContent .text {
  padding: 0 26px;
}
.singlePanel .basetext .text, .singlePanel .sheetContent .text  {
  padding: 0 34px;
}
.parashahHeader {
  text-align: center;
  color: #000;
  margin: 32px 0;
  font-size: 24px;
  letter-spacing: 1px;
}
.parashahHeader.aliyah span {
  text-transform: uppercase;
  font-size: 18px;
}
.title + .text span:first-child .parashahHeader {
  margin-top: -5px;
}
.title + .text {
  margin-top: 0;
}
.segment {
  cursor: pointer;
  display: block;
  background-color: inherit;
  margin-bottom: 14px;
}
.continuous .segment {
  display: inline;
  margin: 0;
  padding: .3333em 0;
}
.readerPanel.english.continuous .segment {
  padding: .15em 0;  /* underline of named entities is cut off if padding is higher */
}
.continuous .clearFix {
  display: none;
}
.segment .segmentText{
  display: inline;
}
.segment > .he,
.segment > .en,
.segment > p > .he,
.segment > p > .en {
  margin-top: 0;
  margin-bottom: 0;
}
.basetext .segment {
  margin-bottom: 26px;
}
.bilingual .segment > .he,
.bilingual .segment > .en,
.bilingual .segment > p > .he,
.bilingual .segment > p > .en {
  display: block;
}
.bilingual .segment > .en ,
.bilingual .segment > p > .en {
  text-align: left;
}
.bilingual .segment > .he,
.bilingual .segment > p > .he {
  text-align: right;
}
.stacked.bilingual .basetext .segment {
  margin-bottom: 14px;
  display: block;
}
.stacked.bilingual .segment > .en,
.stacked.bilingual .segment > p > .en {
  margin-top: 6px;
  text-align: left;
}
.stacked.bilingual .sheetContent .segment > .en,
.stacked.bilingual .sheetContent .segment > p > .en {
  margin-top: 0;
}
.stacked.bilingual .basetext .segment > .en ,
.stacked.bilingual .basetext .segment > p > .en {
  margin: 10px 0 20px;
  color: #666;
}
.stacked.bilingual .segment.heOnly > .he,
.stacked.bilingual .segment.enOnly > .en,
.stacked.bilingual .segment.heOnly > p > .he,
.stacked.bilingual .segment.enOnly > p > .en {
  display: block;
}
.heLeft.bilingual .basetext .text,
.heRight.bilingual .basetext .text,
.heLeft.bilingual .sheetContent .text,
.heRight.bilingual .sheetContent .text {
  padding: 0;
}

.heLeft.bilingual .segment > .en,
.heLeft.bilingual .segment > .he,
.heRight.bilingual .segment > .en,
.heRight.bilingual .segment > .he,
.heLeft.bilingual .segment > p > .en,
.heLeft.bilingual .segment > p > .he,
.heRight.bilingual .segment > p > .en,
.heRight.bilingual .segment > p > .he {
  width: 50%;
  box-sizing: border-box;
  display: block;
}
.heLeft.bilingual .sheetItem.enOnly > .en,
.heLeft.bilingual .sheetItem.heOnly > .he,
.heRight.bilingual .sheetItem.enOnly > .en,
.heRight.bilingual .sheetItem.heOnly > .he,
.heLeft.bilingual .sheetItem.enOnly > p > .en,
.heLeft.bilingual .sheetItem.heOnly > p > .he,
.heRight.bilingual .sheetItem.enOnly > p > .en,
.heRight.bilingual .sheetItem.heOnly > p > .he {
  width: 100%;
  padding-right: 0;
  padding-left: 0;
}
.readerPanel .sheetItem.heOnly > .en,
.readerPanel .sheetItem.heOnly > p > .en {
  display: none;
}
.readerPanel .sheetItem.heOnly > .he,
.readerPanel .sheetItem.heOnly > p > .he {
  display: block;
}
.readerPanel .sheetItem.enOnly > .he,
.readerPanel .sheetItem.enOnly > p > .he {
  display: none;
}
.readerPanel .sheetItem.enOnly > .en,
.readerPanel .sheetItem.enOnly > p > .en {
  display: block;
}
.heLeft.bilingual .segment > .en,
.heRight.bilingual .segment > .he ,
.heLeft.bilingual .segment > p > .en,
.heRight.bilingual .segment > p > .he {
  float: right;
  padding-left: 20px;
}
.heRight.bilingual .segment > .en,
.heLeft.bilingual .segment > .he,
.heRight.bilingual .segment > p > .en,
.heLeft.bilingual .segment > p > .he {
  float: left;
  padding-right: 20px;
}
.basetext .segment:active,
.basetext .segment:focus {
  background-color: #f5faff;
}
.sheetContent .segment:active .segmentNumber,
.sheetContent .segment:focus .segmentNumber,
.sheetContent .segment:active .linkCount,
.sheetContent .segment:focus .linkCount,
.basetext .segment:active .segmentNumber,
.basetext .segment:focus .segmentNumber,
.basetext .segment:active .linkCount,
.basetext .segment:focus .linkCount {
  background-color: transparent;
}
.dark .basetext .segment:active,
.dark .basetext .segment:focus {
  background-color: #444;
}
.basetext .segment.highlight,
.sheetContent .segment.highlight .en,
.sheetContent .segment.highlight .he,
.readerPanel.bilingual.heLeft .sheetContent .segment.highlight,
.readerPanel.bilingual.heRight .sheetContent .segment.highlight,
.editorContent .sheetItem.highlight,
.editorContent .sheetItem.highlight .SheetSource .en,
.editorContent .sheetItem.highlight .SheetSource::after
{
  background-color: #F0F7FF;
}
.sheetContent .segment.highlight .linkCount .en,
.sheetContent .segment.highlight .linkCount .he,
.sheetContent .segment.highlight .segmentNumber .en,
.sheetContent .segment.highlight .segmentNumber .he {
  background-color: transparent;
}
.sheetContent .segment.highlight .en div,
.sheetContent .segment.highlight .he div {
  background-color: inherit;
}
.sheetContent .segment a {
    color: #4B71B7;
}
.sheetContent .segment .sourceContentText a {
    text-decoration: underline;
}
.readerPanel.bilingual.stacked .sheetContent .segment.highlight .he {
  padding-bottom: 1px;
}
.basetext .segment.highlight .segmentNumber,
.basetext .segment.highlight .linkCount,
.sheetContent .segment.highlight .linkCount,
.sheetContent .segment.highlight .segmentNumber {
  background-color: transparent;
}
.sepia .basetext .segment.highlight,
.sepia .sheetContent .segment.highlight {
  background-color: #E3E3E1;
}
.dark .basetext .segment.highlight,
.dark .sheetContent .segment.highlight {
  background-color: #444;
}
.textRange {
  line-height: 1.4;
  font-size: 1.6em;
}
.textRange .textInner, .sheetContent .textInner  {
  position: relative;
}
.textRange.lowlight .text {
  color: #999;
}
.segment {
}
.segment.heOnly{
  text-align: right;
  direction: rtl;
}
.segment.enOnly{
  text-align: left;
  direction: ltr;
}
.segment.heOnly .en{
  display: none;
}
.segment.enOnly .he{
  display: none;
}
.segment.heOnly .he{
  display: initial;
}
.segment.enOnly .en{
  display: initial;
}
.readerPanel.hebrew .segment.enOnly .sheetSegmentNumber .en{
  display: none;
}
.readerPanel.english .segment.enOnly .sheetSegmentNumber .he{
  display: none;
}
.segment .segmentNumber,
.segment .linkCount,
.textRange .numberLabel {
  position: absolute;
  background-color: inherit;
  font-weight: lighter;
  color: #ccc;
  display: block;
  width: 30px;
  text-align: center;
  -webkit-text-size-adjust: 100%;
  user-select: none;
}
.segmentNumber .segmentNumberInner,
.linkCount .linkCountDot {
  display: inline-block;
  user-select: none;
}
.bilingual .segmentNumber .segmentNumberInner,
.bilingual .linkCount .linkCountDot,
.bilingual .numberLabel .numberLabelInner {
  margin-top: 0;
}
.segment .segmentNumber,
.segment .linkCount {
  display: none;
  line-height: 1.4;
}
.hebrew .segment .segmentNumber,
.hebrew .segment .linkCount {
  display: none;
  line-height: 1.6;
}
.sheetContent .segment .linkCount {
  display: inline-block;
}
.segment .segmentNumber .segmentNumberInner,
.segment .segmentNumber .segmentNumberInner .he,
.textRange .numberLabel .numberLabelInner {
  font-size: 12px;
  vertical-align: middle;
}
.segment .segmentNumber,
.textRagnge .numberLabel {
  color: #666;
  top: 0;
}
.dark .segment .segmentNumber,
.dark .textRagnge .numberLabel {
  color: white;
}
.segment .linkCount {

}
.segment .linkCountDot {
  display: inline-block;
  width: 6px;
  height: 6px;
  border-radius: 12px;
  background-color: black;
  vertical-align: middle;
}
.dark .segment .linkCount {
  filter: invert(100%);
  -webkit-filter: invert(100%);
}
.readerPanel .segment .segmentNumber .en,
.readerPanel .segment .segmentNumber .he {
  text-align: center;
}
.readerPanel.english .segment .segmentNumber {
  left: -48px;
}
.readerPanel.hebrew .segment .segmentNumber,
.readerPanel.bilingual .segment .segmentNumber {
  right: -46px;
}
.readerPanel.hebrew .segment .linkCount,
.readerPanel.bilingual .segment .linkCount {
  left: -48px;
}
.readerPanel.english .segment .linkCount {
  right: -46px;
  left: auto;
}
.readerPanel.heLeft.bilingual .segment .segmentNumber,
.readerPanel.heRight.bilingual .segment .segmentNumber {
  left: 50%;
  margin-left: -15px;
  right: auto;
}
.readerPanel.heLeft.bilingual .segment .linkCount,
.readerPanel.heRight.bilingual .segment .linkCount {
  visibility: hidden;
}
.singlePanel .readerPanel.english .segment .segmentNumber {
  left: -30px;
}
.singlePanel .readerPanel.hebrew .segment .segmentNumber,
.singlePanel .readerPanel.bilingual .segment .segmentNumber {
  right: -30px;
}
.singlePanel .readerPanel.english .segment .linkCount {
  right: -30px;
}
.singlePanel .readerPanel.hebrew .segment .linkCount,
.singlePanel .readerPanel.bilingual .segment .linkCount {
  left: -30px;
}
.singlePanel .readerPanel.english .sheetItem.segment .linkCount {
  left: auto;
  right: -30px;
}
.readerPanel.english .segment.heOnly .segmentNumber .he,
.readerPanel.bilingual .segment.heOnly .segmentNumber .he,
.readerPanel.hebrew .segment.enOnly .segmentNumber .en {
  display: none;
}
.readerPanel.english .segment.heOnly .segmentNumber .en,
.readerPanel.bilingual .segment.heOnly .segmentNumber .en,
.readerPanel.hebrew .segment.enOnly .segmentNumber .he {
  display: block;
}
.segment .refLink {
  font-size: .8em;
  font-weight: bold;
  letter-spacing: 1px;
  cursor: pointer;
  color: #333;
}
.refLink:hover {
  text-decoration: underline;
}
.segment .namedEntityLink {
  color: inherit;
}
.segment .namedEntityLink:hover {
  cursor: text;
  text-decoration: none;
}
.segment.showNamedEntityLinks .namedEntityLink:hover {
  /* only show named entity underline when class showNamedEntityLinks exists */
  cursor: pointer;
  border-bottom: 2px dotted #666;
}
.stacked.bilingual .segment .en .namedEntityLink:hover {
  border-bottom-color: #666;
}
.textRange .actionLinks {
  text-align: right;
}
.textRange .actionLinks > span {
  font-size: 13px;
  text-transform: uppercase;
  display: inline-block;
  margin: 0 7px;
  cursor: pointer;
  color: #aaa;
}
.textRange .actionLinks > span > img {
  height: 13px;
  width: 13px;
  margin: 0 5px;
  opacity: 0.3;
  vertical-align: baseline;
}
.textRange .actionLinks > span > i {
  margin: 0 5px;
  font-size: 16px;
  vertical-align: top;
}
.textRange .actionLinks .en {
  font-family: "Roboto", "Helvetica Neue", "Helvetica", arial, sans-serif;
}
.textRange .actionLinks .he {
  font-family: "Heebo", sans-serif;
}
/* Footnotes */
.segment sup {
  margin-left: .2em;
  margin-right: .2em;
  font-size: 12px;
}
.segment sup:hover {
  text-decoration: underline;
}
.segment sup.itag {
  text-decoration: none;
  font-family: "Heebo", "sans-serif";
  font-size: 0.6em;
  line-height: 1;
  color: #4871bf;
}
.segment i.footnote {
  display: none;
  font-size: .8em;
  margin-left: .5em;
  margin-right: .5em;
  color: #888;
  font-style: normal;
}
.segment img {
  max-width: 100%;
}
.connectionsPanelHeader{
  display: flex;
  justify-content: space-between;
  align-items: center;
}
.singlePanel .connectionsPanelHeader {
  justify-content: flex-start;
  align-items: stretch;
  height: 100%;
}
.interface-hebrew .connectionsPanelHeader {
  direction: rtl;
}
.interface-english .connectionsPanelHeader {
  direction: ltr;
}
.connectionsPanelHeader .rightButtons {
  margin-top: -4px;
}
.connectionsPanelHeader .languageToggle,
.connectionsHeader .readerNavMenuCloseButton.circledX{
  height: 32px;
  width: 30px;
  text-align: center;
  line-height: 32px;
}
.readerNavMenu.compare .readerNavTop .readerNavMenuCloseButton.circledX{
  height: 32px;
  width: 30px;
  display: flex;
  align-items: center;
  margin: 0 15px;
}
.connectionsPanelHeader .languageToggle {
  margin: 0 15px;
}
.connectionsHeader .readerNavMenuCloseButton.circledX,
.readerNavMenu.compare .readerNavTop .readerNavMenuCloseButton.circledX{
  width: 20px;
}
.connectionsHeader .readerNavMenuCloseButton.circledX img,
.readerNavMenu.compare .readerNavTop .readerNavMenuCloseButton.circledX img {
  opacity: 0.4;
  height: 20px;
  width: 20px;
  vertical-align: middle;
}
.connectionsPanelHeader .languageToggle img {
  vertical-align: middle;
  margin-top: -2px;
}
.connectionsPanel .flashMessage {
  font-size: 18px;
  color: #999;
  margin-bottom: 30px;
  text-align: left;
}
.interface-hebrew .connectionsPanel .flashMessage {
  text-align: right;
}
.textList {
  width: 100%;
  height: 54%;
  bottom: 0;
  left: 0;
  position: absolute;
  text-align: justify;
  margin: 0 auto;
  background-color: #FBFBFA;
}
.textList.marginless .texts,
.textList.fullPanel.marginless .texts {
  padding: 0 0 80px 0;
}
.dark .textlist {
  background-color: #333331;
}
.textList.fullPanel {
  padding-top: 60px;
  height: 100%;
  box-sizing: border-box;
}
.textList .texts {
  height: 100%;
  width: 100%;
  box-sizing: border-box;
  overflow: hidden;
  overflow-y: scroll;
  -webkit-overflow-scrolling: touch;
}
.textList .texts .contentInner {
  max-width: 660px;
  margin: 0 auto;
}
.textList .texts {
  padding: 30px 30px 80px 30px;
}
.textList.fullPanel .texts {
  padding: 40px 40px 80px 40px;
}
.textList .segment.heOnly,
.textList .segment.enOnly {
  text-align: justify;
}
.textListTop {
  position: absolute;
  top: 0;
  left: 0;
  width: 100%;
  background-color: inherit;
  z-index: 1;
}
.textList.fullPanel .textListTop {
  text-align: center;
  height: 55px;
}
.dark .textList {
  background-color: #333331;
}
.dark .textList .anchorText {
  background-color: #333331;
}
.textList .heOnly {
  display: block;
}
.textList.fullPanel .textListTop .leftButtons {
  margin: 9px 0 0 10px;
}
.textList.fullPanel .textListTop .rightButtons {
  margin: 9px 10px 0 0;
}
.gridBox {
  width: 100%;
  background-color: transparent;
}
.gridBox .gridBoxRow {
  display: flex;
  justify-content: space-between;
  margin-bottom: 6px;
}
.gridBox .gridBoxItem {
  flex: 1;
  
   /* HACK: overflow hidden will hide any box shadow beneath (b/c overflow cuts off at padding-box) can get around this by increasing padding-box and decreasing margin-box. see here https://stackoverflow.com/questions/33949013/css-overflow-hidden-cuts-shadow*/
  display: flex;
  flex-direction: column;
  padding: 5px;
}
.gridBox .gridBoxItem.placeholder {
  visibility: hidden;
}
.gridBox .gridBoxItem:first-child {
  padding-inline-start: 0;
  margin-inline-start: 0;
}
.gridBox .gridBoxItem:last-child {
  padding-inline-end: 0;
  margin-inline-start: 0;
}
.dark .filterSet td {
  border-color: #555;
}
.filterSet td.empty {
  border-left: 1px solid transparent;
  border-right: 1px solid transparent;
}
.topFilters {
  text-transform: none;
}
.dark .topFilters {
  background-color: #2D2D2B;
  border-bottom: 1px solid #444;
}
.textList.fullPanel .topFilters {
  margin: 0;
  border-top: 8px solid transparent;
  padding: 6px 22px 5px;
  background-color: #EDEDED;
}
.topFilters .textFilter {
  color: #999;
  display: inline-block;
  padding: 16px 8px;
}
.topFilters .textFilter.on {
  color: black;
}
.dark .topFilters .textFilter {
  color: #bbb;
}
.topFilters .textFilter > div {
  display: table-cell;
  vertical-align: middle;
}
.textList.fullPanel .recentFilterSet {
  margin: 0 0 12px 0;
}
.textList .recentFilterSet .textFilter,
.connectionsPanelHeader .recentFilterSet.topFilters .textFilter {
  display: inline-block;
  padding: 0;
  margin: 6px 14px;
  background-color: transparent;
  color: #999999;
  border-bottom: 4px solid #cccccc;
  margin-inline-start: 0;
}
.connectionsPanelHeader .recentFilterSet.topFilters .textFilter {
  margin: 18px;
  margin-inline-end: 14px;
  margin-inline-start: 0;
}
.textList .recentFilterSet .textFilter.on, .connectionsPanelHeader .recentFilterSet.topFilters .textFilter.on {
  color: #000000;
  border-bottom-color: var(--category-color);
}
.recentFilterSet.filterSet .textFilter, .recentFilterSet.filterSet .textFilter span{
  font-family: "HebrewInEnglish Text Font", "adobe-garamond-pro", "Crimson Text", Georgia, serif;
}
.hebrew .textList .recentFilterSet.filterSet {
  direction: rtl;
}
.textList.singlePanel .connectionsHeader .topFilters{
  overflow-x: scroll;
  overflow-y: hidden;
}
.topFiltersInner {
  display: inline-block;
  white-space: nowrap;
  overflow: hidden;
  text-overflow: ellipsis;
  vertical-align: middle;
}
.textList.fullPanel .topFiltersInner {
  white-space: normal;
}
.textList.singlePanel .versionsTextList .topFiltersInner .textFilter {
  padding: 5px;
  margin-bottom: 5px;
  color: #999;
}
.textList.singlePanel .versionsTextList .topFiltersInner {
  white-space: pre-wrap;
}
.showMoreFilters {
  vertical-align: middle;
  float: right;
}
.categoryFilter {
  text-transform: uppercase;
  padding: 19px 34px;
  font-size: 18px;
  cursor: pointer;
  line-height: 18px;
  color: #000;
  -webkit-tap-hightlight-color: rgba(0,0,0,0); /* pulled from common.css; should apply more broadly? */
}
.textFilter {
  padding: 19px 34px;
  font-size: 18px;
  line-height: 1.2;
  display: block;
  cursor: pointer;
  color: #333;
}
.connectionsCount {
  color: #666;
  font-size: 16px;
  font-weight: lighter;
  letter-spacing: 1px;
  font-family: "Roboto", "Helvetica Neue", "Helvetica", sans-serif;
  unicode-bidi: isolate;
}
.englishAvailableTag {
  font-family: "Roboto", "Helvetica Neue", "Helvetica", sans-serif;
  text-transform: uppercase;
  align-self: flex-start;
  color: #999;
  border: 1px solid #CCC;
  border-radius: 3px;
  font-size: 12px;
  line-height: 18px;
  padding: 0px 3px;
  margin-left: 4px;
}
.filterInner {
  display: flex;
  justify-content: space-between;
}
.categoryFilterGroup.withBooks {
  border-bottom: 1px solid #E5E5E5;
}
.categoryFilterGroup a:hover {
  text-decoration: none;
}
.categoryFilterGroup.withBooks + .categoryFilterGroup {
  margin-top: 30px;
}
.categoryFilterGroup .textFilter {
    border-top: 1px solid #E5E5E5;
}
.categoryFilter.on, .textFilter.on {
  color: black;
}
.dark .categoryFilter.on, .dark .textFilter.on {
  color: white;
}
.textFilter.lowlight {
  color: #999;
}
.topFilters .textFilter.showMoreFilters {
  color: #999;
}
.bilingual .textFilter .he,
.bilingual .categoryFilter .he {
  display: none;
}
.textList .textListTop > .loadingMessage,
.textList .texts .contentInner > .loadingMessage {
  padding: 22px 10px 0;
  color: #999;
  font-size: 14px;
  text-align: center;
}
.textList .textListTop > .loadingMessage {
  position: relative;
  top: 70px;
}
.textList .texts {
  position: relative;
  background-color: #FBFBFA;
}
.sepia .textList .texts {
  background-color: #FBFBFA;
}
.dark .textList .texts {
  background-color: #333331;
}
.textList .texts .textRange {
  font-size: 1.8em;
  padding-top: 16px;
  margin-top: 12px;
  position: relative;
  cursor: text;
}
.textList .texts .textRange .segment{
  cursor: text;
}
.textListTextRangeBox {
  border-bottom: 1px solid #eee;
}
.textList .texts .textRange .title {
  color: #999;
}
.textList .texts .segment .queryTextHighlight {
  padding: 0;
  background-color: inherit;
  font-weight: bold;
}
.dark .textList .texts .textRange .title {
  color: #ddd;
}
.textList.singlePanel .textListTextRangeBox:first-child {
  margin-top: -30px;
}
.textRange .title {
  display: flex;
  justify-content: space-between;
}
.textRange .title .buttons {
}
.bilingual .textList .title .he {
  display: none;
}
.textList .sheetList .sheet,
.textList .note {
  padding: 0 0 24px 0;
  display: flex;
  flex-flow: column;
}
.textList .sheet + .sheet {
  padding: 24px 0;
  border-top: 1px solid #E6E5E6;
}
.textList .sheetList .sheet a.sheetTitle {
  margin-bottom: 0;
  align-items: flex-start;
}
.textList .sheet .sheetInfo {
  display: flex;
  justify-content: space-between;
}
.sheet .sheetInfo .sheetUser {
  display: flex;
  align-items: center;
}
.textList .sheet .sheetAuthorImg,
.textList .note .noteAuthorImg {
  height: 26px;
  width: 26px;
  vertical-align: -8px;
}
.textList .sheet .sheetViews {
  color: #999;
  font-size: 12px;
}
.textList .sheet .sheetAuthor,
.textList .note .noteAuthor {
  color: #666;
  font-size: 16px;
  font-family: "Roboto", "Helvetica Neue", "Helvetica", sans-serif;
  margin: auto 14px;
}
.textList .sheet .sheetTitle {
  display: flex;
  justify-content: flex-start;
  margin-top: 14px;
  font-size: 18px;
  text-align: left;
  color: #000;
}
.textList .sheet .sheetLeft .sheetTitle img.sheetIcon {
  width: 14px;
  height: 14px;
  margin: 3px 0 0 0;
}
.textList .sheet .sheetTitle .sheetTitleText{
  margin: auto 6px;
}
.textList .sheet .sheetTags {
  display: flex;
  flex-flow: row wrap;
  margin-top: 6px;
  font-size: 13px;
  color: #999;
  font-family: "Roboto", "Helvetica Neue", "Helvetica", sans-serif;
  text-align: left;
}
/*.interface-hebrew .textList .sheet .sheetTags {
  text-align: right;
}*/
.textList .sheet .sheetTag {
  color: inherit;
  display: inline-block;
  white-space: nowrap;
}
.sheet .sheetRight {
  display: flex;
  flex-direction: row;
  align-items: flex-start;
  justify-content: space-between;
  padding-top: 5px;
  margin: 0 -4px;
}
.sheet .sheetRight img {
  display: none;
  opacity: 0.4;
  padding: 0 5px;
  width: 22px;
  height: 22px;
  margin: 0;
}
.sheet .sheetRight img.pinned,
.sheet:hover .sheetRight img {
  display: block;
}
.sheet:hover .sheetRight img:hover {
  opacity: 0.6;
  cursor: pointer;
}
.sheet .sheetTag .separator {
  display: inline-block;
  margin-right: 8px;
}
.sheet .sheetTags .unlisted img,
.collectionListing .collectionListingDetails .unlisted img {
  width: 13px;
  height: 13px;
  opacity: 0.4;
  margin-inline-end: 3px;
  position: relative;
  top: 2px;
}
.sheetTag.button,
.sheetTag.button:hover,
.sheetTag.button:active {
  background-color: #EDEDED;
  border-color: #ccc;
  color: #999;
  font-size: 14px;
  margin: 4px;
}
.readerTextTableOfContents .sheetTag.button {
  padding: 10px 16px
}
.textList .sheetList {
  padding-top: 40px;
}
.textList .sheetList + .sheetList {
  border-top: 1px solid #E6E5E6;
}
.textList .note .noteAuthorInfo {
  margin-bottom: 14px;
}
.textList .note .noteTitle {
  font-weight: bold;
}
.textList .note .noteTitle,
.textList .note .noteText {
  font-size: 16px;
}
.textList .textListTextRangeBox + .sheet {
  margin-top: 24px;
}
.mediaList .media {
  border-top: solid 1px #CCC;
  padding: 20px 0;
}
.mediaList .mediaTitle {
  font-family: "Roboto", "Helvetica Neue", "Helvetica", sans-serif;
  font-style: normal;
  font-weight: 400;
  font-size: 16px;
  line-height: 19px;
  color: #666;
	padding-bottom: 15px;
}
.mediaList .mediaTitle .he {
  font-size: 16px;
}
.mediaList .media .title {
	font-size: 22px;
  color: #000;
}
.mediaList .media a {
	color: #999;
}
.mediaList .media .description {
	margin: 10px 0;
  font-size: 13px;
  font-family: "Roboto", "Helvetica Neue", "Helvetica", sans-serif;
  flex-flow: row;
  justify-content: space-between;
  color: #666;
}
.mediaList .media .panel{
	background: #e6e6e6;
	border-radius: 50px;
	text-align: center;
	margin: 15px 0;
	padding: 15px;
  font-size: 13px;
  line-height: 15px;
  flex-direction: row;
  display: flex;
  flex-wrap: nowrap;
  justify-content: space-between;
  text-align: left;
  direction: ltr;
}
.mediaList .media .panel .playTimeContainer {
  display: inline-flex;
  align-self: center;
  font-size: 13px;
  font-family: "Roboto", "Helvetica Neue", "Helvetica", sans-serif;
}
.mediaList .media .panel .playTimeContainer span {
  margin: 0 15px;
}
.mediaList .media .panel .sliderContainer {
  display: inline-flex;
  flex: 2;
  align-self: center;
}
.mediaList .media .panel input[type='image'] {
	  width: 10px;
    height: 10px;
    padding: 2.5px;
}
.slider {
  -webkit-appearance: none;
  height: 2px;
  background: #4d4d4d;
  outline: none;
  opacity: 0.7;
  width: 100%;
}
.slider:hover {
  opacity: 5;
}
.slider::-webkit-slider-thumb {
  -webkit-appearance: none;
  appearance: none;
  width: 10px;
  height: 10px;
  border-radius: 50%;
  background: #4871bf;
  cursor: pointer;
}
.slider::-moz-range-thumb {
  width: 10px;
  height: 10px;
  border-radius: 50%;
  background: #4871bf;
  cursor: pointer;
}
/* All the same stuff for IE */
.slider::-ms-thumb {
  width: 10px;
  height: 10px;
  border-radius: 50%;
  background: #4871bf;
  cursor: pointer;
}
.webpageList .website {
  text-align: start;
}
.webpageList .website .icon {
  height: 16px;
  width: 16px;
  margin-top: 2px;
}
.webpageList .webpage {
  margin-bottom: 30px;
  text-align: left;
  direction: ltr;
}
.webpageList .webpage.hebrew{
  text-align: right;
  direction: rtl;
}
.webpageList .webpage .icon {
  margin-right: 10px;
}
.webpage.hebrew .icon {
  margin: 0 0 0 10px;
}
.webpageList .webpage .title {
  font-size: 22px;
  color: black;
  text-decoration: none;
  margin-bottom: 10px;
}
.webpageList .webpage .title:hover {
  text-decoration: none;
}
.webpageList .webpage .domain {
  font-family: "Roboto", "Helvetica Neue", "Helvetica", sans-serif;
  font-size: 14px;
  color: #666;
  margin-bottom: 10px;
}
.webpageList .webpage .description {
  font-size: 18px;
  color: #999;
}
.webpageList .webpage .stats,
.mediaList .media .meta,
.manuscript .meta {
  font-size: 13px;
  color: #999;
  margin-top: 5px;
}
.manuscript .meta span,
.manuscript .meta a {
  font-family: "Roboto", "sans-serif";
  margin-top: 2px;
}
.manuscript .meta .int-he {
  font-family: "Heebo", "sans-serif";
}
.webpageList.empty .loadingMessage {
  margin-top: 0px;
}
.webpageList .webpagesLinkerMessage {
  padding: 20px 0px;
  color: #999;
  border-top: 1px solid #E5E5E5;
  font-size: 13px;
}
.marginless .webpageList .webpagesLinkerMessage {
  padding: 20px 34px;
}
.webpageList .webpagesLinkerMessage a {
  color: #999;
  text-decoration: underline;
}
.manuscriptImage {
  width: auto;
  max-height: 180px;
  border-radius: 3px;
}
.manuscriptCaption {
  font-family: "Adobe Garamond Pro", "sans-serif";
  font-size: 18px;
  line-height: 22px;
  margin-top: 13px;
  margin-bottom: 2px;
  border-bottom: 0px;
  text-align: left;
}
.manuscriptCaptionHe {
  font-family: "Taamey Frank", "Heebo", "sans-serif";
  font-size: 22px;
  line-height: 22px;
  margin-top: 13px;
  margin-bottom: 2px;
  border-bottom: 0px;
  text-align: right;
}
.fullSizeImageLink {
  width: 292px;
  height: 23px;
  left: 830px;
  top: 367px;

  font-family: "Roboto", "sans-serif";
  font-style: normal;
  font-weight: normal;
  font-size: 13px;
  line-height: 15px;
  color: #999999
}
.manuscript {
  border-bottom: 1px solid #DDDDDD;
  margin: 29px 34px;
  padding-bottom: 19px;
  overflow-x: hidden;
}

.manuscript a {
  color: inherit;
}
/*.manuscriptBorder {*/
/*  border: 1px solid #dddddd;*/
/*  position: absolute;*/
/*  width: 292px;*/
/*  height: 0px;*/
/*  left: 830px;*/
/*  top: 409px;*/
/*}*/
.manuscriptList :last-child {
  border-bottom: 0px solid red;
}
.textList.marginless .webpageList.empty .loadingMessage {
  margin: 50px 40px;
}
.textRange .numberLabel {
  position: absolute;
  top: 14px;
}
.english .textRange .numberLabel {
  left: -24px;
}
.english .textRange .numberLabel.itag {
  right: -30px;
  left: initial;
}
.hebrew .textRange .numberLabel,
.bilingual .textRange .numberLabel  {
  right: -30px;
}
.multiPanel .textRange .numberLabel{
  display: none;
}
.multiPanel .textRange .numberLabel.itag{
  display: block;
  color: #4871bf;
}
.textRange.lowlight .numberLabel {
  color: #999;
}
.readerPanel.bilingual .connectionsPanel .he {
  display: none;
}
.connectionsSummaryLoading {
  padding: 20px 34px;
  color: #999;
}
.connectionsPanel .connectionsSummaryLoading .loadingMessage {
  margin-top: 0;
}
.textListTextRangeBox {
  position: relative;
}
.textListTextRangeBox .textRange{
  margin-bottom: 0;
  padding-bottom: 0;
}
.textListTextRangeBox .connection-buttons, .versionsTextList .connection-buttons{
  margin-bottom: 28px;
  display: flex;
  align-items: center;
  align-content: flex-start;
}
.connection-buttons.access-user .connection-button.delete-link{
  display:none;
}
.connection-buttons .connection-button{
  font-style: normal;
  font-weight: normal;
  font-size: 13px;
  line-height: 15px;
  color: #999999;
  margin-inline-end: 15px;
  text-decoration: none;
  cursor: pointer;
}
.singlePanel .connection-buttons .connection-button{
  text-align: start;
  margin-inline-end: 5px;
}
.connection-buttons .connection-button .int-en{
  font-family: "Roboto", "Helvetica Neue", "Helvetica", sans-serif;
}
.connection-buttons .connection-button .int-he{
  font-family: "Heebo", "Roboto", "Helvetica Neue", "Helvetica", sans-serif;
}
.toolsMessage {
  margin: 130px 0;
  text-align: center;
  font-size: 18px;
}
.connection-buttons .connection-button::before{
  line-height: 25px;
  color: #999999;
  vertical-align: middle;
  opacity: 0.4;
  transform: scale(0.55);
  display: inline-block;
}
.connection-buttons .panel-open-link::before{
  content: url("/static/icons/open-panel.svg");
}
.connection-buttons .delete-link::before{
  content: url("/static/icons/remove-connection.svg");
}
.connection-buttons .add-to-sheet-link::before{
  content: url("/static/icons/add-to-sheet.svg");
}
.toolsButton {
  display: flex;
  justify-content: flex-start;
  color: #000;
  border-top: 1px solid #E5E5E5;
  cursor: pointer;
  font-size: 16px;
  letter-spacing: 1px;
  padding: 20px 34px;
}
.toolsButton .toolsButtonText .connectionsCount::before{
  content: " ";
}
.topicList.topicsHe {
  direction: rtl;
}
.topicList.topicsEn {
  direction: ltr;
}
.toolsButton.topicButton {
  flex-direction: column;
  letter-spacing: unset;
}
.topicButton .topicButtonTitle {
  display: flex;
  flex-direction: row;
  justify-content: space-between;
  text-align: left;
}
.topicButton .topicButtonTitle .he {
  text-align: right;
}
.topicButton .contentText .en {
  font-family: "adobe-garamond-pro", "Crimson Text", Georgia, serif;
}
.topicButtonTitle .he {
  font-size: 122%;
}
.topicButton .saveButton.tooltip-toggle.three-dots-button {
  margin-bottom: 0;
  margin-left: 30px;
}
.topicsHe .topicButton .saveButton.tooltip-toggle.three-dots-button {
  margin-right: 30px;
  margin-left: 0;
}
.topicButton .three-dots-button.tooltip-toggle::before,
.named-entity-title-bar .three-dots-button.tooltip-toggle::before {
  transform: none;
  left: unset;
  right: 30px;
  width: 180px;
}
.readerPanel.hebrew .topicButton .three-dots-button.tooltip-toggle::before,
.readerPanel.hebrew .named-entity-title-bar .three-dots-button.tooltip-toggle::before {
  right: unset;
  left: 30px;
  text-align: right;
}
.topicButton .smallText {
  margin-top: 10px;
  line-height: 18px;
  font-size: 18px;
  text-align: left;
}
.topicButton .smallText .en {
  font-family: "Roboto", "Helvetica Neue", "Helvetica", sans-serif;
  font-size: 13px;
  font-weight: normal;
  color: #999;
}
.topicButton .smallText .he {
  font-family: "Heebo", sans-serif;
  font-size: 13px;
  font-weight: normal;
  color: #999;
}
.topicsHe .topicButton .smallText {
  text-align: right;
}
.toolsButton:last-child {
  border-bottom: 1px solid #E5E5E5;
}
.toolsButton:hover {
  text-decoration: none;
  color: inherit;
}
.toolsButton .en {
  font-family: "Roboto", "Helvetica Neue", "Helvetica", sans-serif;
}
.toolsButton .toolsButtonIcon {
  color: #999;
  font-size: 20px;
  margin-top: -1px;
}
.interface-hebrew .toolsButton .toolsButtonIcon {
  margin-top: 1px;
}
.toolsButton img.toolsButtonIcon {
  width: 20px;
  height: 20px;
  opacity: 0.4;
  vertical-align: middle;
}
.toolsButton .toolsButtonText{
  margin: 0 10px;
}
.shareInputBox {
  padding: 34px;
}
.shareInput {
  width: 100%;
  box-sizing: border-box;
  border-radius: 7px;
  border: none;
  box-shadow: 0 1px 3px rgba(0,0,0,0.2);
  font-size: 18px;
  font-family: "Roboto", "Helvetica Neue", "Helvetica", sans-serif;
  color: #666;
  padding: 20px 26px;
}
.addToSourceSheetBox {
  position: relative;
}
.addToSourceSheetBox input {
  padding: 13px 12px;
  margin: 0;
  cursor: pointer;
  font-size: 18px;
  border-radius: 4px;
  box-shadow: none;
  border: 1px solid #E9E9E9;
  width: 60%;
  height: 50px;
  box-sizing: border-box;
}
.addToSourceSheetBox .button {
  width: 100%;
  text-align: center;
  margin: 0;
}
.addToSourceSheetBox .button.small {
  width: 37%;
  box-sizing: border-box;
  height: 50px;
  padding: 17px;
  margin: 0;
  float: right;
}
.interface-hebrew .addToSourceSheetBox input {
  width: 47%;
}
.interface-hebrew .addToSourceSheetBox .button.small {
  width: 50%;
  float: left;
}
.addToSourceSheetBox .newSheet {
  border-top: 1px solid #E9E9E9;
  padding: 14px 22px;
}
.addToSourceSheetBox .newSheet input::placeholder { /* eventual spec? */
  font-family: "Roboto", "Helvetica Neue", "Helvetica", sans-serif;
}
.addToSourceSheetBox .newSheet input::-webkit-input-placeholder { /* Chrome/Opera/Safari */
  font-family: "Roboto", "Helvetica Neue", "Helvetica", sans-serif;
}
.addToSourceSheetBox .newSheet input::-moz-placeholder { /* Firefox 19+ */
  font-family: "Roboto", "Helvetica Neue", "Helvetica", sans-serif;
}
.addToSourceSheetBox .newSheet input:-ms-input-placeholder { /* IE 10+ */
  font-family: "Roboto", "Helvetica Neue", "Helvetica", sans-serif;
}
.addToSourceSheetBox .newSheet input:-moz-placeholder { /* Firefox 18- */
  font-family: "Roboto", "Helvetica Neue", "Helvetica", sans-serif;
}
.confirmAddToSheet {
  text-align: center;
  background-color: #FBFBFA;
  margin-bottom: 10px;
}
.confirmAddToSheet .message{
  text-align: start;
}
.confirmAddToSheet.addToSourceSheetBox .message span{
  font-family: 'HebrewInEnglish Text Font', "adobe-garamond-pro", "Crimson Text", Georgia, "Times New Roman", serif;
  font-style: normal;
  font-weight: normal;
  font-size: 18px;
  line-height: 25px;
  text-decoration-line: none;
  color: #666666;
}
.confirmAddToSheet.addToSourceSheetBox .message span a{
  text-decoration: underline;
  color: #666666;
}
.confirmAddToSheet .button {
  width: 100%;
}
.connectionsPanel .allSheetsLink,
.connectionsPanel .allNotesLink {
  display: block;
  margin-top: 10px;
}
.interface-hebrew .allNotesLinks {
  text-align: left;
}
.noteList + .noteList {
  border-top: 1px solid #ccc;
}
.connectionsPanel .loadingMessage {
  margin-top: 40px;
}
.connectionsPanel textarea.noteText,
.connectionsPanel textarea.feedbackText,
.sideColumn textarea.feedbackText {
  width: 100%;
  min-height: 100px;
  border: none;
  border-radius: 7px;
  padding: 20px 25px;
  box-sizing: border-box;
  box-shadow: 0 1px 3px rgba(0,0,0,0.2);
  font-size: 18px;
  font-family: "adobe-garamond-pro", "Crimson Text", Georgia, serif;
  margin-bottom: 10px
}
.connectionsPanel .noteSharingToggle {
  border: 1px solid #ccc;
  border-radius: 4px;
  margin-bottom: 12px;
}
.connectionsPanel .notePrivateButton,
.connectionsPanel .notePublicButton {
  width: 50%;
  display: inline-block;
  text-align: center;
  color: #CCC;
  padding: 16px 24px;
  border-radius: 4px;
  cursor: pointer;
  font-size: 15px;
  letter-spacing: 1px;
  font-family: "Roboto", "Helvetica Neue", "Helvetica", sans-serif;
  box-sizing: border-box;
}
.connectionsPanel .notePrivateButton.active,
.connectionsPanel .notePublicButton.active {
  background-color: white;
  color: #666;
}
.connectionsPanel .notePrivateButton {
  border-right: 1px solid #ccc;
  border-top-right-radius: 0;
  border-bottom-right-radius: 0;
}
.hebrew .connectionsPanel .notePrivateButton {
  border-left: 1px solid #ccc;
  border-top-left-radius: 0;
  border-bottom-left-radius: 0;
  border-right: none;
  border-top-right-radius: 4px;
  border-bottom-right-radius: 4px;
}
.connectionsPanel .line {
  width: 100%;
  border-bottom: 1px solid #ccc;
  margin: 40px 0;
}
.connectionsPanel .deleteNote {
  text-align: center;
  padding: 18px 0;
  color: #999;
  font-size: 15px;
  cursor: pointer;
  font-family: "Roboto", "Helvetica Neue", "Helvetica", sans-serif;
}
.connectionsPanel.textList .note {
  padding: 30px 0;
  position: relative;
}
.connectionsPanel.textList .note {
  border-top: 1px solid #E6E5E6;
}
.connectionsPanel.textList .note:first-child {
  border-top: none;
}
.connectionsPanel .noteButtons {
  position: absolute;
  top: 30px;
  left: -32px;
}
.interface-hebrew .connectionsPanel .noteButtons {
  left: auto;
  right: -32px;
}
.connectionsPanel .editNoteButton {
  visibility: hidden;
}
.connectionsPanel .note:hover .editNoteButton {
  visibility: visible;
}
.connectionsPanel .noteButtons .fa {
  cursor: pointer;
  color: #C6C6C6;
  font-size: 20px;
  margin: 0 8px;
}
.connectionsPanel .chavruta #chavrutaURL {
  background: #FBFBFA;
  box-shadow: 0px 1px 3px rgba(0, 0, 0, 0.25);
  border-radius: 6px;
  border: none;
  width: calc(100% - 22px);
  padding: 15px 11px;
  font-family: "Roboto", "Helvetica Neue", "Helvetica", sans-serif;
  color: #666;
  font-style: normal;
  font-weight: normal;
  font-size: 16px;
  line-height: 19px;
}
.connectionsPanel .chavruta .buttonContainer,
.feedbackOverlay .buttonContainer {
  width: 100%;
  margin-top: 15px;
  text-align: center;
}
.connectionsPanel .chavruta .startChavrutaButton {
  color: #fff;
}
.connectionsPanel .chavruta .startChavrutaButton img {
  filter: invert(100%) sepia(0%) saturate(7500%) hue-rotate(181deg) brightness(118%) contrast(111%);
  margin-inline-end: 10px;
}
.connectionsPanel .chavruta .headerText {
  font-family: "Roboto", "Helvetica Neue", "Helvetica", sans-serif;
  font-style: normal;
  font-weight: 500;
  font-size: 22px;
  line-height: 26px;
  padding-bottom: 13px;
  color: #666666;
  border-bottom: 1px solid #CCCCCC;
}
.connectionsPanel .chavruta p {
  font-size: 16px;
  font-family: "Roboto", "Helvetica Neue", "Helvetica", sans-serif;
  line-height: 19px;
  color: #666666;
}
.connectionsPanel .chavruta .fakeBrowser {
  width: 100%;
  margin: 30px auto 30px;
}
.fakeBrowser .fakeBrowserHeader {
  background: #C4C4C4;
  width: 100%;
  height: 30px;
  display: inline-flex;
  border-radius: 3px 3px 0 0;
}
.fakeBrowser .fakeBrowserButtons {
  padding: 7px;
}
.fakeBrowser .fakeBrowserButton {
  width: 8px;
  height: 8px;
  border-radius: 8px;
  display: inline-block;
  margin: 0px 1px;
}
.fakeBrowserButton.red {
  background: #E96E4C;
}
.fakeBrowserButton.yellow {
  background: #E6A935;
}
.fakeBrowserButton.green {
  background: #85C33D;
}

.fakeBrowser .fakeBrowserURLBar {
  background: #fff;
  flex: 1;
  align-self: center;
  margin-right: 10px;
  text-align: center;
  opacity: 0.85;
  border-radius: 4px;
  color: #9B9B9B;
}
.fakeBrowser .fakeBrowserMain {
  width: 100%;
  height: 190px;
  background-color: #fff;
  border-radius: 0 0 3px 0;
}
.fakeBrowser .fakeBrowserMain .fakeBrowserLeft {
  padding: 10px;
  background-color: #EDEDEC;
  width: 85px;
  display: inline-block;
  border-radius: 0 0 0 3px;
}
.fakeBrowser .fakeBrowserMain .fakeBrowserRight {
  padding: 0 10px;
  background-color: #fff;
  width: calc(100% - 127px);
  display: inline-block;
}
.fakeBrowser .fakeBrowserMain .fakeBrowserRight hr {
  border: none;
  margin-top: 8px;
  border-top: 3px solid #ccc;
}
.fakeBrowser .fakeBrowserMain .fakeBrowserRight hr:nth-child(4n+0) {
  margin-bottom: 16px;
  width: 80%;
  margin-inline-start: 0;
}
.fakeBrowser .fakeBrowserButtonAvatar {
  margin: 10px auto 5px;
  width: 80%;
  text-align: center;
}
.fakeBrowser .fakeBrowserButtonAvatar img {
  width: 100%;
}
.fakeBrowser .fakeBrowserButtonAvatar .default-profile-img {
  line-height: 68px;
  background: #212E50;
}
.addConnectionBox {
  font-size: 18px;
  text-align: center;
}
.addConnectionSummary {
  margin-bottom: 20px;
}
.loginPrompt {
  text-align: center;
}
.loginPrompt .loginPromptMessage {
  font-size: 18px;
  margin-bottom: 20px;
}
.loginPrompt .button {
  width: auto;
  margin: 0 6px;
}
.profile-pic {
  display: flex;
  justify-content: center;
  align-items: center;
  flex-direction: column;
}
.profile-page .profile-pic .profile-pic-hover-button {
  display: none;
}
.profile-pic-cropper-error {
  line-height: 1;
  max-width: 50vw;
  overflow: hidden;
}
.profile-page .profile-pic:hover .profile-pic-hover-button.profile-pic-button-visible {
  display: flex;
}
.profile-page .profile-pic .profile-pic-button-row {
  display: flex;
}
.profile-page .profile-pic .profile-pic-button {
  position: absolute;
}
.profile-pic-cropper-modal {
  max-width: unset !important;
  max-height: unset !important;
  padding: 15px 15px 17px 15px !important;
  box-shadow: 0px 1px 4px rgba(0, 0, 0, 0.4);
  background-color: #FFF !important;
  border-radius: 6px;
}
.profile-pic-cropper-modal-inner {
  overflow: auto;
  display: block;
  line-height: 0;
  border-radius: 6px;
}
.profile-pic-loading {
  display: flex;
  align-items: center;
  justify-content: center;
  margin-top: 17px;
}
.profile-pic-cropper-modal .ReactCrop__crop-selection {
  border-radius: 50%;
  box-shadow: 0 0 0 9999em rgba(255, 255, 255, 0.6);
}
.profile-pic-cropper-modal .ReactCrop__image {
  max-width: 50vw;
  max-height: 50vh;
}
.profile-pic-close {
  right: 25px !important;
}
.profile-pic-cropper {
}
.profile-page .profile-pic .profile-pic-cropper-modal .profile-pic-cropper-button {
  display: inline-flex;
}
.profile-page .profile-pic .profile-pic-cropper-desc {
  margin-top: 9px;
  margin-bottom: 18px;
}
.profile-pic .profile-pic-input-file {
  /* make it essentially invisible so it stays in DOM and is accessible */
  width: 0.1px;
  height: 0.1px;
  opacity: 0;
  overflow: hidden;
  position: absolute;
  z-index: -1;
}
.readerNavMenu.profile-page .resourcesLink img {
  top: 0;
}
.profile-page .logoutLink {
  box-shadow: none;
  font-size: 16px;
}
.profile-page .logoutLink .int-en {
  font-family: "Roboto", "Helvetica Neue", "Helvetica", sans-serif;
}
.profile-page .logoutLink .int-he {
  font-family: "Heebo", sans-serif;
}
.notificationsTitleIcon {position: relative;top: 2px;}
.notificationsList .notification {
  width: auto;
  border-bottom: 1px solid #ccc;
  border-top: none;
  padding-bottom: 27px;
  margin-bottom: 27px;
  line-height: 1.4;
}
.notificationsList .userLink {
}
.notificationsList a {
  unicode-bidi: plaintext;
  font-weight: bold;
}
.notificationsList a:hover {
  color: inherit;
}
.notificationsList .sheetLink {
  font-size: 22px;
  margin-top: 10px;
}
.notificationsList .sheetLink a {
  font-weight: normal;
}
.notificationsList .int-en .sheetLink {
  font-family: "adobe-garamond-pro", "Crimson Text", Georgia, serif;
}
.notificationsList .added-description {
  padding: 5px 0 0;
}
.notificationsList .notification .date {
  color: #999;
  font-size: 13px;
  margin-top: 8px;
}
.notificationsList .int-he {
  font-size: inherit;
}
.notification-message-link {
  display: inline-block;
  padding: 0 5px;
}
.globalUpdateForm {
  padding: 20px;
  background-color: #ddd;
  border-radius: 15px;
  font-size: 18px;
}
.globalUpdateForm .storyTypeSelector {
  padding-bottom: 15px;
}
.globalUpdateForm  select {
  margin: 0 0 0 15px;
}
.globalUpdateForm .error {
  color: red;
  font-size: 90%;
}
.globalUpdateForm input[type="text"] {
  padding: 5px;
  margin: 0 0 0 15px;
}
.globalUpdateForm input[type="radio"] {
  padding: 5px;
  margin: 8px;
}
.globalUpdateForm label {
  padding-top: 10px;
  display: block;
}
.globalUpdateForm .previewButton {
  margin-left: 85%;
  font-size: 20px;
}
.story-action-button {
  display: inline-block;
  background: #CB6158;
  padding: 0 15px;
  margin: 0 8px;
  width: 60px;
  text-align: center;
  height: 19px;
  color: #fff;
  cursor: pointer;
  border-radius: 8px;
  box-shadow: 1px 1px 1px #ccc;
  border: 1px solid #ccc;
}

.lds-ring {
  display: inline-block;
  position: relative;
  width: 34px;
  height: 34px;
}
.lds-ring div {
  box-sizing: border-box;
  display: block;
  position: absolute;
  width: 21px;
  height: 21px;
  margin: 6px;
  border: 6px solid #999;
  border-radius: 50%;
  animation: lds-ring 1.2s cubic-bezier(0.5, 0, 0.5, 1) infinite;
  border-color: #999 transparent transparent transparent;
}
.lds-ring div:nth-child(1) {
  animation-delay: -0.45s;
}
.lds-ring div:nth-child(2) {
  animation-delay: -0.3s;
}
.lds-ring div:nth-child(3) {
  animation-delay: -0.15s;
}
@keyframes lds-ring {
  0% {
    transform: rotate(0deg);
  }
  100% {
    transform: rotate(360deg);
  }
}
.sefariaLogo {
  text-align: center;
  text-transform: uppercase;
  font-family: "Roboto", "Helvetica Neue", "Helvetica", sans-serif;
}
#appLoading {
  position: fixed;
  text-align: center;
  background-color: #FBFBFA;
  height: 100%;
  width: 100%;
}
#appLoading .loadingMessage {
  position: absolute;
  top: 45%;
  left: 50%;
  transform: translate(-50%, -50%);
}
#appLoading img {
  width: 150px;
  height: 42px;
  margin-bottom: 6px;
}
.emptyDesktop {
  margin-top: 200px;
  text-align: center;
  color: #999;
}
.button {
  display: inline-block;
  color: white;
  background-color: #212E50;
  box-shadow: 0 1px 3px rgba(0,0,0,0.2);
  border-radius: 7px;
  padding: 17px 30px;
  margin: 0 2px 6px 2px;
  cursor: pointer;
  font-size: 16px;
  font-family: "Roboto", "Helvetica Neue", "Helvetica", sans-serif;
  box-sizing: border-box;
  line-height: 19px;
  text-align: center;
  border: none;
  width: fit-content;
}
a.button {
  color: white;
}
.button:hover,
a.button:hover {
  color: white;
  text-decoration: none;
}
.button.white {
  background-color: white;
  color: #333;
}
a.button.white {
  color: #333;
}
a.button.mini {
  padding: 5px;
  font-size: .8em;
}
.interface-english .userSheetTitle a.button.mini {
  float: right;
}
.interface-hebrew .userSheetTitle a.button.mini {
  float: left;
}
.button.transparent {
  color: #666;
  background-color: transparent;
  border: 1px solid transparent;
}
.profile-page .button.transparent {
  border: 0;
}
.button.transparent.bordered {
  border: 1px solid #CCC;
}
.button.fillWidth {
  width: 100%;
  text-align: center;
  display: block;
  margin: 10px 0;
}
.button.squareBorder {
  border-radius: 0;
}
a .button:hover {
  text-decoration: none;
}
.button.small {
  padding: 10px 14px;
}
.button.extraSmall {
  border-radius: 6px;
  box-shadow: none;
  color: #666;
  border: 1px solid #CCC;
  margin: 0;
  padding: 5px 8px;
  height: 30px;
  line-height: 20px;
  letter-spacing: normal;
}
.button img.buttonIcon {
  width: 16px;
  height: 16px;
  opacity: .4;
  margin: 0 5px;
  position: relative;
  top: 2px;
}
.button.appButton {
  box-shadow: none;
  border: 2px solid #18345D;
  color: #18345D;
}
::placeholder {
   font-style: italic;
   font-family: "adobe-garamond-pro", "Crimson Text", Georgia, serif;
   color: #666;
}
:-ms-input-placeholder {
   font-style: italic;
   font-family: "adobe-garamond-pro", "Crimson Text", Georgia, serif;
   color: #666;
}
.interface-hebrew ::placeholder {
  font-style: normal;
  font-family: "Taamey Frank", "adobe-garamond-pro", "Crimson Text", Georgia, "Times New Roman", serif;
  font-size: 18px;
  color: #666;
}
.interface-hebrew :-ms-input-placeholder {
  font-style: normal;
  font-family: "Taamey Frank", "adobe-garamond-pro", "Crimson Text", Georgia, "Times New Roman", serif;
  font-size: 18px;
  color: #666;
}
.lexicon-content{
  font-size: 15px;
  padding-bottom: 10px;
  margin-bottom: 1px;
}
.lexicon-link:hover {
  text-decoration: underline;
}
.lexicon-header {
  padding: 10px;
  border-bottom: 1px solid #e5e5e5;
  background-color: #AAAAAA;
}
.lexicon-header h4 {
  font-size: 1.2em;
  margin: 0;
}
.entry + .entry {
  padding-top: 10px;
}
.lexicon-results {
  padding-top: 20px;
}
.named-entity-attribution {
  margin-top: 13px;
}
.named-entity-ambiguous {
  margin-bottom: 24px;
}
.named-entity-ambiguous .systemText .int-en,
.named-entity-ambiguous .systemText .int-he {
  color: #999;
}
.named-entity-title-bar {
  display: flex;
  flex-direction: row;
  justify-content: space-between;
}
.named-entity-wrapper {
  display: flex;
  flex-direction: column;
}
.named-entity-wrapper + .named-entity-wrapper {
  margin-top: 26px;
}
.readerPanel.english .named-entity-wrapper {
  direction: ltr;
}
.readerPanel.hebrew .named-entity-wrapper {
  direction: rtl;
}
.lexicon-results .named-entity-description {
  margin-top: 13px;
}
.lexicon-results .named-entity-description .en,
.lexicon-results .named-entity-description .he {
  color: #666;
}
.lexicon-results .entry > div {
  padding: 1% 0 1% 0;
  margin: auto;
}
.lexicon-results .entry a {
    font-size: .8em;
    font-weight: bold;
    letter-spacing: 1px;
    cursor: pointer;
    color: #333;
}
.lexicon-results .entry .headline {
  color: #333;
  font-size: 1.2em;
  display: block;
}
.lexicon-results .entry .headwords .headword {
  display: inline;
}
.lexicon-results .entry .morphology {
  font-family: "Roboto", "Helvetica Neue", "Helvetica", sans-serif;
  color: #999;
  display: inline;
  margin-right: 5px;
}
.lexicon-results .entry .lang-ref {

}
.lexicon-results .entry .definition-content{
    color: #444;
}
.lexicon-results ol {
	list-style-position: inside;
}
.lexicon-results .entry .definition li.sense{
	margin-left: 15px;
    padding-bottom: 10px;
}
.lexicon-results .entry .definition ol.senses{
	padding-left: 0;
}
.lexicon-results .entry .definition > li.sense{
	margin-left: 0;
}
.lexicon-results .entry ol.definition {
	list-style-type: none;
	padding-top: 2px;
	padding-left: 0;
    margin: 0;
}
.lexicon-results .entry .definition .notes {}
.lexicon-results .entry .definition .derivatives {display: block;margin-left: 15px;}
.lexicon-results .attribution {

}

.lexicon-results .attribution div,
.named-entity-wrapper .attribution div {
  display: block;
  font-family: "Roboto", "Helvetica Neue", "Helvetica", sans-serif;
  color: #aaa;
  font-size: 10px;
}
.lexicon-content .headword.en, .lexicon-content .headword.he,
.lexicon-content .definition-content.en, .lexicon-content .definition-content.he,
.lexicon-content .lexicon-results .attribution {
  display: inline;
}
.lexicon-content .headword.he, .lexicon-content .definition-content.he {
  direction: rtl;
}
.lexicon-content .headword.en, .lexicon-content .definition-content.en {
  direction: ltr;
}
.lexicon-instructions,
.lexicon-content .loadingMessage {
  font-size: 15px;
  font-style: italic;
}
.splitHeader {
  text-align: left;
  display: flex;
  flex-direction: row;
  justify-content: space-between;
  color: #666;
  font-weight: 300;
}
.splitHeader .en {
  font-size: 14px;
}
.splitHeader .he {
  font-size: 14px;
}
.splitHeader select {
  margin-inline-start: 6px;
}
.sheetsNewButton {
  text-align:center;
  margin-bottom: 30px;
}
.sheetsNewButton a {
  color: inherit;
}
.sheet.userSheet .sheetTitle  {
  font-family: "adobe-garamond-pro", "Crimson Text", Georgia, serif;
  font-size: 20px;
  color:#333;
  margin-bottom: 6px;
  unicode-bidi: plaintext;
}
.sheet.userSheet {
  font-size: 14px;
  color:#999;
  text-decoration: none;
  flex-direction: column;
}
.interface-english .sheet.userSheet{
  font-family: "Roboto", "Helvetica Neue", "Helvetica", sans-serif;
}
.interface-hebrew .sheet.userSheet{
  font-family: "Heebo", "sans-serif";
}
.sheet.userSheet .userSheetInfo{
  display: flex;
  justify-content: flex-start;
}
.sheet.userSheet .userSheetInfo span:before{
  content: '·';
  margin: auto 4px;
}
.sheet.userSheet .userSheetInfo span:first-child:before{
  content: '';
  margin: 0;
}
.sheet.userSheet .sheetAccess{
  margin: auto 4px;
}
.filterByTag {
  cursor: pointer;
  text-transform: none;
  font-size: 18px;
}
.sheet.userSheet .sheetEditButtons {
  font-size: 24px;
  height: 32px;
  width: 32px;
  text-align: center;
  line-height: 32px;
  background-color: white;
  border: 1px solid #E6E6E6;
  border-radius: 4px;
  margin-left: 10px;
  display: none;
  float:right;
  cursor: pointer;
  color: #999;
  text-decoration: none;
}
.sheetButton:hover {
  text-decoration: underline;
}
.sheetButton{
  border: 1px solid #fff;
}
.sheetButton.active {
  border: 1px solid #333;
}
.tagString a {
  text-decoration: none;
  color: #999;
}
.tagString a:after {
  content: ", ";
  color: #999;
}
.tagString a:last-child:after {
  content: "";
}
.singlePanel .collectionsList {
  margin-top: 0;
}
.collectionListing {
  display: flex;
  flex-direction: row;
  justify-content: space-between;
}
.profile-page .collectionListing {
  padding: 20px 0;
}
.collectionListing .left-content {
  display: flex;
  flex-direction: row;
  align-items: center;
}
.collectionListing + .collectionListing {
  border-top: 1px solid #ccc;
}
.collectionListingImageBox {
  width: 40px;
  height: 40px;
  border-radius: 20px;
  margin-inline-end: 10px;
  display: inline-block;
  overflow: hidden;
}
.sheetMetaDataBox .collectionListingImageBox,
.tocTop .collectionListingImageBox {
  background-color: transparent;
}
.sheetMetaDataBox .title {
  display: block;
}
.sheetMetaDataBox .title br { /* hide the line breaks that are stripped before saving */
    display: none;
}
.sheetMetaDataBox .title * {  /* chrome adds <div> tags to contenteditables and we want those inline as well  */
  display: inline;
}

.sheetMetaDataBox .title:empty:before {
  content: "Untitled";
  color: #999;
  position: relative;
  pointer-events: none;
  width: auto;
}
.sheetMetaDataBox .title:focus:before {
  content: "\200B"; /* zero-width space required so that chrome doesn't cause change in size of box on focus/blur */
  width: 0;
}
.editorSidebarToggle {
  position: fixed;
  right: 30px;
  height: 30px;
  width: 30px;
  border-radius: 30px;
  border: none;
  background-color: #FBFBFA;
  cursor: pointer;
  box-shadow: 0px 1px 3px rgba(0, 0, 0, 0.25);
}
.editorSidebarToggle:active {
  box-shadow: 0px 1px 1px rgba(0, 0, 0, 0.25);
}
.editorSidebarToggle::after {
  content: url("/static/img/3vdots.svg");
}
.collectionListingImage {
  height: 100%;
  width: 100%;
  object-fit: cover;
  background-color: white;
}
.collectionListingImage.default {
  width: 80%;
  height: 80%;
  margin: 10%;
  opacity: 0.4;
}
.collectionListingName {
  display: block;
  font-size: 30px;
  color: #000;
  margin-bottom: 5px;
}
.collectionListingName:hover {
  color: #333;
}
.collectionListingDetails {
  color: #999;
  font-size: 14px;
}
.collectionListingMembership {
  text-transform: capitalize;
}
.collectionListingDetailSeparator {
  margin: 8px;
}
.collectionInfo {
  margin-bottom: 35px;
}
.interface-hebrew .collectionInfo .he {
  display: inline;
}
.interface-hebrew .collectionInfo .en {
  display: none;
}
.collectionPage h1 {
  color: black;
  font-size: 30px;
  margin-bottom: 5px;
}
.collectionPage .navTitle {
  margin-bottom: 5px;
}
.collectionPage .collectionLabel {
  text-transform: uppercase;
  color: #666;
  font-size: 16px;
  letter-spacing: 2px;
  display: block;
  margin-bottom: 25px;
}
.collectionPage a:hover {
  color: inherit;
}
.collectionPage .collectionWebsite {
  display: block;
  font-size: 16px;
  font-family: "Roboto", "Helvetica Neue", "Helvetica", sans-serif;
  margin-top: 15px;
  color: #4B71B7;
}
.collectionPage .collectionDescription {
  font-size: 16px;
  font-family: "Roboto", "Helvetica Neue", "Helvetica", sans-serif;
  color: #666;
  line-height: 1.3;
}
.collectionPage .collectionDescription .he {
  font-family: "Heebo", sans-serif;
  font-size: 16px;
}
.collectionPage .collectionDescription .en .dedication {
  font-family: "adobe-garamond-pro", "Crimson Text", Georgia, serif;
  font-style: italic;
  font-size: 18px;
  display: block;
}
.collectionPage .collectionDescription .he .dedication {
  font-family: "Taamey Frank", "adobe-garamond-pro", "Crimson Text", Georgia, "Times New Roman", serif;
  font-size: 20px;
}
.collectionPage .tabs {
  text-align: center;
  margin-bottom: 60px;
}
.collectionPage .bubbleTab {
  font-size: 16px;
}
.collectionPage .tagsList .int-en {
  font-family: "adobe-garamond-pro", "Crimson Text", Georgia, serif;
}
.collectionPage .tagsList .int-he {
  font-family: "Taamey Frank", "adobe-garamond-pro", "Crimson Text", Georgia, "Times New Roman", serif;
}
.collectionPage .emptyMessage {
  text-align: center;
}
.collectionPage .emptyMessage .button {
  margin-top: 22px;
}
.collectionPage .emptyMessage .button:hover {
  color: white;
}
.collectionPage .collectionSearchBox {
  display: flex;
  align-items: center;
  border-bottom: 1px solid #ccc;
  margin-top: 5px;
  margin-bottom: 20px;
}
.collectionPage .collectionSearchIcon {
  height: 18px;
  opacity: 0.4;
  width: 18px;
}
.collectionPage .collectionSearchInput {
  padding: 12px 10px;
  flex: 1;
  box-sizing: border-box;
  border: none;
  background: transparent;
  font-size: 18px;
}
.collectionPage .tagsList {
  margin-top: 30px;
}
.collectionInvitationBox {
  padding-bottom: 20px;
}
.collectionInvitationBoxInner {
}
.interface-hebrew .collectionInvitationBox input::placeholder {
  font-family: "Heebo", sans-serif;
}
.collectionInvitationBox .button {margin: 0;}
.collectionSheetInner {
  display: flex;
}
.collectionSheetInnerContent {
  flex: 1;
}
.sheetListingPinButton {
  display: none;
  opacity: 0.3;
  cursor: pointer;
}
.sheet:hover .sheetListingPinButton.active {
  display: block;
}
.sheetListingPinButton.pinned {
  display: block;
  opacity: 0.6;
}
#collectionInvitationInput {
  box-shadow: 0 1px 3px rgba(0,0,0,0.2);
  border: none;
  margin-inline-end: 10px;
  font-size: 18px;
  position: relative;
  border-radius: 7px;
  box-sizing: border-box;
  width: 225px;
  padding: 10px 15px;
}
.collectionInvitationBoxMessage {
  font-size: 18px;
  padding: 12px 0 0;
  text-align: center;
}
.flexLineBreak {
  width: 100%;
  height: 0;
}
.collectionPage .collectionMemberListing {
  padding-bottom: 24px;
  font-family: "Roboto", "Helvetica Neue", "Helvetica", sans-serif;
  font-size: 16px;
  color: #666;
  display: flex;
  flex-direction: row;
  justify-content: space-between;
}
.collectionPage .collectionMemberListing .collectionLeft,
.collectionPage .collectionMemberListing .collectionMemberListingRoleBox {
  display: flex;
  flex-direction: row;
  align-items: center;
}
.collectionMemberListingPic {
  margin-inline-end: 10px;
}
.collectionMemberListingName {
  color: black;
}
.collectionInvitationListing {
  display: inline-block;
  min-height: 50px;
  line-height: 50px;
}
.collectionMemberListingRoleBox {
  float: right;
  line-height: 50px;
}
.collectionMemberListingRole {
  color: #666;
  font-size: 13px;
  margin-top: 4px;
}
.collectionMemberListingActions {
  position: relative;
  background-color: white;
  border: 1px solid #ccc;
  border-radius: 4px;
  margin-left: 12px;
  line-height: 36px
}
.interface-hebrew .collectionMemberListingActions {
  margin-left: 0;
  margin-right: 12px;
}
.collectionMemberListingActionsButton {
  cursor: pointer;
  padding: 0 12px;
  font-size: 18px;
  color: #CCC;
}
.collectionMemberListingActionsMenu {
  position: absolute;
  right: 0;
  top: 46px;
  background-color: white;
  border: 1px solid #ccc;
  border-radius: 4px;
  color: #999;
  font-size: 15px;
  z-index: 1;
}
.interface-hebrew .collectionMemberListingActionsMenu {
  left: 0;
  right: unset;
}
.collectionMemberListingActionsMenu .action {
  padding: 4px 10px;
  cursor: pointer;
  white-space: nowrap;
}
.collectionMemberListingActionsMenu .action:hover {
  background-color: #eee;
}
.collectionMemberListingActionsMenu .action + .action {
  border-top: 1px solid #ccc;
}
.collectionMemberListingActionsMenu .role {
  font-size: 17px;
  margin-right: 4px;
}
.collectionMemberListingActionsMenu .role.current {
  color: #666;
}
.topicPanel .smallText .separator {
  color: #999;
  font-size: 20px;
  margin: 0 3px;
}
.topicsPanel .loadingMessage {
  text-align: center;
}
.topicsPanel .topicFilterBox {
  display: flex;
  align-items: center;
  border-bottom: 1px solid #ccc;
  margin-bottom: 50px
}
.topicsPanel .topicFilterIcon {
  font-size: 22px;
  opacity: 0.4;
}
.topicsPanel .topicFilterInput {
  padding: 12px 10px;
  flex: 1;
  box-sizing: border-box;
  border: none;
  background: transparent;
  font-size: 24px;
}
.topicsPanel .topicsFilterReset {
  color: #999;
  cursor: pointer;
}
.topicsPanel .topicsFilterResetIcon {
  height: 16px;
  width: 16px;
  opacity: 0.4;
  margin-left: 8px;
  vertical-align: middle;
}
.topicsPanel .topicList {
  min-height: 500px;
}
.topicsPanel .content .topicList .navButton .int-en {
  font-family: "adobe-garamond-pro", "Crimson Text", Georgia, serif, "Taamey Frank";
}
.topicsPanel .content .topicList .navButton .int-he {
  font-family: "Taamey Frank", "adobe-garamond-pro", "Crimson Text", Georgia, "Times New Roman", serif;
}
.topicsPanel .trendingTopics {
  margin-bottom: 40px;
}
.topicPanel .topicLabel {
  text-transform: uppercase;
  font-weight: lighter;
  margin-bottom: 10px;
  font-size: 14px;
}
.topicPanel .topicLabel a {
  color: #8E8E8E;
}

.topicPanel .sideColumnMore {
  cursor: pointer;
  font-size: 16px;
  line-height: 26px;
  color: #666;
}
.topicPanel .sideColumnMore:hover {
  cursor: pointer;
  text-decoration: underline;
}

.topicPanel .sourceList {
  min-height: 500px;
}
.topicPanel .sourceList .loadingMessage {
  text-align: center;
}
.topicPanel .topicSource {
  margin-bottom: 40px;
  cursor: pointer;
  position: relative;
}
.topicPanel .topicSource .title {
  font-weight: bold;
}
.topicPanel .topicSource .score {
  font-size: 17px;
  color: #333;
  font-weight: normal;
  white-space: nowrap;
  border-radius: 4px;
  padding: 3px;
}
.topicPanel .topicSource .score:hover {
  background-color: #EEE;
}
.topicPanel .topicSource .score:active {
  background-color: #DDD;
}
.hebrew .topicPanel .topicSource .score {
  right: auto;
  left: 5px;
}
.topicPanel .topicSource .score img {
  width: 15px;
  height: 15px;
  vertical-align: middle;
  margin: -4px 0 0 2px;
  opacity: 0.6;
}
.hebrew .topicPanel .topicSource .score img {
  margin: -4px 2px 0 0;
}
.note a {
  color: #333;
  text-decoration: underline;
}
.noteListing {
  margin-bottom: 30px;
  border-bottom: 1px solid #ccc;
}
.noteListing a:hover {
  text-decoration: none;
}
.noteListing .textRange .title {
  font-size: 18px;
  color: #999;
  margin-bottom: 10px;
}
.noteListing .textRange .title:hover {
  text-decoration: underline;
}
.noteListing .textRange .text {
  font-size: 18px;
  font-style: italic;
  color: #999;
  margin-bottom: 18px;
}
.noteListing .textRange .text .he {
  font-style: normal;
}
.noteListing .segment {
  display: block;
}
.noteListing .note {
  font-size: 18px;
}
.noteListing .actionButtons {
  visibility: hidden;
  float: right;
  display: inline-block;
  cursor: pointer;
}
.interface-hebrew .noteListing .actionButtons {
  float: left;
}
.noteListing:hover .actionButtons {
  visibility: visible;
}
.noteListing .actionButtons img {
  width: 16px;
  height: 16px;
  opacity: 0.4;
}
.noteListing .actionButtons img + img {
  margin: 0 0 0 10px;
}
.interface-hebrew .noteListing .actionButtons img + img {
  margin: 0 10px 0 0;
}
.noteListing:hover .actionButtons img:hover {
  opacity: 0.6;
}
.noteListing .mask {
  background-color: white;
  opacity: 0.5;
}
.addToSourceSheetModal {
  position: absolute;
  display: block;
  left: 40%;
  top: 240px;
  width: 330px;
  padding: 20px;
  background: #FBFBFA;
  border: #ccc 1px solid;
  border-radius: 4px;
  box-shadow: 0 0 10px #ccc;
  z-index: 200;
}
.addToSourceSheetModal .closeButton {
  margin-bottom: 10px;
  cursor: pointer;
  height: 18px;
  width: 18px;
  opacity: 0.5;
  float: right;
}
.searchBox .keyboardInputInitiator {
    opacity: 0.4;
    width: 16px;
    height: 16px;
    padding: 4px 7px;
    position: initial;
    vertical-align: 0px;
}
.header .searchBox .keyboardInputInitiator {
    display: none;
}
body #keyboardInputMaster {
    opacity: 1;
    background-color: #FBFBFA;
    border: 1px solid #ccc;
    padding: 5px;
    box-shadow: none;
    border-radius: 0.3em;
}
body #keyboardInputMaster thead {
  display: none;
}
body #keyboardInputMaster tbody tr td table{
    border-spacing: 2px 2px;
}
body #keyboardInputMaster tbody tr td table tbody tr td{
    border: 0.5px solid #eee;
    background: white;
    font-family: "Heebo","Roboto", sans-serif;
    min-width: 15px;
    vertical-align: middle;
    padding: 2px 8px;
    text-align: center;
    font-size: 14px;
    color: #333;
}
body #keyboardInputMaster tbody tr td table tbody tr td:hover,
body #keyboardInputMaster tbody tr td table tbody tr td:active,
body #keyboardInputMaster tbody tr td table tbody tr td.pressed{
    border: 1px solid #eee;
    background: #eee;
}
.calendarRef {
  font-size: 18px;
  color: #666;
  display: flex;
  margin: 2px 0 16px;
}
.calendarRef a {
  color: inherit;
}
.calendarRef img {
  margin-top: 2px;
}
#editCollectionPageContainerInner {
  position: relative;
}
#editCollectionPage :not(h1) .int-en {
  font-family: "Roboto", "Helvetica Neue", "Helvetica", sans-serif;
}
#editCollectionPage :not(h1) .int-he {
  font-family: "Heebo", sans-serif;
}
#editCollectionPage .field {
  box-sizing: border-box;
  width: 100%;
  display: inline-block;
  vertical-align: top;
  padding: 12px;
}
#editCollectionPage .field.halfWidth {
  width: 50%;
  display: inline-block;
}
#editCollectionPage .field.quarterWidth {
  width: 25%;
  display: inline-block;
}
#editCollectionPage .field.threeQuarterWidth {
  width: 75%;
  display: inline-block;
}
#editCollectionPage .field > label {
  display: block;
  margin-bottom: 15px;
  color: #666;
}
#editCollectionPage input,
#editCollectionPage textarea {
  display: block;
  width: 100%;
  padding: 15px 12px;
  border-radius: 5px;
  border: none;
  box-sizing: border-box;
  box-shadow: 0 1px 3px rgba(0,0,0,0.2);
  font-family: "Roboto", "Helvetica Neue", "Helvetica", sans-serif;
  color: #333;
  font-size: 14px;
}
.interface-hebrew #editCollectionPage input,
.interface-hebrew #editCollectionPage textarea {
  font-family: "Heebo", sans-serif;
}
#editCollectionPage .hiddenFileInput {
  width: 0.1px;
  height: 0.1px;
  opacity: 0;
  overflow: hidden;
  position: absolute;
  z-index: -1;
}
#editCollectionPage .collectionImage {
  max-width: 200px;
  margin-bottom: 5px;
  display: block;
}
#editCollectionPage .helperText {
  color: #999;
  font-size: 13px;
  width: 500px;
}
#editCollectionPage .collectionHeaderBox {
  width: 100%;
  background-color: white;
  margin-bottom: 5px;
}
#editCollectionPage .collectionHeader {
  float: right;
  max-width: 100%;
}
#editCollectionPage .deleteCollection {
  cursor: pointer;
  margin: 30px 10px;
  color: #999;
  text-align: right;
}
#editCollectionPage .deleteCollection:hover {
  text-decoration: underline;
}
.dropdown {
  position: relative;
}
.dropdown .dropdownMain {
  background: white;
  box-shadow: 0 1px 3px rgba(0,0,0,0.2);
  border-radius: 7px;
  padding: 16px 22px;
  font-size: 16px;
  margin-bottom: 10px;
  cursor: pointer;
}
.addToSourceSheetBox .dropdownMain.noselect {
  display: flex;
  justify-content: space-between;
  align-items: center;
  align-content: flex-start;
  text-align: start;
}
.addToSourceSheetBox .dropdownMain.noselect::before{
  content: url("/static/img/sheet.svg");
  opacity: 0.4;
  display: inline-block;
  margin-inline-end: 10px;
  transform: scale(0.8);
  vertical-align: text-bottom;
  line-height: 10px;
}
.addToSourceSheetBox .dropdownMain.noselect::after{
  content: url("/static/icons/chevron.svg");
  margin-inline-start: auto;
  opacity: 0.4;
  height: 24px;
  transform: scale(0.6) rotate(90deg);
  transform-origin: center center;
}
.addToSourceSheetBox .dropdownMain.noselect.open::after{
  transform: scale(0.6) rotate(-90deg);
  transform-origin: center center;
}
.addToSourceSheetBox .dropdownMain .loadingMessage {
  margin: 0;
}
.addToSourceSheetBoxTitle{
  font-style: normal;
  font-weight: normal;
  font-size: 13px;
  line-height: 15px;
  color: #999999;
  margin-bottom: 11px;
}
.addToSourceSheetBox .selectedRef{
  padding: 16px 22px;
  font-size: 16px;
  margin-bottom: 15px;
  cursor: pointer;
  background: #FBFBFA;
  box-shadow: 0px 1px 3px rgba(0, 0, 0, 0.25);
  border-radius: 6px;
}
.addToSourceSheetBox .selectedRef span{
  font-family: "adobe-garamond-pro", "Crimson Text", Georgia, "Times New Roman", serif;
  font-style: normal;
  font-weight: normal;
  font-size: 18px;
  line-height: 25px;
  color: #666666;
}
.readerPanel.hebrew .addToSourceSheetBox .selectedRef span{
  font-family: "Taamey Frank", "adobe-garamond-pro", "Crimson Text", Georgia, "Times New Roman", serif;
  font-size: 1.2em;
}
.dropdown .dropdownOpenButton {
  float: right;
  margin-left: 6px;
  cursor: pointer;
  color: #666;
  font-size: 18px;
}
.interface-hebrew .dropdownOpenButton {
  float: left;
  margin-left: 0;
  margin-right: 6px;
}
.dropdown .dropdownListBox {
  position: absolute;
  z-index: 1;
  margin-top: -14px;
  width: 100%;
  box-sizing: border-box;
  box-shadow: 0 1px 3px rgba(0,0,0,0.2);
  background: white;
  border-bottom-left-radius: 7px;
  border-bottom-right-radius: 7px;
}
.dropdown .dropdownList {
  color: #999;
  background-color: white;
  box-sizing: border-box;
  padding: 0;
  max-height: 300px;
  overflow-x: hidden;
  overflow-y: scroll;
  border-bottom-left-radius: 7px;
  border-bottom-right-radius: 7px;
}
.singlePanel .dropdown .dropdownList {
  max-height: 150px;
}
.dropdown .dropdownList .dropdownOption {
  font-size: 18px;
  cursor: pointer;
  padding: 0 22px;
  margin: 26px 0;
  border: none;
  color: #666;
}
.addToSourceSheetBox .dropdown .dropdownList .dropdownOption::before{
  content: url("/static/img/sheet.svg");
  opacity: 0.4;
  display: inline-block;
  margin-inline-end: 10px;
  transform: scale(0.8);
  vertical-align: text-bottom;
  line-height: 10px;
}
.dropdown .dropdownList .dropdownOption.selected {
  color: #333;
}
#footer {
  background-color: white;
  border-top: 1px solid #F4F4F4;
  overflow: hidden;
  padding: 18px 40px 70px 40px;
  text-align: left;
  color: #999;
}
.singlePanel #footer {
  padding: 18px 15px 70px 15px;
}
#footer a {
  display: block;
  color: #666;
}
.interface-hebrew #footer{
  direction: rtl;
  text-align: right;
}
.interface-english #footer .int-he {
  display: none;
}
.interface-hebrew #footer .int-he {
  display: inline;
  text-align: right;
}
#footerInner {
  max-width: 1000px;
  margin: 0 auto;
}
#footer .section {
  display: inline-block;
  vertical-align: top;
  width: 200px;
  margin: 20px 0;
}
.interface-english #footer .section {
  text-align: left;
}
.interface-hebrew #footer .section {
  text-align: right;
}
#footer .section .header {
  color: #000;
  margin-bottom: 18px;
  font-weight: normal;
  font-size: 16px;
}
#footer .section.last {
  float: right;
  text-align: right;
}
.interface-hebrew #footer .section.last {
  float: left;
  text-align: left;
}
#footer .section a {
  font-size: 16px;
  margin: 2px 0;
}
#footer .fa {
  margin: 0 3px;
}
#footer .header.connect {
  text-transform: uppercase;
}
.newsletterSignUpBox {
  position: relative;
  margin-bottom: 4px;
}
.newsletterSignUpBox .newsletterInput {
  border-radius: 6px;
  padding: 10px 32px 12px 16px;
  width: 150px;
  font-size: 15px;
  border: 1px solid #EEE;
  margin-bottom: 6px;
  color: #333;
}
.newsletterSignUpBox img {
  height: 18px;
  width: 18px;
  opacity: 0.2;
  position: absolute;
  top: 10px;
  right: 12px;
}
.interface-hebrew .newsletterSignUpBox .newsletterInput {
  padding: 8px 16px 11px 32px;
}
.interface-hebrew .newsletterSignUpBox img {
  right: auto;
  left: 12px;
  transform: scale(-1, 1);
}
.newsletterEducatorOption {
  font-size: 14px;
  padding: 0px 3px;
  margin-top: 2px;
}
.newsletterSignUpBox .subscribeMessage {
  margin: 4px 0 14px 0;
  color: #333;
  font-size: 14px;
  font-family: "Roboto", "Helvetica Neue", "Helvetica", sans-serif;
  font-style: italic;
  text-align: center;
  direction: ltr;
}
#footer .section.connect a {
  display: inline;
  margin: 0 4px;
}
#footer .section.connect .socialLinks a {
  color: #666;
}
#footer #socialButtons {
  margin-bottom: 6px;
}
#footer #facebookButton {
  display: inline-block;
  vertical-align: top;
}
#footer #twitterButton {
  display: inline-block;
  vertical-align: top;
  margin-left: 4px;
}
.interface-hebrew #footer #twitterButton {
  margin-left: 0;
  margin-right: 4px;
}
#footer #siteLanguageToggle {
  color: #999;
  margin-top: 30px;
  font-size: 15px;
}
#footer #siteLanguageToggle #siteLanguageToggleLabel {
  display: block;
  text-transform: uppercase;
  color: #000;
}
#footer a#siteLanguageEnglish,
#footer a#siteLanguageHebrew {
  font-family: "Roboto", "Helvetica Neue", "Helvetica", sans-serif;
  cursor: pointer;
  color: #666;
  display: inline;
  margin: 0 3px;
}
#footer #siteLanguageEnglish:hover,
#footer #siteLanguageHebrew:hover {
  text-decoration: underline;
}
#footer a#siteLanguageHebrew {
  font-family: "Heebo", sans-serif;
}
.gemarra-regular, .gemarra-italic {
  font-weight: bold;
}
.it-text, .gemarra-italic {
  font-style: italic;
}
.categoryAttribution a {
  color: inherit;
}
.bubbleTab {
  padding: 10px 25px;
  margin: 3px;
  background-color: white;
  border-radius: 20px;
  border: 1px solid #DADADA;
  display: inline-block;
  font-size: 12px;
  color: #999;
  font-family: "Roboto", "Helvetica Neue", "Helvetica", sans-serif;
  letter-spacing: 1px;
  cursor: pointer;
}
.bubbleTab:hover {
  text-decoration: none;
}
.bubbleTab.active {
  color: #333;
}
.aboutBox .aboutHeader {
  color: #666;
  padding-bottom: 13px;
  margin: 0;
  margin-bottom: 15px;
  text-align: initial;
  text-transform: none;
  font-size: 16px;
  border-bottom: solid 1px #CCC;
}
.aboutBox .aboutTitle {
  padding: 10px 0 15px 0;
  display: inline-block;
  font-family: "adobe-garamond-pro", "Crimson Text", Georgia, serif;
  font-style: normal;
  font-weight: normal;
  font-size: 24px;
  line-height: 29px;
  color: #000000;
}
.aboutBox .aboutSubtitle {
  font-family: "adobe-garamond-pro", "Crimson Text", Georgia, serif;
  font-style: italic;
  font-weight: normal;
  font-size: 18px;
  line-height: 22px;
  color: #666666;
}
.aboutBox .aboutSubtitle .he {
  font-style: normal;
}
.aboutBox .aboutDesc {
  padding: 15px 0 30px 0;
  font-family: "adobe-garamond-pro", "Crimson Text", Georgia, serif;
  font-style: normal;
  font-weight: normal;
  font-size: 18px;
  line-height: 22px;
  color: #000000;
}
.readerApp.interface-hebrew .aboutBox .versionDetails,
.readerApp.interface-hebrew .versionsBox .versionDetails {
  text-align: right;
}
.aboutBox .versionDetails .separator,
.versionsBox .versionDetails .separator {
  margin: 0 3px;
}
.aboutBox a,
.versionsBox a {
  color: #999;
}
.aboutBox .currVersionSection {
  padding-bottom: 30px;
}
.version-with-buy-button {
  display: flex;
  flex-direction: column;
}
.version-with-buy-button .version-text-image{
  display: flex;
  justify-content: space-between;
}
.version-with-buy-button .version-text-image .versionBlock{
  align-self: flex-start;
}
.versionsBox .version-with-buy-button{
    border-top: solid 1px #CCC;
}
.versionsBox .version-with-buy-button .versionBlock{
    border-top: none;
}
.versionsBox .version-with-buy-button .version-text-image .version-with-buy-button-image
{
  padding: 20px;
}
.versionsBox .version-with-buy-button .version-with-buy-button-link{
    padding: 10px 20px;
}
.version-with-buy-button .version-with-buy-button-link{
  align-content: flex-start;
  min-width: 50%;
}
.version-with-buy-button .version-with-buy-button-link a.button{
  color: #FFFFFF;
  padding: 7px 20px;
}
.version-with-buy-button .version-text-image .version-with-buy-button-image img.buy-img {
    height: 85px;
    border-radius: 2px;
}
.versionsBox .versionLanguage {
  padding-bottom: 15px;
  font-family: "Roboto", "Helvetica Neue", "Helvetica", sans-serif;
  letter-spacing: 1px;
  font-style: normal;
  font-weight: normal;
  font-size: 16px;
  line-height: 19px;
  color: #666666;
}
.interface-hebrew .versionsBox .versionLanguage {
  font-family: "Heebo", sans-serif;
}
.versionsBox div:not(:first-child) .versionLanguage {
  padding-top: 25px;
}
.versionsBox .versionLanguage .versionCount {
  color: #999;
}
.versionsBox a.selectButton {
  font-family: "HebrewInEnglish System Font", "Roboto", "Helvetica Neue", "Helvetica", sans-serif;
  font-style: normal;
  font-weight: normal;
  font-size: 13px;
  color: #666666;
  box-shadow: 0 1px 2px #999;
  padding: 2px 8px;
  background-color: white;
  border-radius: 4px;
  line-height: 18px;
}
.versionsBox a.selectButton.currSelectButton {
  background-color: #212E50;
  text-decoration: none;
  cursor: default;
  line-height: 20px;
  color: #FFFFFF;
}
.versionsTextList .topFiltersInner .uppercase {
  text-transform: none;
}
.versionsBox .versionBlock {
  padding: 20px 0;
  border-top: solid 1px #CCC;
}
.singlePanel .versionsBox .versionBlock .versionTitle .he {
    display: inline;
}
.versionBlock .versionTitle a {
  color: black;
}
.interface-hebrew .versionsBox .versionLanguage {
  direction: rtl;
}
.aboutBox .versionBlock .versionTitle:hover {
  text-decoration: none;
}
span.purim-emoji img{
  height: 25px;
  width: 25px;
}

/* Sheets */

.sheetsInPanel {
  overflow-y: scroll;
  overflow-x: hidden;
  height: 100%;
  padding: 0 15px;
  box-sizing: border-box;
  position: relative;
}
.sheetContent {
  width: 100%;
  box-sizing: border-box;
  font-size: 2.2em;
  line-height: 1.6;
  text-align: justify;
  background-color: inherit;
  margin: 0 auto;
  max-width: 760px;
  position: relative;
  padding: 0 30px;
}
.sheetContent .ref {
  cursor: pointer;
  color: #999;
  font-size: 1em;
}
.sheetContent .ref a {
  color: #999;
}
.sheetContent img {
  max-width: 100%;
}
.sheetContent table {
  margin: auto;
  max-width: 100%;
  width: 100%;
  border-collapse: collapse;
  table-layout: fixed
}
.sheetContent table th,
.sheetContent table td {
  padding: 10px;
  border-top: 1px solid #E6E5E6;
  vertical-align: top;
}
.sheetContent table thead th {
  vertical-align: bottom;
  border-bottom: 2px solid #E6E5E6;
  border-top: none;
}

.sheetContent table th:first-of-type,
.sheetContent table tr td:first-of-type {
  padding-left: 0;
}
.sheetContent table th:last-of-type,
.sheetContent table tr td:last-of-type {
  padding-right: 0;
}
.sheetContent tbody {
  width: 100%;
}
.readerPanel .sheetItem {
  position: relative;
}
.heLeft.bilingual section.SheetSource .sheetItem.enOnly > .en,
.heLeft.bilingual section.SheetSource .sheetItem.heOnly > .he,
.heRight.bilingual section.SheetSource .sheetItem.enOnly > .en,
.heRight.bilingual section.SheetSource .sheetItem.heOnly > .he {
  width: 100%;
  padding-right: 15px;
  padding-left: 15px;
}
.readerPanel .sheetItem.indented-1,
.readerPanel section.SheetSource.indented-1,
.readerPanel section.SheetOutsideBiText.indented-1 {
  margin-left:  30px;
  margin-right: 30px;
}
.readerPanel .sheetItem.indented-2,
.readerPanel section.SheetSource.indented-2,
.readerPanel section.SheetOutsideBiText.indented-2 {
  margin-left:  60px;
  margin-right: 60px;
}
.readerPanel .sheetItem.indented-3,
.readerPanel section.SheetSource.indented-3,
.readerPanel section.SheetOutsideBiText.indented-3 {
  margin-left:  90px;
  margin-right: 90px;
}
.sheetContent .customSourceTitle {
  font-family: "Roboto", "Helvetica Neue", "Helvetica", sans-serif;
  text-transform: none;
  margin-bottom: 0;
  margin-top: 40px;
}
.sheetsInPanel p {
  margin: 0 0 1em 0;
}
.segmentNumber.sheetSegmentNumber {
  display: block;
  position: absolute;
  text-align: center;
}
.readerPanel.bilingual.heLeft .sheetItem.segment .segmentNumber.sheetSegmentNumber,
.readerPanel.bilingual.heRight .sheetItem.segment .segmentNumber.sheetSegmentNumber {
  left: 50%;
  margin-left: -15px;
}
.readerPanel.bilingual.heLeft .sheetItem.segment.enOnly .segmentNumber.sheetSegmentNumber,
.readerPanel.bilingual.heRight .sheetItem.segment.enOnly .segmentNumber.sheetSegmentNumber {
  right: 0px;
  left: auto;
  margin-left: 0;
}
.readerPanel.bilingual.heLeft .sheetItem.segment.heOnly .segmentNumber.sheetSegmentNumber,
.readerPanel.bilingual.heRight .sheetItem.segment.heOnly .segmentNumber.sheetSegmentNumber {
  left: 0px;
  margin-left: 0;
}
.readerPanel.english .sheetItem.segment.heOnly .segmentNumber .en,
.readerPanel.hebrew .sheetItem.segment.enOnly .segmentNumber .he
.readerPanel.hebrew section.SheetSource .sheetItem.enOnly > .en,
.readerPanel.english section.SheetSource .sheetItem.heOnly > .he,
.readerPanel.hebrew section.SheetOutsideBiText .sheetItem.enOnly > .en,
.readerPanel.english section.SheetOutsideBiText .sheetItem.heOnly > .he  {
  display: block;
}
.sheetTocIcon {
  color: #ccc;
  font-size: 16px;
  width: 15px;
  height: 15px;
  opacity: 0.2;
  margin: 0 8px;
  vertical-align: middle;
}
.readerTextTableOfContents .content h2.tagsTitle {
  text-align: center;
  color:black;
  font-size: 13px;
  margin-bottom: 0;
  padding-bottom: 8px;
}
.sheetMetaDataBox {
  margin: 40px auto 0 auto;
  text-align: center;
}
.bookMetaDataBox {
  margin: 40px auto;
  text-align: center;
}
.sheetContent .sheetItem.segment .sourceContentText {
  margin-bottom: 18px;
  display: block;
  overflow-wrap: break-word;
  word-wrap: break-word;
}

.readerPanel.hebrew .sheetContent .sheetItem.segment .sourceContentText.outsideBiText.en {
  display: none;
}
.readerPanel.english .sheetContent .sheetItem.segment .sourceContentText.outsideBiText.he {
  display: none;
}
.readerPanel.hebrew .sheetContent .sheetItem.segment.enOnly .sourceContentText.outsideBiText.en {
  display: inline;
}
.readerPanel.english .sheetContent .sheetItem.segment.heOnly .sourceContentText.outsideBiText.he {
  display: inline;
}
.readerPanel.english .sheetContent .sheetItem .SheetOutsideText.segment.he,
.readerPanel.hebrew .sheetContent .sheetItem .SheetOutsideText.segment.en,
.readerPanel.english .sheetContent .sheetItem .SheetComment.segment.he,
.readerPanel.hebrew .sheetContent .sheetItem .SheetComment.segment.en {
  display: inline;
}
.sourceContentText.centeredSheetContent {
  text-align: center;
}
.sheetContent .sheetItem.segment .sourceContentText p:last-child,
.sheetContent .editorContent .sheetItem.segment .sourceContentText p {
  margin-bottom: 0;
}

.sheetContent .editorContent .sheetItem.noPointer {
  pointer-events: none;
}

.sheetContent .sheetItem.segment .addedBy {
  margin-top: -20px;
}
.interface-english .sheetContent .sheetItem.segment .addedBy {
  float: left;
}
.interface-hebrew .sheetContent .sheetItem.segment .addedBy {
  float: right;
}
.youTubeContainer {
  position: relative;
  padding-bottom: 56.25%; /* 16:9 */
  padding-top: 25px;
  height: 0;
}
.youTubeContainer iframe {
  position: absolute;
  top: 0;
  left: 0;
  width: 100%;
  height: 100%;
}
.sheetContent .media {
  margin: 0 auto;
  display: table;
  table-layout: fixed;
}
.sheetContent .media.fullWidth {
  width: 100%;
}
.sheetContent .media .mediaCaption {
  display: table-caption;
  caption-side: bottom;
  padding-top: 8px;
}
.sheetContent .media .mediaCaptionInner {
  display: flex;
  justify-content: space-between;
}
.sheetContent .media .mediaCaption .en {
  font-size: 80%;
  text-align: left;
  flex: 1;
}
.sheetContent .media .mediaCaption .he {
  font-size: 72%;
  flex: 1;
  font-family: "Heebo", "sans-serif";
}
.sheetContent .media .mediaCaption.heOnly .he,
.sheetContent .media .mediaCaption.enOnly .en {
  display: block;
}
.sheetContent .media .mediaCaption.heOnly .en,
.sheetContent .media .mediaCaption.enOnly .he {
  display: none;
}
.sheetContent .spacer:only-of-type.empty {
  line-height: inherit;
}
.sheetItem:only-of-type.empty .SheetOutsideText:after,
.sheetContent .spacer:only-of-type.empty:after {
  color: #999;
  position: relative;
  pointer-events: none;
}
.interface-english .sheetItem:only-of-type.empty .SheetOutsideText:after,
.interface-english .spacer:only-of-type.empty:after,
.interface-english .spacer:only-of-type.empty:after {
  content: "Write some text or type a citation (ex. 'Genesis 1:1-5') ";
  top: -31px;
  margin-bottom: -31px;
}
.interface-hebrew .sheetItem:only-of-type.empty .SheetOutsideText:after,
.interface-hebrew .spacer:only-of-type.empty:after,
.interface-hebrew .spacer:only-of-type.empty:after {
  content: "הקלידו טקסט חופשי או מראה מקום (לדוגמא, בראשית א, א-ה)";
  top: -44px;
  margin-bottom: -44px;
}
.sheetContent .sheetItem .SheetOutsideText.segment p {
  margin: 0
}
.sheetContent .sheetItem .SheetOutsideText.segment {
  margin: 0
}
.sheetContent .sheetItem .SheetSource.segment,
.sheetContent .sheetItem .SheetOutsideBiText.segment {
  margin-top: 14px
}
.sheetContent .text.loading {
  cursor: wait;
}
.oldSheetNotice,
.oldSheetNotice a,
.editSheetNotice,
.editSheetNotice a {
  font-size: 12px;
  font-family: "Roboto", "Helvetica Neue", "Helvetica", sans-serif;
  color: #999;
}
.cookiesNotification {
  position: fixed;
  z-index: 9999;
  color: white;
  background-color: #212E50;
  border-top: 1px solid #ccc;
  bottom: 0;
  box-sizing: border-box;
  width: 100%;
  padding: 10px 0;
  line-height: 1.1;
  text-align: center;
  unicode-bidi: plaintext;
}
.cookiesNotification a {
  text-decoration: underline;
  color: inherit;
  margin-inline-start: 5px;
}
.cookiesNotification .button {
  margin-inline-start: 12px;
}
.readerMessageBox {
  z-index: 9999;
  color: #000;
  font-size: 16px;
  background-color: #ededec;
  border: 1px solid #ccc;
  top: 0;
  left: 0;
  box-sizing: border-box;
  padding: 10px 0;
  margin: 40px;
  line-height: 1.1;
  text-align: center;
}
.readerMessageBox a {
  text-decoration: underline;
  color: inherit;
}
.he sup.sourcePrefix {
  margin-right: -35px;
  position: absolute;
  text-decoration: none;
  font-family: "Roboto", "Helvetica Neue", "Helvetica", sans-serif;
  color: #000;
}
.en sup.sourcePrefix {
  margin-left: -35px;
  position: absolute;
  text-decoration: none;
  font-family: "Roboto", "Helvetica Neue", "Helvetica", sans-serif;
  color: #000;
}
.heLeft.bilingual .sheetContent .text sup.sourcePrefix,
.heRight.bilingual .sheetContent .text sup.sourcePrefix {
    margin-right: -28px;
}
.heLeft.bilingual .sheetContent .text .en sup.sourcePrefix,
.heRight.bilingual .sheetContent .text .en sup.sourcePrefix {
  display: none
}
.sheetItem.ref-display-none .ref {
  display: none;
}
section.SheetSource .en,
section.SheetOutsideBiText .en {
  background-color: #FBFBFA;
}

section.SheetSource,
section.SheetOutsideBiText {
  border-inline-start: 4px solid;
  box-shadow: 0px 1px 6px rgba(0, 0, 0, 0.25);
  margin-bottom: 30px;
}

.readerPanel.hebrew section.SheetSource .sheetItem > .he,
.readerPanel.english section.SheetSource .sheetItem > .en,
.readerPanel.hebrew section.SheetOutsideBiText .sheetItem > .he,
.readerPanel.english section.SheetOutsideBiText .sheetItem > .en {
  display: block;
}
.readerPanel.hebrew section.SheetSource .sheetItem > .en,
.readerPanel.english section.SheetSource .sheetItem > .he,
.readerPanel.hebrew section.SheetOutsideBiText .sheetItem > .en,
.readerPanel.english section.SheetOutsideBiText .sheetItem > .he  {
  display: none;
}

.interface-english section.SheetSource .sheetItem > .he,
.interface-english section.SheetSource .sheetItem > .en,
.interface-english section.SheetOutsideBiText .sheetItem > .he,
.interface-english section.SheetOutsideBiText .sheetItem > .en {
  padding: 15px 20px 15px 16px;
}
.interface-hebrew section.SheetSource .sheetItem > .he,
.interface-hebrew section.SheetSource .sheetItem > .en,
.interface-hebrew section.SheetOutsideBiText .sheetItem > .he,
.interface-hebrew section.SheetOutsideBiText .sheetItem > .en {
  padding: 15px 16px 15px 20px;
}

.readerPanel.bilingual.stacked .sheetContent section.SheetSource .segment.highlight .he,
.readerPanel.bilingual.stacked .sheetContent section.SheetOutsideBiText .segment.highlight .he {
  padding-bottom: 15px;
}


section.SheetSource.highlight,
section.SheetOutsideBiText.highlight {
  background-color: #E9E9E7;
}

section.SheetSource .segmentNumber,
section.SheetSource .SheetOutsideBiText {
  display: none;
}

.sheetContent section.SheetSource.highlight .sheetItem.segment.highlight .sourceContentText,
.sheetContent section.SheetSource .sheetItem.segment .sourceContentText,
.sheetContent section.SheetOutsideBiText.highlight .sheetItem.segment.highlight .sourceContentText,
.sheetContent section.SheetOutsideBiText .sheetItem.segment .sourceContentText {
  margin: 0;
}

.sheetItem .SheetSource,
.sheetItem .SheetOutsideBiText {
  border-inline-start: 4px solid;
  padding-inline-start: 16px;
  padding-inline-end: 20px;
  box-shadow: 0px 1px 6px rgba(0, 0, 0, 0.25);
}
.sheetItem .SheetSource.selected.segment,
.sheetItem .SheetOutsideBiText.selected.segment {
  border-top: 2px solid #CCE6FF;
  border-bottom: 2px solid #CCE6FF;
  border-inline-end: 2px solid #CCE6FF;
  margin-top: 12px;
  margin-bottom: 12px;
  margin-inline-end: -2px;

}
.sheetItem .SheetSource .he,
.sheetItem .SheetSource .en,
.sheetItem .SheetOutsideBiText .he,
.sheetItem .SheetOutsideBiText .en {
  padding-inline-start: 16px;
  padding-inline-end: 20px;
  margin-inline-start: -16px;
  margin-inline-end: -20px;
}
.sheetItem .SheetSource .he.editable.selected .sourceContentText,
.sheetItem .SheetSource .en.editable.selected .sourceContentText,
.sheetItem .SheetOutsideBiText .he.editable.selected .sourceContentText,
.sheetItem .SheetOutsideBiText .en.editable.selected .sourceContentText {
  background-color: #FFFFFF;
  box-shadow: inset 0px 0px 3px rgba(0, 0, 0, 0.3);
  border-radius: 6px;
}
.sheetItem .SheetSource ::selection,
.sheetItem .SheetOutsideBiText ::selection {
  background-color: rgba(0,0,0,0);
}
.sheetItem .SheetSource .he.editable.selected ::selection,
.sheetItem .SheetSource .en.editable.selected ::selection,
.sheetItem .SheetOutsideBiText .he.editable.selected ::selection,
.sheetItem .SheetOutsideBiText .en.editable.selected ::selection {
  background-color: #D2DCFF;
}
.sheetItem .SheetSource .en,
.sheetItem .SheetOutsideBiText .en {
  background-color: #FBFBFA;
}
.sheetItem .SheetSource .ref,
.sheetItem .SheetOutsideBiText .ref {
  pointer-events: none;
  user-select: none;
}
.sheetItem .SheetSource:after,
.sheetItem .SheetOutsideBiText:after {
    content: " ";
    display: block;
    clear: both;
    height: 15px;
    background-color: #FBFBFA;

}

.sheetItem .SheetMedia {
    margin-bottom: 14px;
}
.feedbackBox p {
  font-size: 16px;
  letter-spacing: 1px;
}
.feedbackBox .button {
  margin: auto;
  width: 100%;
}
.feedbackBox input {
  padding: 16px 22px;
  margin-bottom: 20px;
  cursor: pointer;
  font-size: 18px;
  border-radius: 4px;
  box-shadow: none;
  border: 1px solid #E9E9E9;
  width: 100%;
  box-sizing: border-box;
}
.connectionsPanel textarea.feedbackText {
  border-radius: 7px;
  box-shadow: 0 1px 3px rgba(0,0,0,0.2);
}
.img-circle {
  border-radius: 50%;
}
.tab-view .tab-list {
  display: flex;
  flex-direction: row;
  justify-content: flex-start;
}
.tab-view .tab-list .tab {
  font-size: 16px;
  font-family: "Roboto", "Helvetica Neue", "Helvetica", sans-serif;
  color: black;
  text-align: center;
  padding: 10px 0;
  margin: 0 30px 0 0;
  cursor: pointer;
}
.tab-view .tab-list .tab a {
  color: inherit;
}
.tab-view .tab-list .tab a:hover {
  text-decoration: none;
}
.tab-view .tab-list .active .tab {
  border-bottom: 4px solid #CCC;
}
.interface-hebrew .tab-view .tab-list .tab {
  margin: 0 0 0 30px;
}
.tab-view .tab-list .tab img {
  width: 18px;
  height: 18px;
  opacity: 0.4;
  margin: 0 10px 0 0;
  top: 2px;
  position: relative;
}
.interface-hebrew .tab-view .tab-list .tab img {
  margin: 0 0 0 10px;
}
.tab-view .tab-list .justifyright {
  margin: 0 0 4px auto;
  display: flex;
  align-items: center;
}
.tab-view .tab-list .tab.filter {
  font-size: 16px;
  margin: 0;
  padding: 6px 9px;
  border: 1px solid #EDEDEC;
  background-color: #EDEDEC;
  border-radius: 6px;
}
.tab-view .tab-list .tab.filter.open {
  background-color: inherit;
}
.tab-view .tab-list .tab.filter img {
  margin: 0 0 1px 6px;
  width: 12px;
  height: 12px;
}
.interface-hebrew .tab-view .tab-list .tab.filter img {
  margin: 0 6px 1px 0;
}
.tab-view .tab-list .applink a {
    color: #666;
}
.interface-hebrew .tab-view .tab-list .justifyright {
  margin: 0 auto 0 0;
}
.tab-list :not(.active) .tab, .tab-list :not(.active) .tab a{
    color: #666;
}
.profile-page .textRange {
  font-size: 18px;
  color: #666;
}
.profile-page .note-text {
  font-size: 18px;
}
.profile-page .note {
  display: flex;
  flex-direction: row;
  justify-content: space-between;
  padding: 10px 0 20px 0;
}
.profile-page .note + .note {
  border-top: 1px solid #CCC;
}
.profile-page .noteLeft {
  flex-grow: 1;
}
.profile-page .noteRight {
  display: flex;
  flex-direction: row;
  align-items: flex-start;
}
.profile-page .note .noteRight img {
  display: none;
}
.profile-page .note .noteRight img + img {
  margin: 0 0 0 10px;
}
.interface-hebrew .profile-page .note .noteRight img + img {
  margin: 0 10px 0 0;
}
.profile-page .note:hover .noteRight img {
  display: inline-block;
  width: 16px;
  height: 16px;
  opacity: 0.4;
}
.profile-page .note:hover .noteRight img:hover {
  opacity: 0.6;
  cursor:pointer;
}
.profile-page .social-icon img {
  width: 13px;
  height: 13px;
  opacity: 0.4;
}
.profile-page .social-icon + .social-icon {
  padding: 0 5px;
}
.profile-page .social-icon:hover img {
  opacity: 0.6;
}
.editorToggleHeader {
  width: 100%;
  background-color: #18345D;
  color: white;
  height: 60px;
  font-size: 16px;
  margin-top: -80px;
  display: flex;
  justify-content: center;
  align-items: center;
  position: absolute;
  left: 0;
}
.editorToggleHeader .button {
  padding: 5px 8px;
  margin-inline-start: 15px;
  margin-top: 5px;
}
.feedbackOverlay {
  position: fixed;
  width: 100%;
  height:100%;
  background-color: #FBFBFA;
  z-index: 1001;
  top: 0;
  left: 0;
  padding: 120px 60px;
  box-sizing: border-box;

}

.feedbackOverlay h2 {
  font-size: 30px;
  font-family: "adobe-garamond-pro", "Crimson Text", Georgia, serif;
  margin: 0 auto 50px auto;
  color: black;
  text-transform: none;
  max-width: 600px;
}

.feedbackOverlay p, .feedbackOverlay ul  {
  font-size: 16px;
  font-family: "Roboto", "Helvetica Neue", "Helvetica", sans-serif;
  color: black;
  max-width: 600px;
  margin: 10px auto;
}

.feedbackOverlay textarea {
  font-family: "adobe-garamond-pro", "Crimson Text", Georgia, serif;
  color: #666;
  box-shadow: 0px 1px 3px rgba(0, 0, 0, 0.25);
  border-radius: 6px;
  border: none;
  width: 100%;
  padding: 12px;
  font-weight: normal;
  font-style: normal;
  margin-top: 10px;
}


.sheetList .sheet {
  border-bottom: none;
}
.sheetList .sheet {
  display: flex;
  flex-direction: row;
}
.sheetList .sheet .sheetLeft {
  display: flex;
  flex-direction: column;
}
.sheetList .sheet .sheetTags {
  color: #999;
  font-family: "Roboto", "Helvetica Neue", "Helvetica", sans-serif;
}
.sheetList .sheet .sheetTags .bullet {
  margin: 0 5px;
}
.sheetList .sheet a {
  color: inherit;
  cursor: pointer;
}
.sheetList .sheet a.sheetTitle {
  display: flex;
  flex-direction: row;
  align-items: center;
  margin-bottom: 10px;
  font-size: 18px;
}
.sheetList .sheet .sheetLeft .sheetTitle img,
.textList .sheet .sheetLeft .sheetTitle img {
  width: 18px;
  height: 18px;
  opacity: 0.4;
  margin-inline-end: 10px;
}
.default-profile-img {
  width: 175px;
  height: 175px;
  background-color: #999;
  border-radius: 50%;
  display: flex;
  justify-content: center;
  align-items: center;
  color: white;
  font-size: 75px;
  font-family: "Roboto", "Helvetica Neue", "Helvetica", sans-serif;
}
.default-profile-img.invisible {
  visibility: hidden;
}
.profile-page .filterable-list {
  /* to distinguish top half of profile from bottom half */
    background-color: white;
    border: 1000px solid white;
    border-top: 4px solid white;
    border-bottom: 120px solid white;
    margin: -4px 0 -120px -1000px;
    width: 100%;
}
.interface-hebrew .profile-page .filterable-list {
  margin: -4px -1000px -120px 0;
}
.filterable-list .filter-bar {
  border-bottom: 1px solid #E2E2E1;
  display: flex;
  flex-direction: row;
  align-items: center;
  padding: 16px 0;
  justify-content: space-between;
}
.filterable-list .filter-bar-new {
  padding: 0 0 20px 0;
  justify-content: space-between;
  align-items: center;
  display: flex;
  flex-wrap: wrap;
  flex-direction: row;
}
.filterable-list .filter-bar-new .filter-input {
  background-color: #EDEDED;
  border-radius: 5px;
  padding: 5px;
  color: black;
  width: 250px;
  display: flex;
  align-items: center;
}
.filterable-list .filter-bar-new .filter-input ::placeholder {
  color: #999;
}
.filterable-list .filter-bar-new .sort-option {
  padding: 7px;
  color: #666;
  font-size: 16px;
  cursor: pointer;
  margin: 0 0 0 7px;
  background-color: #EDEDED;
  border-radius: 5px;
}
.interface-hebrew .filterable-list .filter-bar-new .sort-option {
  margin: 0 7px 0 0;
}
.filterable-list .filter-bar-new .sort-option.active {
  color: black;
}
.filterable-list .filter-bar-new .systemText span {
  color: #000;
}
.filterable-list .filter-bar .filter-bar-inner {
  display: flex;
  align-items: center;
}
.filterable-list .readerNavMenuSearchButton {
  margin: 0 10px 0 5px;
  display: inline-flex;
}
.interface-hebrew .filterable-list .readerNavMenuSearchButton {
  margin: 0 5px 0 10px;
}
.filterable-list input {
  border: 0;
  font-size: 18px;
  font-family: "adobe-garamond-pro", "Crimson Text", Georgia, serif;
  background-color: transparent;
}
.filterable-list .loadingMessage {
  margin-top: 30px;
}
.profile-page .filterable-list .filter-content {
  padding-top: 25px;
}
.profile-page .sheet-header {
  display: flex;
  flex-direction: column;
  align-items: flex-start;
  margin-bottom: 10px;
}
.profile-page .collectionListingImage {
  width: 18px;
  height: 18px;
  border-radius: 50%;
  vertical-align: middle;
  margin: 0;
  margin-inline-end: 10px;
  opacity: 0.4;
  position: relative;
  top: -2px;
}
.profile-page .collectionListingName {
  font-size: 18px;
  margin-bottom: 10px;
}
.profile-page .collectionListing + .collectionListing {
  border-top: 0;
}
.profile-page .profile-summary-content a {
  color: inherit;
}
.profile-page .profile-summary a.logoutLink {
  color: #666;
  padding: 16px 15px;
}
.profile-page .profile-summary {
  display: flex;
  flex-direction: row;
  justify-content: space-between;
  margin-bottom: 40px;
}
.profile-page .profile-summary .summary-column {
  display: flex;
  flex-direction: column;
  flex-grow: 3;
  flex-basis: 0;
}
.profile-page .profile-summary .summary-column.start {
  align-items: flex-start;
}
.profile-page .profile-summary .summary-column.end {
  flex-grow: 1;
}
.profile-page .profile-summary .small-margin {
  margin: 0 4px;
}
.profile-page .profile-summary .sub-sub-title > .small-margin:first-child,
.profile-page .profile-summary .sub-sub-title > span:first-child .small-margin {
  margin: 0 4px 0 0;
}
.profile-page .profile-summary .sub-sub-title > .small-margin:last-child,
.profile-page .profile-summary .sub-sub-title > span:last-child .small-margin {
  margin: 0 0 0 4px;
}
.interface-hebrew .profile-page .profile-summary .sub-sub-title > .small-margin:last-child,
.interface-hebrew .profile-page .profile-summary .sub-sub-title > span:last-child .small-margin {
  margin: 0 4px 0 0;
}
.profile-page .aboutText {
  margin-top: 20px;
  font-size: 18px;
  line-height: 1.4;
}
@media (max-width: 540px) {
  .profile-page .profile-pic:hover .profile-pic-hover-button.profile-pic-button-visible {
    display: none !important;  /* dont allow profile pic upload on mobile b/c causes black image on iOS */
  }
  .profile-page .profile-summary .profile-img {
    width: 87px !important;
    height: 87px !important;
    font-size: 43.5px !important;
  }
  .profile-page .profile-summary .default-profile-img {
    width: 87px !important;
    height: 87px !important;
    font-size: 43.5px !important;
  }
  .profile-page .profile-summary .profile-actions {
    flex-wrap: wrap;
  }
}
.profile-page .profile-summary .follow {
  color: #999;
  font-family: "Roboto", "Helvetica Neue", "Helvetica", sans-serif;
  font-size: 13px;
  letter-spacing: 1px;
}
.profile-page .profile-summary .follow .follow-bull {
  padding: 0 5px;
}
.profile-page .profile-summary .profile-actions {
  display: flex;
  flex-direction: row;
  margin: 10px 0;
}
.profile-page .resourcesLink.faded {
  color: #666;
}
.resourcesLink.blue {
  color: white;
  background-color: #18345d;
}
.resourcesLink.blue img {
  filter: invert(1);
  opacity: 1;
}
.profile-page .authorByLine {
  margin: 20px 0;
}
.authorByLineImage a {
  text-decoration: none;
}
.profile-page .follow-header {
  font-size: 20px;
  color: #000;
  padding-bottom: 10px;
  border-bottom: 1px solid #E2E2E1;
  font-family: "Roboto", "Helvetica Neue", "Helvetica", sans-serif;
}
.profile-page .follow-header .follow-count {
  color: #999;
}
.profile-page .resourcesLink,
.profile-page .largeFollowButton {
  min-height: 46px;
  height: 46px;
  overflow: visible;
  padding: 0px 16px;
  border-top: 0;
  display: flex;
  letter-spacing: 1px;
  align-items: center;
  width: unset;
}
.profile-page .largeFollowButton {
  box-shadow: 0 1px 3px rgba(0,0,0,0.2);
  border: 0;
}
.profile-page .largeFollowButton .int-en,
.profile-page .largeFollowButton .int-he {
  color: white;
  font-size: 16px;
}
.profile-page .emptyList {
  display: flex;
  flex-direction: column;
  align-items: flex-start;
}
.profile-page .emptyList .emptyListText {
  font-size: 16px;
  margin: 30px 0;
  color: #999;
  font-family: "Roboto", "Helvetica Neue", "Helvetica", sans-serif;
  line-height: 1.5;
}
.profile-page .profile-summary .resourcesLink + .resourcesLink,
.profile-page .profile-summary .largeFollowButton + .resourcesLink {
  margin: 0 0 0 10px;
}
.interface-hebrew .profile-page .profile-summary .largeFollowButton + .resourcesLink,
.interface-hebrew .profile-page .profile-summary .resourcesLink + .resourcesLink {
  margin: 0 10px 0 0;
}
.profile-page .profile-summary .title {
  margin-bottom: 10px;
}
.profile-page .profile-summary .sub-title {
  color: #000;
  font-family: "Roboto", "Helvetica Neue", "Helvetica", sans-serif;
  font-size: 16px;
}
.profile-page .profile-summary .sub-sub-title {
  color: #666;
  font-family: "Roboto", "Helvetica Neue", "Helvetica", sans-serif;
  font-size: 16px;
}
/* Tooltip - source: https://codepen.io/cristina-silva/pen/XXOpga */
.tooltip-toggle {
  cursor: pointer;
  position: relative;
  line-height: normal;
}
.tooltip-toggle svg {
  height: 18px;
  width: 18px;
}
/*Tooltip text container*/
.three-dots-button.tooltip-toggle::before {
  /* make the tooltip appear on right. % is an estimate that works most of the time */
  top: 0;
  transform: translateY(-35%);
  left: 30px;
  color: #999;
  text-align: left;
}
.interface-hebrew .three-dots-button.tooltip-toggle::before {
  left: unset;
  right: 30px;
  text-align: right;
}
.tooltip-toggle::before {
  color: #000;
  font-family: "Roboto", "Helvetica Neue", "Helvetica", sans-serif;
  font-size: 13px;
  opacity: 0;
  pointer-events: none;
  text-align: center;
  position: absolute;
  top: 30px;
  left: -70px;
  padding: 10px;
  background-color: #fff;
  box-shadow: 0 1px 3px rgba(0,0,0,.2);
  border-radius: 5px;
  content: attr(aria-label);
  text-transform: none;
  transition: all 0.5s ease;
  width: 140px;
  z-index: 1;
}
/*Tooltip arrow
.tooltip-toggle::after {
  position: absolute;
  top: 37px;
  left: 30px;
  border-left: 5px solid transparent;
  border-right: 5px solid transparent;
  border-bottom: 5px solid #2b222a;
  content: " ";
  font-size: 0;
  line-height: 0;
  margin-left: -5px;
  width: 0;
}*/
/*Triggering the transition*/
.tooltip-toggle:hover::before, .tooltip-toggle:hover::after {
  opacity: 1;
  transition: all 0.75s ease;
}
.largeFollowButton {
  display: inline-block;
  padding: 7px;
  height: 16px;
  width: 59px;
  text-align: center;
  cursor: pointer;
  background: #18345d;
  color: #fff;
  border-radius: 8px;
  box-shadow: 1px 1px 1px #ccc;
  border: 1px solid #ccc;
}
.largeFollowButton.following {
  background: #fff;
}
.profile-page .largeFollowButton.following .int-en,
.profile-page .largeFollowButton.following .int-he {
  color: black;
}
.largeFollowButton.following span {
  color: #666;
}
.smallFollowButton {
  height: 18px;
  line-height: 18px;
  width: 68px;
  text-align: center;
  cursor: pointer;
  background: #fff;
  border: 1px solid #ccc;
  border-radius: 4px;
  margin-left: 15px;
  display: none;
  letter-spacing: normal;
}
.smallFollowButton.smallText span {
  color: #666;
}
body .homeFeedWrapper {
  background-color: white;
}
body .homeFeedWrapper .content {
  padding: 0;
}
.homeFeedWrapper #homeCover {
  height: 240px;
  padding: 50px 0;
  background-color: #ADA99B;
  box-sizing: border-box;
  text-align: center;
  overflow: hidden;
  position: relative;
  left: -20px;
  width: calc(100% + 20px);
}
.interface-hebrew .homeFeedWrapper #homeCover {
  left: auto;
}
.homeFeedWrapper #homeVideo {
  position: absolute;
  top: -90px;
  left: 0;
  width: 100%;
  min-width: 1200px;
  z-index: 0;
}
.homeFeedWrapper #homeCover h1.featureTitle {
  color: white;
  margin-bottom: 20px;
  position: relative;
}
.homeFeedWrapper #homeCover h1.featureTitle .int-en,
.homeFeedWrapper #homeCover h1.featureTitle .int-he {
  color: white;
}
.homeFeedWrapper #homeCover h1.featureTitle .int-en {
  font-size: 36px;
}
.homeFeedWrapper #homeCover h1.featureTitle .int-he {
  font-size: 44px;
}
.homeFeedWrapper #homeCover .sub {
  color: white;
  font-size: 16px;
  margin: 0;
  position: relative;
}
.homeFeedWrapper #homeCover .sub a {
  font-size: 16px;
}
.homeFeedWrapper #homeCover .sub .int-en {
}
.homeFeedWrapper #homeCover a {
  color: white;
  font-style: normal;
  position: relative;
}
.columnLayout {
  display: flex;
  flex-direction: row;
}
.sideColumn {
  flex: 0 0 320px;
  max-width: 40%;
  background-color: #FBFBFA;
  padding: 60px 50px;
}
@media (max-width: 540px) {
  .topicPanel .columnLayout {
    flex-direction: column;
  }
  .topicPanel .sideColumn {
    padding: 20px 25px 0 25px;
    max-width: 100%;
    align-self: stretch;
    border: 0;
    margin: 0;
  }
}
.sideColumn .section {
  margin-bottom: 70px;
}
.sideColumn .section h2 {
  text-transform: none;
  font-size: 24px;
  letter-spacing: normal;
  text-align: inherit;
  margin: 0 0 30px 0;
}
.sideColumn .section h2 .int-en {
  text-align: left;
}
.sideColumn .section h2 .int-he {
  text-align: right;
}
.sideColumn .section .description {
  margin-bottom: 25px;
}
.sideColumn .button img {
  width: 16px;
  height: 16px;
  margin: 0 5px;
  position: relative;
  top: 2px;
  filter: invert(1);
}
.sideColumn .button.white img {
  filter: none;
  opacity: .4;
}
.sideColumn .button .fa {
  opacity: .4;
  margin: 0 5px;
}
.sideColumn .inlineButtonBox {
  display: flex;
  justify-content: space-between;
}
.sideColumn .inlineButtonBox a {
  flex: 1;
}
.sideColumn .inlineButtonBox a .button {
  width: 100%;
}
.sideColumn #homeLearn .refLink {
  display: block;
  height: 56px;
  line-height: 56px;
  border-top: 4px solid;
  color: #000;
  font-size: 20px;
}
.sideColumn #homeLearn .refLink .int-en {
  font-family: "adobe-garamond-pro", "Crimson Text", Georgia, serif;
  text-transform: uppercase;
}
.sideColumn .button {
  letter-spacing: 0;
}
.sideColumn h2 {
  font-weight: 400;
}
.sideColumn .sideCatLink .int-he {
  font-family: "Taamey Frank", "adobe-garamond-pro", "Crimson Text", Georgia, "Times New Roman", serif;
  font-size: 22px;
  font-weight: normal;
  text-transform: uppercase;
  letter-spacing: 0.05em;
  color: #333;
}
.sideColumn .newsletterInput {
  height: 53px;
}
.sideColumn .newsletterSignUpBox img {
    height: 23px;
    width: 23px;
    opacity: 0.35;
    position: absolute;
    top: 15px;
    right: 17px;
}
.interface-hebrew .sideColumn .newsletterSignUpBox img {
  right: auto;
  left: 17px;
  transform: scale(-1, 1);
}
.sideColumn .newsletterInput, .sideColumn .newsletterInput::placeholder {
  width: 100%;
  box-sizing: border-box;
  font-size: 16px;
  font-weight: normal;
  font-style: normal;
  color: #000;
}
.interface-english .sideColumn .newsletterInput, .interface-english .sideColumn .newsletterInput::placeholder  {
  font-family: "Roboto", "Helvetica Neue", "Helvetica", sans-serif;
}
.interface-hebrew .sideColumn .newsletterInput, .interface-hebrew .sideColumn .newsletterInput::placeholder   {
  font-family: "Heebo", sans-serif;
}
.sideColumn #homeSocialButtons {
  margin-top: 15px;
}
.sideColumn #homeSocialButtons .fa {
  font-size: 18px;
  color: white;
  background-color: #aaa;
  display: inline-block;
  height: 30px;
  width: 30px;
  line-height: 30px;
  text-align: center;
  border-radius: 15px;
  margin-right: 5px;
}
.interface-hebrew .sideColumn #homeSocialButtons .fa {
  margin: 0 0 0 5px;
}
.sideColumn #homeSocialButtons .fa:hover {
  text-decoration: none;
  background-color: #999;
}
.sideColumn #homeFeedback {
  background-color: #EDEDED;
  margin: 0 -50px;
  padding: 30px 50px;
  position: -webkit-sticky; /* Safari */
  position: sticky;
  top: 0;
}
.sideColumn #homeFeedback .button {
  margin-bottom: 10px;
}
.sideColumn .feedbackBoxOverlay.open {
  position: fixed;
  width: 100%;
  height: 100%;
  top: 0;
  left: 0;
  display: flex;
  align-items: center;
  justify-content: center;
  background-color: #FBFBFA;
}
.sideColumn .feedbackBoxOverlay.open .feedbackBox {
  width: 470px;
}
.mainColumn {
  margin: 0 45px 0 30px;
}
.homeFeedWrapper .mainColumn {
  background-color: white;
}
.interface-hebrew .mainColumn {
  margin: 0 30px 0 45px;
}
.storyFeedInner,
.interface-hebrew .storyFeedInner {
<<<<<<< HEAD
  width: 700px;
=======
  max-width: 760px;
>>>>>>> decaea7d
  margin: 0 auto;
  padding-top: 60px;
  max-width: 100%;
  box-sizing: border-box;
}
.storyByLine:hover .smallFollowButton,
.authorName:hover .smallFollowButton {
  display: inline-block;
}
.bilingual .homeFeedWrapper span.he,
.bilingual .readerNavMenu.topicPanel .he {
  display: block;
  padding-bottom: 10px;
}
.mainColumn .story {
  padding: 0 0 60px 0;
}
.mainColumn .story .storyTitleBlock {
  clear: both;
}
.mainColumn .story .storyTitleBlock {
  text-align: start;
}
.colorBarBox {
  clear: both;
}
.interface-english .colorBarBox  {
  border-left: 4px solid transparent;
  padding-left: 30px;
}
.interface-hebrew .colorBarBox  {
  border-right: 4px solid transparent;
  padding-right: 30px;
}
.interface-english .citationLine,
.interface-english .learnMoreLink {
  padding-left: 34px;
}
.interface-hebrew .citationLine,
.interface-hebrew .learnMoreLink {
  padding-right: 34px;
}
.storyTextListItem {
  padding-bottom: 18px;
}
.storyTextListItem:last-child {
  padding-bottom: 0;
}
.mainColumn .saveButton {
  align-self: flex-start;
}
.mainColumn .saveLine.storyTitleWrapper .saveButton,
.mainColumn .story.publishSheetStory .saveLine .saveButton  {
  margin-top: 13px;
}
.mainColumn .story.publishSheetStory .storyTitle {
  padding-bottom: 10px;
}
.mainColumn .story .storyTitle {
  padding: 5px 0 15px;
}
.topicPanel .mainColumn .story .storyTitle {
  padding: 0;
}
.mainColumn .story .storySubTitle {
  padding-bottom: 10px;
}
.mainColumn .story .storySubTitle .int-en,
.mainColumn .story .storySubTitle .int-he {
  color: #666;
}
img.smallProfileImage {
  height: 40px;
  width: 40px;
  margin: 0;
  border-radius: 20px;
}
.mainColumn .story img.mediumProfileImage {
  height: 64px;
  width: 64px;
  margin: 0;
  border-radius: 32px;
}
.interface-english .mainColumn .story .storyTypeBlock {
  float: left;
}
.interface-hebrew .mainColumn .story .storyTypeBlock {
  float: right;
}
.interface-english .mainColumn .story .topTailBlock {
  float: right;
}
.interface-hebrew .mainColumn .story .topTailBlock {
  float: left;
}
.interface-english .mainColumn .story .mediumProfileImage {
  float: right;
}
.interface-hebrew .mainColumn .story .mediumProfileImage {
  float: left;
}
.story .storyBody {
  clear: both;
  margin: 10px 0;
  text-align: justify;
}
.story .contentText .en {
  line-height: 1.6;
}
.story .contentText .he {
  font-size: 22px;
  line-height: 1.6;
}
.story .storySheetList {
  clear: both;
}
.story .storySheetListItem {
  padding-bottom: 20px;
}
.story .storySheetListItem:last-child {
  padding-bottom: 0;
}
.story .storySheetList .sheetTitle {
  padding-bottom: 10px;
}
.story .storySheetList .pageTitle span {
  font-size: 20px;
}
.story .saveLine {
  display: flex;
  align-items: center;
  clear: both;
}
.story .saveLine .beforeSave {
  width: 100%;
}
.interface-hebrew .story .saveLine .beforeSave {
  padding-left: 10px;
}
.interface-english .story .saveLine .beforeSave {
  padding-right: 10px;
}
.story .saveLine .saveButton {
  align-self: center;
  padding-bottom: 10px;
}
.story .citationLine.contentText .int-en,
.story .citationLine.contentText .int-he {
  color: #999;
}
.story .authorText {
  display: inline-block;
  padding: 0 10px;
  line-height: 22px;
  width: 100%;
  letter-spacing: 2px;
}
.authorByLine {
  display: flex;
}
.authorByLine .authorByLineText {
  letter-spacing: 2px;
  padding: 0 10px;
  line-height: 22px;
  margin-top: -1px;
  display: flex;
  justify-content: center;
  flex-direction: column;
}
.authorByLine .authorOrganization,
.authorByLine .authorName {
  display: block;
}
.saveLine .authorByLine + .saveButton {
  position: relative;
  bottom: 12px;
}
.systemText.authorOrganization span {
  color: #999;
}
.mainColumn a:not(.button) {
  color: #000;
}
.storyBody a {
  text-decoration: underline;
}
.storyEditBar {
  padding-bottom: 30px;
}
.storyEditorTag {
  display: inline-block;
  float: right;
}
.storyEditorTag.mustHave {
  color: #66aa66;
  padding: 0 10px;
}
.storyEditorTag.cantHave {
  color: #aa6666;
}
.learnMoreLink a {
  text-decoration: none;
  color:  #999;
}
.segment .queryTextHighlight {
  background-color: #D2DCFF;
  padding-left: 2px;
  padding-right: 2px;
}
body .homeFeedWrapper.userStats {
  font-family: "Roboto", "Helvetica Neue", "Helvetica", sans-serif;
  background-color: #faf9f9;
}
.collectionsModalBox {
  position: fixed;
  width: 100%;
  height: 100%;
  top: 0;
  left: 0;
  z-index: 1002;
  display: flex;
  align-items: center;
  justify-content: center;
}
.collectionsModalBox .collectionsWidget {
  width: 340px;
  box-shadow: 0 1px 8px rgba(0,0,0,.2);
}
.collectionsWidget {
  background-color: white;
  border-radius: 8px;
  z-index: 1;
}
.collectionsWidgetTop {
  display: flex;
  padding: 15px 20px;
  border-bottom: 1px solid #DDD;
  text-align: start;
}
.collectionsWidgetTitle {
  flex-grow: 1;
  font-size: 22px;
  vertical-align: middle;
  display: block;
  color: #666;
}
.collectionsWidgetClose {
  font-size: 40px;
  color: #CCC;
  line-height: 14px;
  cursor: pointer;
}
.collectionsWidgetList {
  height: 180px;
  padding: 0px 20px;
  overflow-y: scroll;
  border-bottom: 1px solid #EDEDEC;
}
.collectionsWidgetList .checkmarkLabel {
  display: block;
  letter-spacing: 1.1px;
  font-size: 18px;
  margin: 20px 0;
  text-align:  start;
}
.collectionsWidgetList .emptyMessage {
  display: block;
  color: #666;
  padding: 20px 0px;
  line-height: 1.5;
  text-align: start;
}
.collectionsWidgetCreate,
.collectionsWidgetDone {
  display: flex;
  padding: 0px 20px;
}
.collectionsWidgetCreate {
  border-bottom: 1px solid #ccc;
  display: flex;
  align-items: center;
}
.collectionsWidgetPlus {
  color: #666;
  font-size: 25px;
  margin-inline-end: 13px;
  margin-top: -5px;
}
.collectionsWidget .collectionsWidgetCreateInputBox {
  flex: 1;
  margin-inline-end: 10px;
}
.collectionsWidget input.collectionsWidgetCreateInput {
  height: 50px;
  border: none;
  font-size: 18px;
  color: black;
  width: 100%;
  box-sizing: border-box;
}
.collectionsWidget input.collectionsWidgetCreateInput::placeholder {
  font-style: normal;
  color: #666;
}
.interface-hebrew .collectionsWidget input.collectionsWidgetCreateInput::placeholder {
  font-family: "Heebo", sans-serif;
}
.userStats h1 {
  text-align: center;
  font-weight: normal;
  font-family: "adobe-garamond-pro", "Crimson Text", Georgia, serif;
  font-size: 30px;
  padding: 60px 0 30px;
  margin: 0;
}
.userStats h2 {
  text-transform: none;
  padding: 40px 0 30px;
  font-size: 21px;
  color: #888;
}
.userStats .statcardRow {
  display: flex;
  justify-content: space-around;
}
.userStats .statcardRow .statcard {
  background-color: #fff;
  height: 190px;
  width: 32%;
  box-shadow: 0 1px 3px rgba(0,0,0,0.2);
  border-radius: 5px;
  display: flex;
  flex-direction: column;
  justify-content: center;
}
.userStats .statcardRow .statcard img {
  opacity: 0.3;
  height: 60px;
  width: 60px;
  margin: 0 auto 20px;
}
.userStats .statcardRow .statcard .statcardValue {
  font-size: 24px;
  text-align: center;
}
.userStats .statcardRow .statcard .statcardLabel {
  font-size: 21px;
  padding-top: 5px;
  text-align: center;
  color: #aaa;
}
.userStats .chartRow {
  display: flex;
  justify-content: space-between;
}
.userStats .chartRow.centered {
  justify-content: space-around;
}
.userStats .statHeader {
  padding-top: 40px;
  text-align: center;
}
.userStats .statHeader span {
  color: #666;
  letter-spacing: 0.7px;
  line-height: 23px;
}
.userStats .chartRow .chartWrapper {
  font: 11px sans-serif;
  padding: 0;
}
.bilingual .userStats .blockLink .he,
.english .userStats .blockLink .he {
  display: none;
}
.hebrew .userStats .blockLink .en {
  display: none;
}
.bilingual .userStats .blockLink .en,
.english .userStats .blockLink .en {
  font-family: "adobe-garamond-pro", "Crimson Text", Georgia, serif;
}
.hebrew .userStats .blockLink .he {
  font-family: "Taamey Frank", "adobe-garamond-pro", "Crimson Text", Georgia, "Times New Roman", serif;
}
.userStatModeChooser {
  padding: 0;
  display:  flex;
  justify-content: center;
  width: 240px;
  margin: 0 auto;
  background: white;
  border-radius: 5px;
  box-shadow: 0 1px 3px rgba(0,0,0,0.2);
}
.userStatModeButton {
  background-color: #fff;
  color: #666;
  border-radius: 5px;
  height: 50px;
  width: 120px;
  text-align: center;
  vertical-align: center;
  cursor: pointer;
  font-size: 16px;
}
.userStatModeButton.active {
  background-color: #19365d;
  color: #fff;
}
.userStatModeButton span {
  display: block;
  margin: 15px 0;
}
.userStats .blockLink {
  height: 100%;
  display: flex;
  align-items: center;
  justify-content: center;
}
.userStats .yourPopularSheetsBlock > div {
  padding: 10px 0;
}
.userStats .chartLabel {
  text-align: center;
  padding-top: 8px;
}
a.topicLexiconTitle.contentText {
  color: black;
}
.editorToolbar {
  position:fixed;
  top: 0;
  left: 0;
  z-index: 100000;
}
#sheetEditToggle {
  padding-top: 0;
  padding-bottom: 0;
  padding-inline-end: 8px;
  padding-inline-start: 0;
  margin-top: 15px;
  margin-inline-end: 0;
  margin-bottom: 0;
  margin-inline-start: -70px;
  width: 70px;
  height: 30px;
  background: #fff;
  border: #ccc solid 1px;
  color: #666;
  font-family: "Roboto", "Helvetica Neue", "Helvetica", sans-serif;
  font-size: 13px;
  box-sizing: border-box;
  border-radius: 6px;
  visibility: hidden;
}
#sheetEditToggle img {
  height: 13px;
  margin-top: 0;
  margin-bottom: 0;
  margin-inline-start: 0;
  margin-inline-end: 5px;
  top: 2px;
  position: relative;
  filter: invert(67%) sepia(32%) saturate(0%) hue-rotate(54deg) brightness(85%) contrast(91%); /* #999 */
}
#sheetEditToggle i {
  margin: 5px;
}
.hoverMenu {
  padding: 8px 10px 6px;
  position: absolute;
  z-index: 1;
  top: -10000px;
  left: -10000px;
  margin-top: -6px;
  opacity: 0;
  background-color: #fafafa;
  border-radius: 4px;
  transition: opacity 0.75s;
  box-shadow: 0 1px 3px rgba(0,0,0,0.2);
}
.markButton {
  padding: 10px;
}
.markButton i {
  color: #737373
}
.markButton i.active {
  color: #000;
}
.editorHoverBox {
  position: fixed;
  top: 120px;
  background-color: #ccc;
  padding: 3px;
  font-size: 12px;
}
.inlineTextRef {
    color: #4B71B7
}
.headerWithButtons {
  display: flex;
  align-items: center;
  margin-bottom: 60px;
}
.headerWithButtons h1,
.static .headerWithButtons h1 {
  margin: 0;
}
.headerWithButtons .start,
.headerWithButtons .end {
  flex: 1;
}
.headerWithButtons .start {
  text-align: start;
}
.headerWithButtons .end {
  text-align: end;
}
@media screen and (max-width: 700px) {
  .headerWithButtons {
    display: flex;
    flex-direction: column;
    justify-content: center;
  }
  .headerWithButtons h1 {
    margin-bottom: 20px;
  }
  .headerWithButtons .start,
  .headerWithButtons .end {
    text-align: center;
  }
}
#homepagePreviewControls {
  position: fixed;
  width: 349px;
  bottom: 0;
  right: 0;
  color: white;
  z-index: 9999;
  background-color: #18345D;
  padding: 20px;
  line-height: 1.6;
  text-align: center;
  border: 1px solid #ccc;
}
.interface-hebrew #homepagePreviewControls {
  right: auto;
  left: 0;
}
#homepagePreviewControls a.date {
  display: block;
  font-size: 22px;
}
#homepagePreviewControls a {
  margin-inline-end: 10px;
}
#homepagePreviewControls a:hover {
  color: inherit;
}
/* Customize checkmark inputs */
.checkmarkLabel {
  display: block;
  position: relative;
  padding-inline-start: 28px;
  cursor: pointer;
  user-select: none;
}
/* Hide the browser's default checkbox */
.checkmarkLabel input {
  position: absolute;
  opacity: 0;
  cursor: pointer;
  height: 0;
  width: 0;
}
/* Create a custom checkbox */
.checkmark {
  position: absolute;
  top: 3px;
  left: 0;
  height: 13px;
  width: 13px;
  background-color: white;
  border: 1px solid #CCC;
  border-radius: 3px;
}
.interface-hebrew .checkmark {
  left: auto;
  right: 0;
}
/* On mouse-over, add a grey background color */
.checkmarkLabel:hover input ~ .checkmark {
  background-color: #EEE;
}
/* Create the checkmark/indicator (hidden when not checked) */
.checkmark:after {
  content: "";
  position: absolute;
  display: none;
}
/* Show the checkmark when checked */
.checkmarkLabel input:checked ~ .checkmark:after {
  display: block;
}
/* Style the checkmark/indicator */
.checkmarkLabel .checkmark:after {
  left: 4px;
  top: 1px;
  width: 3px;
  height: 6px;
  border: solid #666;
  border-width: 0 2px 2px 0;
  -webkit-transform: rotate(45deg);
  -ms-transform: rotate(45deg);
  transform: rotate(45deg);
}
#history-disabled-msg {
  text-align: center;
}
/* start css code for loading bezel */
.sourceLoader {
  margin-left: -34px;
  top: 15px;
  font-size: 4px;
  width: 1em;
  height: 1em;
  border-radius: 50%;
  position: relative;
  text-indent: -9999em;
  -webkit-animation: load5 1.1s infinite ease;
  animation: load5 1.1s infinite ease;
  -webkit-transform: translateZ(0);
  -ms-transform: translateZ(0);
  transform: translateZ(0);
}
@-webkit-keyframes load5 {
0%,100%{box-shadow:0 -2.6em 0 0 #ffffff,1.8em -1.8em 0 0 rgba(0,0,0,0.2),2.5em 0 0 0 rgba(0,0,0,0.2),1.75em 1.75em 0 0 rgba(0,0,0,0.2),0 2.5em 0 0 rgba(0,0,0,0.2),-1.8em 1.8em 0 0 rgba(0,0,0,0.2),-2.6em 0 0 0 rgba(0,0,0,0.5),-1.8em -1.8em 0 0 rgba(0,0,0,0.7)}
12.5%{box-shadow:0 -2.6em 0 0 rgba(0,0,0,0.7),1.8em -1.8em 0 0 #ffffff,2.5em 0 0 0 rgba(0,0,0,0.2),1.75em 1.75em 0 0 rgba(0,0,0,0.2),0 2.5em 0 0 rgba(0,0,0,0.2),-1.8em 1.8em 0 0 rgba(0,0,0,0.2),-2.6em 0 0 0 rgba(0,0,0,0.2),-1.8em -1.8em 0 0 rgba(0,0,0,0.5)}
25%{box-shadow:0 -2.6em 0 0 rgba(0,0,0,0.5),1.8em -1.8em 0 0 rgba(0,0,0,0.7),2.5em 0 0 0 #ffffff,1.75em 1.75em 0 0 rgba(0,0,0,0.2),0 2.5em 0 0 rgba(0,0,0,0.2),-1.8em 1.8em 0 0 rgba(0,0,0,0.2),-2.6em 0 0 0 rgba(0,0,0,0.2),-1.8em -1.8em 0 0 rgba(0,0,0,0.2)}
37.5%{box-shadow:0 -2.6em 0 0 rgba(0,0,0,0.2),1.8em -1.8em 0 0 rgba(0,0,0,0.5),2.5em 0 0 0 rgba(0,0,0,0.7),1.75em 1.75em 0 0 #ffffff,0 2.5em 0 0 rgba(0,0,0,0.2),-1.8em 1.8em 0 0 rgba(0,0,0,0.2),-2.6em 0 0 0 rgba(0,0,0,0.2),-1.8em -1.8em 0 0 rgba(0,0,0,0.2)}
50%{box-shadow:0 -2.6em 0 0 rgba(0,0,0,0.2),1.8em -1.8em 0 0 rgba(0,0,0,0.2),2.5em 0 0 0 rgba(0,0,0,0.5),1.75em 1.75em 0 0 rgba(0,0,0,0.7),0 2.5em 0 0 #ffffff,-1.8em 1.8em 0 0 rgba(0,0,0,0.2),-2.6em 0 0 0 rgba(0,0,0,0.2),-1.8em -1.8em 0 0 rgba(0,0,0,0.2)}
62.5%{box-shadow:0 -2.6em 0 0 rgba(0,0,0,0.2),1.8em -1.8em 0 0 rgba(0,0,0,0.2),2.5em 0 0 0 rgba(0,0,0,0.2),1.75em 1.75em 0 0 rgba(0,0,0,0.5),0 2.5em 0 0 rgba(0,0,0,0.7),-1.8em 1.8em 0 0 #ffffff,-2.6em 0 0 0 rgba(0,0,0,0.2),-1.8em -1.8em 0 0 rgba(0,0,0,0.2)}
75%{box-shadow:0 -2.6em 0 0 rgba(0,0,0,0.2),1.8em -1.8em 0 0 rgba(0,0,0,0.2),2.5em 0 0 0 rgba(0,0,0,0.2),1.75em 1.75em 0 0 rgba(0,0,0,0.2),0 2.5em 0 0 rgba(0,0,0,0.5),-1.8em 1.8em 0 0 rgba(0,0,0,0.7),-2.6em 0 0 0 #ffffff,-1.8em -1.8em 0 0 rgba(0,0,0,0.2)}
87.5%{box-shadow:0 -2.6em 0 0 rgba(0,0,0,0.2),1.8em -1.8em 0 0 rgba(0,0,0,0.2),2.5em 0 0 0 rgba(0,0,0,0.2),1.75em 1.75em 0 0 rgba(0,0,0,0.2),0 2.5em 0 0 rgba(0,0,0,0.2),-1.8em 1.8em 0 0 rgba(0,0,0,0.5),-2.6em 0 0 0 rgba(0,0,0,0.7),-1.8em -1.8em 0 0 #fff}
}
@keyframes load5 {
0%,100%{box-shadow:0 -2.6em 0 0 #ffffff,1.8em -1.8em 0 0 rgba(0,0,0,0.2),2.5em 0 0 0 rgba(0,0,0,0.2),1.75em 1.75em 0 0 rgba(0,0,0,0.2),0 2.5em 0 0 rgba(0,0,0,0.2),-1.8em 1.8em 0 0 rgba(0,0,0,0.2),-2.6em 0 0 0 rgba(0,0,0,0.5),-1.8em -1.8em 0 0 rgba(0,0,0,0.7)}
12.5%{box-shadow:0 -2.6em 0 0 rgba(0,0,0,0.7),1.8em -1.8em 0 0 #ffffff,2.5em 0 0 0 rgba(0,0,0,0.2),1.75em 1.75em 0 0 rgba(0,0,0,0.2),0 2.5em 0 0 rgba(0,0,0,0.2),-1.8em 1.8em 0 0 rgba(0,0,0,0.2),-2.6em 0 0 0 rgba(0,0,0,0.2),-1.8em -1.8em 0 0 rgba(0,0,0,0.5)}
25%{box-shadow:0 -2.6em 0 0 rgba(0,0,0,0.5),1.8em -1.8em 0 0 rgba(0,0,0,0.7),2.5em 0 0 0 #ffffff,1.75em 1.75em 0 0 rgba(0,0,0,0.2),0 2.5em 0 0 rgba(0,0,0,0.2),-1.8em 1.8em 0 0 rgba(0,0,0,0.2),-2.6em 0 0 0 rgba(0,0,0,0.2),-1.8em -1.8em 0 0 rgba(0,0,0,0.2)}
37.5%{box-shadow:0 -2.6em 0 0 rgba(0,0,0,0.2),1.8em -1.8em 0 0 rgba(0,0,0,0.5),2.5em 0 0 0 rgba(0,0,0,0.7),1.75em 1.75em 0 0 #ffffff,0 2.5em 0 0 rgba(0,0,0,0.2),-1.8em 1.8em 0 0 rgba(0,0,0,0.2),-2.6em 0 0 0 rgba(0,0,0,0.2),-1.8em -1.8em 0 0 rgba(0,0,0,0.2)}
50%{box-shadow:0 -2.6em 0 0 rgba(0,0,0,0.2),1.8em -1.8em 0 0 rgba(0,0,0,0.2),2.5em 0 0 0 rgba(0,0,0,0.5),1.75em 1.75em 0 0 rgba(0,0,0,0.7),0 2.5em 0 0 #ffffff,-1.8em 1.8em 0 0 rgba(0,0,0,0.2),-2.6em 0 0 0 rgba(0,0,0,0.2),-1.8em -1.8em 0 0 rgba(0,0,0,0.2)}
62.5%{box-shadow:0 -2.6em 0 0 rgba(0,0,0,0.2),1.8em -1.8em 0 0 rgba(0,0,0,0.2),2.5em 0 0 0 rgba(0,0,0,0.2),1.75em 1.75em 0 0 rgba(0,0,0,0.5),0 2.5em 0 0 rgba(0,0,0,0.7),-1.8em 1.8em 0 0 #ffffff,-2.6em 0 0 0 rgba(0,0,0,0.2),-1.8em -1.8em 0 0 rgba(0,0,0,0.2)}
75%{box-shadow:0 -2.6em 0 0 rgba(0,0,0,0.2),1.8em -1.8em 0 0 rgba(0,0,0,0.2),2.5em 0 0 0 rgba(0,0,0,0.2),1.75em 1.75em 0 0 rgba(0,0,0,0.2),0 2.5em 0 0 rgba(0,0,0,0.5),-1.8em 1.8em 0 0 rgba(0,0,0,0.7),-2.6em 0 0 0 #ffffff,-1.8em -1.8em 0 0 rgba(0,0,0,0.2)}
87.5%{box-shadow:0 -2.6em 0 0 rgba(0,0,0,0.2),1.8em -1.8em 0 0 rgba(0,0,0,0.2),2.5em 0 0 0 rgba(0,0,0,0.2),1.75em 1.75em 0 0 rgba(0,0,0,0.2),0 2.5em 0 0 rgba(0,0,0,0.2),-1.8em 1.8em 0 0 rgba(0,0,0,0.5),-2.6em 0 0 0 rgba(0,0,0,0.7),-1.8em -1.8em 0 0 #fff}
}
/* end css code for loading bezel */<|MERGE_RESOLUTION|>--- conflicted
+++ resolved
@@ -9019,11 +9019,7 @@
 }
 .storyFeedInner,
 .interface-hebrew .storyFeedInner {
-<<<<<<< HEAD
-  width: 700px;
-=======
   max-width: 760px;
->>>>>>> decaea7d
   margin: 0 auto;
   padding-top: 60px;
   max-width: 100%;
