body {
  padding: 0;
  margin: 0;
  -webkit-text-size-adjust: 100%;
}
*::selection {
  background-color: #D2DCFF;
}
body.sepia {
  background-color: #FBFBFA;
}
body.dark {
  background-color: #333331;
}
body:not(.user-is-tabbing) *:focus {
  outline: none;
}
a, a:hover {
  color: inherit;
}
@font-face {
  /*Mixed Hebrew - English serif text*/
  font-family: 'HebrewInEnglish Serif Font';
  src: url('/static/fonts/Taamey-Frank/TaameyFrankCLM-Medium.ttf'), local(Georgia), local(serif);
  unicode-range: U+0590-05FF, U+25CC;
}
@font-face {
  /*Mixed Hebrew - English serif text*/
  font-family: 'HebrewInEnglish Serif Font';
  src: url('/static/fonts/Taamey-Frank/TaameyFrankCLM-Bold.ttf'), local(Georgia), local(serif);
  font-weight: bold;
  unicode-range: U+0590-05FF, U+25CC;
}
@font-face {
  /*Mixed Hebrew - English serif text*/
  font-family: 'HebrewInEnglish Serif Font';
  src: url('/static/fonts/Taamey-Frank/TaameyFrankCLM-MediumOblique.ttf'), local(Georgia), local(serif);
  font-style: italic;
  unicode-range: U+0590-05FF, U+25CC;
}
@font-face {
  /*Mixed Hebrew - English serif text*/
  font-family: 'HebrewInEnglish Serif Font';
  src: url('/static/fonts/Taamey-Frank/TaameyFrankCLM-BoldOblique.ttf'), local(Georgia), local(serif);
  font-weight: bold;
  font-style: italic;
  unicode-range: U+0590-05FF, U+25CC;
}
@font-face {
  /*Mixed English - Hebrew serif text*/
  font-family: 'EnglishInHebrew Serif Font';
  src: url("https://use.typekit.net/af/2011b6/00000000000000003b9b00c1/27/l?primer=7fa3915bdafdf03041871920a205bef951d72bf64dd4c4460fb992e3ecc3a862&fvd=n4&v=3");
  font-weight: normal;
  unicode-range: U+0041-007A;
}
@font-face {
  /*Mixed English - Hebrew serif text*/
  font-family: 'EnglishInHebrew Serif Font';
  src: url("https://use.typekit.net/af/af619f/00000000000000003b9b00c5/27/l?primer=7fa3915bdafdf03041871920a205bef951d72bf64dd4c4460fb992e3ecc3a862&fvd=n7&v=3");
  font-weight: bold;
  unicode-range: U+0041-007A;
}
@font-face {
  /*Mixed English - Hebrew serif text*/
  font-family: 'EnglishInHebrew Serif Font';
  src: url("https://use.typekit.net/af/5cace6/00000000000000003b9b00c2/27/l?primer=7fa3915bdafdf03041871920a205bef951d72bf64dd4c4460fb992e3ecc3a862&fvd=i4&v=3");
  font-style: italic;
  unicode-range: U+0041-007A;
}
@font-face {
  /*Mixed English - Hebrew serif text*/
  font-family: 'EnglishInHebrew Serif Font';
  src: url("https://use.typekit.net/af/6c275f/00000000000000003b9b00c6/27/l?primer=7fa3915bdafdf03041871920a205bef951d72bf64dd4c4460fb992e3ecc3a862&fvd=i7&v=3");
  font-style: italic;
  font-weight: bold;
  unicode-range: U+0041-007A;
}
@font-face {
  font-family: 'Noto Color Emoji';
  src: url('/static/fonts/NotoColorEmoji.ttf');
  unicode-range: U+1F1E6-1F1FF;
}
@font-face {
  font-family: 'Meltho';
  src: url('/static/fonts/SyrCOMBatnan.otf');
  unicode-range: U+0700-074F;
}
@font-face {
  font-family: 'Noto Sans Samaritan';
  unicode-range: U+0800-083F;
}
@font-face {
  /*Greek*/
  font-family: 'Cardo';
    src: url('/static/fonts/Cardo-Regular.ttf');
  unicode-range: U+0300-036F, U+0370-03FF, U+1D00-1D7F, U+1DBF, U+1F00-1FFF, U+2126, U+AB65, U+10140-1018F, U+101A0, U+1D200-1D24F;
}
:root {
  /* font stacks */
  --english-sans-serif-font-family: "Roboto", "Helvetica Neue", "Helvetica", sans-serif;
  --hebrew-sans-serif-font-family: "Heebo", "Roboto", sans-serif;

  --english-serif-font-family: "Cardo", "Meltho",  "HebrewInEnglish Serif Font", "adobe-garamond-pro", "Crimson Text", Georgia, "Times New Roman", serif, "Noto Sans Samaritan";
  --hebrew-serif-font-family: "Noto Color Emoji", "EnglishInHebrew Serif Font", "Cardo", "Taamey Frank", "adobe-garamond-pro", "Crimson Text", "Times New Roman", serif;

  --serif-h1-font-size: 48px;
  --serif-h2-font-size: 30px;
  --serif-h3-font-size: 24px;
  --serif-body-font-size: 18px;
  --serif-small-font-size: 14px;

  --sans-serif-h1-font-size: 40px;
  --sans-serif-h2-font-size: 30px;
  --sans-serif-h3-font-size: 22px;
  --sans-serif-body-font-size: 16px;
  --sans-serif-small-font-size: 14px;

  /* colors */
  --inline-link-blue: #4871bf;
  --sefaria-blue: #18345D;
  --highlight-blue: #DDEEFF;
  --highlight-blue-light: #F0F7FF;
  --beit-midrash-grey: #333333;
  --dark-grey: #666666;
  --medium-grey: #999999;
  --light-grey: #CCCCCC;
  --lighter-grey: #EDEDEC;
  --lightest-grey: #FBFBFA;
  --commentary-blue: #4B71B7;
  --essay-links-green: #3B5849;
  --tanakh-teal: #004E5F;
  --mishnah-blue: #5A99B7;
  --talmud-gold: #CCB479;
  --midrash-green: #5D956F;
  --halakhah-red: #802F3E;
  --kabbalah-purple: #594176;
  --liturgy-rose: #AB4E66;
  --philosophy-purple: #7F85A9;
  --taanitic-green: #00827F;
  --chasidut-green: #97B386;
  --mussar-purple: #7C416F;
  --responsa-red: #CB6158;
  --apocrypha-pink: #C6A7B4;
  --modern-works-blue: #B8D4D3;
  --grammar-green: #B2B272;
  --reference-orange: #D4896C;
  --miscelaneous-green: #3B5849;
  --selected-option: #000000;
  --select-blue: #0B71E7;
}
/* Font Family */
body, .sans-serif {
  --english-font: var(--english-sans-serif-font-family);
  --hebrew-font: var(--hebrew-sans-serif-font-family);
  --is-serif: initial; /* false */
}
.serif {
  --english-font: var(--english-serif-font-family);
  --hebrew-font: var(--hebrew-serif-font-family);
  --is-serif: ; /* true */
}
.sans-serif-in-hebrew {
  --english-font: var(--english-serif-font-family);
  --hebrew-font: var(--hebrew-sans-serif-font-family);
}
body, .en, .int-en {
  --is-hebrew: initial; /* false */
}
.he, .int-he {
  unicode-bidi: plaintext;
  --is-hebrew: ; /* true */
}

* {
  --hebrew-font-conditional: var(--is-hebrew) var(--hebrew-font);
  font-family: var(--hebrew-font-conditional, var(--english-font));
}

.he {
  font-size: 122%;
}
.int-he {
  direction: rtl;
}
.int-he.enInHe {
  direction: ltr;
}
.enInHe {
  unicode-bidi: isolate;
}
.int-en.heInEn {
  direction: rtl;
}
.btn, .btn-sm, .btn-xs {
  display: inline-block;
  color: white;
  display: flex;
  justify-content: center;
  align-content: center;
  flex-direction: column;
  margin: 10px 20px;
  background-color: var(--sefaria-blue);
  box-shadow: 0 1px 3px rgba(0,0,0,0.2);
  border-radius: 7px;
  cursor: pointer;
  font-size: 16px;
  box-sizing: border-box;
  line-height: 19px;
  text-align: center;
  --english-font: var(--english-sans-serif-font-family);
  --hebrew-font: var(--hebrew-sans-serif-font-family);
}
.btn.white, .btn-sm.white, .btn-xs.white {
  background-color: white;
  color: #333;
}
.btn {
  width: 300px;
  height: 50px;
}
.btn-sm {
  width: 150px;
  height: 40px;
}
.btn-xs {
  width: 75px;
  height: 30px;
}
/*
Legacy Style Guide Font Hierarchy -- the below should be refactored away in favor of the above
*/
.featureTitle .int-en {
  font-family: "adobe-garamond-pro", "Crimson Text", Georgia, serif;
  font-size: 50px;
  font-weight: normal;
  color: #000;
}
.pageTitle .int-en,
.pageTitle .int-he.enInHe {
  font-family: "adobe-garamond-pro", "Crimson Text", Georgia, serif;
  font-size: 30px;
  font-weight: normal;
  color: #000;
}
.readerPanel.hebrew .he .enInHe {
  font-size: 83%;
}
.readerPanel span.mediumGrey {
  color: var(--medium-grey);
}
.chapterText .int-en {
  font-family: "adobe-garamond-pro", "Crimson Text", Georgia, serif;
  font-size: 18px;
  font-weight: normal;
  text-transform: uppercase;
  letter-spacing: 0.05em;
  color: #333;
}
.chapterText.lowercase .int-en {
  text-transform: none;
}
.sectionTitleText .int-en {
  font-family: "Roboto", "Helvetica Neue", "Helvetica", sans-serif;
  font-size: 16px;
  font-weight: normal;
  color: #666;
  text-transform: uppercase;
  letter-spacing: 0.1em;
}
.smallText .int-en,
.smallText .int-he.enInHe {
  font-family: "Roboto", "Helvetica Neue", "Helvetica", sans-serif;
  font-size: 14px;
  font-weight: normal;
  color: #999;
}
.systemText .int-en,
.systemText .int-he.enInHe {
  --english-font: var(--english-sans-serif-font-family);
  --hebrew-font: var(--hebrew-sans-serif-font-family);
  /* font-family: "Roboto", "Helvetica Neue", "Helvetica", sans-serif; */
  font-size: 16px;
  font-weight: normal;
  color: #000;
}
.contentText .int-en,
.contentText .en,
.contentText.en {
  font-family: "adobe-garamond-pro", "Crimson Text", Georgia, serif;
  font-size: 18px;
  font-weight: normal;
  color: #000;
}
.featureTitle .int-he {
  font-family: "Heebo", sans-serif;
  font-size: 40px;
  font-weight: normal;
  color: #000;
}
.pageTitle .int-he,
.pageTitle .int-en.heInEn {
  font-family: "Heebo", sans-serif;
  font-size: 30px;
  font-weight: normal;
  color: #000;
}
.chapterText .int-he {
  font-family: "Taamey Frank", "Times New Roman", serif;
  font-size: 22px;
  font-weight: normal;
  text-transform: uppercase;
  letter-spacing: 0.05em;
  color: #333;
}
.sectionTitleText .int-he {
  font-family: "Heebo", sans-serif;
  font-size: 16px;
  font-weight: normal;
  color: #666;
  text-transform: uppercase;
  letter-spacing: 0.1em;
}
.smallText .int-he,
.smallText .int-en.heInEn {
  font-family: "Heebo", sans-serif;
  font-size: 14px;
  font-weight: normal;
  color: #999;
}
.systemText .int-he,
.systemText .int-en.heInEn {
  font-family: "Heebo", sans-serif;
  font-size: 16px;
  font-weight: normal;
  color: #000;
}
.contentText .int-he,
.contentText .he,
.contentText.he {
  font-family: "Taamey Frank", "Times New Roman", serif;
  font-size: 18px;
  font-weight: normal;
  color: #000;
}
.italics {
  font-style: italic;
}
/* end Legacy Style Guide */
#s2 {
  position: fixed;
  top: 0;
  width: 100%;
  height: 100%;
  z-index: 1000;
}


#s2.headerOnly {
  z-index: 1000;
  height: 60px;
}
#readerAppWrap {
  display: flex;
  flex-direction: column;
  width: 100%;
  height: 100%;
}
body:not(.inApp).nochrome #s2 .headerNavSection a:not(.home),
body:not(.inApp).nochrome #s2 .headerLinksSection,
body:not(.inApp).nochrome #footerContainer {
  display: none;
}
#bannerMessage {
  color: white;
  background-color: #4871bf;
  height: 120px;
  box-sizing: border-box;
  padding: 0 36px;
  display: flex;
  transition: .5s;
}
#bannerMessage.hidden {
  height: 0;
}
body.hasBannerMessage {
  transition: padding-top .3s;
  padding-top: 120px;
}
body.hasBannerMessage #s2.headerOnly {
  height: 180px;
}
.interface-hebrew #bannerMessage {
  direction: rtl;
}
#bannerMessageClose {
  position: absolute;
  top: -3px;
  right: 7px;
  color: white;
  opacity: 0.5;
  font-size: 26px;
  cursor: pointer;
}
.interface-hebrew #bannerMessageClose {
  right: auto;
  left: 7px;
}
#bannerMessageContent {
  display: flex;
  flex: 1;
  align-items: center;
  justify-content: space-between;
  color: white;
  max-width: 880px;
  margin: 0 auto;
}
#bannerTextBox {
  flex: 1;
}
#bannerTextBox a {
  color: white;
}
#bannerButtonBox {
  margin-left: 50px;
}
.interface-hebrew #bannerButtonBox {
  margin: 0 50px 0 0;
}
#bannerMessage .mobileOnly {
  display: none;
}
@media (max-width: 540px) {
  #bannerButtonBox,
  .interface-hebrew #bannerButtonBox {
    margin:0;
    margin-inline-start: 10px;
    max-width: 170px;
  }
  #bannerMessage .mobileOnly {
    display: block;
  }
  #bannerMessage {
    padding: 0 10px;
  }
}
@media (max-width: 450px) {
  #bannerMessage {
    font-size: 13px;
  }
}
.noOverflowX {
  overflow-x: hidden;
}
.readerApp {
  display: flex;
  flex: 1;
  position: relative;
}
.noselect {
  user-select: none;
}
input.noselect {
  -webkit-user-select: auto; /* Safari/Opera -- required for Safari to allow inputs to be accessible. See http://caniuse.com/#feat=user-select-none "Known Issues" for details  TODO Check back to see if bug is fixed in future version */
}
.interface-hebrew {
  direction: rtl;
}
.interface-hebrew .int-en,
.interface-english .int-he {
  display: none;
}
.interface-hebrew #panelWrapBox {
  direction: rtl;
}
.interface-english #panelWrapBox,
.readerApp.interface-english .readerPanel {
  direction: ltr;
}
#panelWrapBox {
  position: absolute;
  height: calc(100% - 60px);
  box-sizing: border-box;
}
.multiPanel #panelWrapBox {
  top: 60px;
}
#panelWrapBox.wrapBoxScroll {
  overflow-x: scroll;
  overflow-y: hidden;
}
.singlePanel #panelWrapBox {
  padding-top: 0;
  height: 100%;
  top: 0;
}
.headerInner {
  position: absolute;
  top: 0;
  left: 0;
  width: 100%;
  height: 60px;
  background: white;
  z-index: 1001;
  box-sizing: border-box;
  padding: 0 30px;
  display: flex;
  justify-content: space-between;
  align-items: center;
}
.headerOnly .headerInner, .headerInner.boxShadow {
  box-shadow: 0 1px 3px rgba(0,0,0,0.2);
}
.interface-hebrew .header {
  direction: rtl;
}
.headerInner .headerNavSection {
  display: flex;
  justify-content: flex-start;
}
.headerInner .headerNavSection a {
  font-size: 16px;
  color: #666;
  margin-inline-end: 30px;
  font-weight: 500;
  line-height: 26px;
  vertical-align: middle;
}
.headerInner .headerLinksSection {
  display: flex;
  justify-content: flex-end;
  min-width: 40%;
  align-items: center;
}
.header .header-nav {
  margin-top: 1px;
}
.header .header-links {
  margin-top: 1px;
}
.header .textLink,
.header .home,
.header .menuButton,
.header .my-profile,
.header .notifications,
.header .readerNavMenuSearchButton {
  cursor: pointer;
}
.header .textLink,
.header .menuButton,
.header .my-profile,
.header .readerNavMenuSearchButton {
  display: inline-block;
  color: #999;
  border: none;
  background: transparent;
  padding: 0;
}
.header .my-profile,
.header .notifications {
  display: inline-block;
  vertical-align: middle;
}
.header .textLink,
.header .menuButton,
.header .my-profile {
  font-size: 24px;
  line-height: 24px;
  margin-top: 2px;
}
.header .searchBox {
  overflow: hidden;
  display: flex;
  align-items: center;
  padding: 0;
  text-align: inherit;
  background: #EDEDEC;
  border-radius: 250px;
  width: 140px;
  height: 30px;
}
.header .searchBox.searchFocused {
  width: 280px;
}
.header .searchBox input {
  background-color: transparent; /*for firefox */
  padding: 0;
  flex: 1;
  height: 100%;
  margin-bottom: 1px;
  font-size: var(--serif-body-font-size);
}
.header .searchBox input::placeholder {
  font-style: normal;
}
.header .search {
  outline: none;
  border: none;
  box-shadow: none;
  color: black;
  font-size:  18px;
  margin: 0;
  width: 100px;
}
.header .searchFocused .search {
  width: 200px;
}
.header .search.hebrewSearch {
  font-size: 18px;
}
.mobileNavMenu {
  position: fixed;
  height: calc(100vh - 60px);
  box-sizing: border-box;
  top: 60px;
  width: 100%;
  background-color: white;
  left: 0;
  z-index: 1000;
  overflow-y: scroll;
}
div:has(#bannerMessage) + .readerApp.singlePanel .mobileNavMenu {
  position: fixed; /*This takes the 60px of the header plus 120px of the banner into account */
  height: calc(100vh - 180px);
  top: 180px;
}
@supports not selector(:has(a, b)) {
  /* Fallback for when :has() is unsupported */
  .mobileNavMenu {
    position: absolute;
  }
}

.mobileNavMenu.closed {
  display: none;
}
.mobileNavMenu .searchLine {
  padding: 15px 10px;
  border-bottom: 1px solid #EDEDEC;
}
.header .mobileNavMenu .searchBox,
.header .mobileNavMenu .searchBox.searchFocused
.header .mobileNavMenu .searchBox .search,
.header .mobileNavMenu .searchBox.searchFocused .search {
  width: 100%;
}
.header.mobile .ui-autocomplete {
  width: 100% !important;
}
.mobileNavMenu a,
.mobileInterfaceLanguageToggle {
  display: block;
  color: #666;
  font-size: 16px;
  padding: 15px;
}
.mobileNavMenu hr {
  border: none;
  border-bottom: 1px solid #EDEDEC;
}
.mobileNavMenu a > img,
.mobileInterfaceLanguageToggle img {
  margin-inline-end: 15px;
  width: 16px;
  height: 16px;
  position: relative;
  top: 3px;
}
.mobileNavMenu a > img.blackIcon {
  opacity: 0.4;
}
.mobileNavMenu a.blue {
  background-color: #18345D;
  color: white;
  border-bottom: unset;
}
.mobileNavMenu a.blue img {
  filter: invert(1);
  opacity: 1;
}
.mobileNavMenu .mobileAccountLinks {
  background-color: #FBFBFA;
  border-top: 1px solid #CCC;
  border-bottom: 1px solid #CCC;
}
.mobileNavMenu .mobileAccountLinks img {
  opacity: 1;
}
.mobileNavMenu .mobileAccountLinks .login {
  padding: 15px;
}
.mobileNavMenu .signupLink::after {
  content: "•";
  padding: 0px 4px;
}
.interface-english .mobileNavMenu .signupLink {
  padding-right: 0px !important;
}
.interface-english .mobileNavMenu .loginLink {
  padding-left: 0px !important;
}
.interface-hebrew .mobileNavMenu .signupLink {
  padding-left: 0px !important;
}
.interface-hebrew .mobileNavMenu .loginLink {
  padding-right: 0px !important;
}
.mobileNavMenu .profile-pic {
  display: inline-block;
  margin-inline-end: 11px;
  position: relative;
  top: 4px;
}
.mobileNavMenu .mobileAccountLinks .accountLinks {
  display: block;
}
.header .mobileInterfaceLanguageToggle .int-en,
.header .mobileInterfaceLanguageToggle .int-he {
  display: inline;
}
.mobileInterfaceLanguageToggle a {
  display: inline;
  padding: 0;
  border: none;
}
.mobileInterfaceLanguageToggle .separator {
  margin: 0 7px;
  font-size: 13px;
}
.mobileInterfaceLanguageToggle .inactive {
  color: #999;
}
.mobileNavMenu .logout {
  color: #999;
}
.ui-autocomplete .ui-menu-item.search-override {
  border-bottom: solid 1px #ccc;
  padding-top: 12px;
}
.ui-autocomplete .ui-menu-item.hebrew-result a {
  direction: rtl;
}
.ui-autocomplete .ui-menu-item.english-result a {
  direction: ltr;
}
.header .home {
  margin-top: 2px;
}
.header .home img {
  vertical-align: middle;
  height: 25px;
  margin-top: -7px;
  width: 92px;
}
.interface-hebrew .header .home img {
  width: 77px;
}
.header .accountLinks {
  display: flex;
  align-items: center;
  font-size: 16px;
  margin-top: 2px;
  color: #666;
}
.header .accountLinks > * {
  margin-inline-start: 17px;
  position: relative;
}
.header .accountLinks.anon a {
  margin: 0;
}
.header .accountLinks.anon a:nth-last-child(2){
  background: #FFFFFF;
  border: 1px solid #EDEDEC;
  box-sizing: border-box;
  border-radius: 6px;
}
.accountLinks .help {
  margin-inline-start: 23px;
  margin-top: 3px;
}
.loggedIn .help {
  margin-inline-start: 17px;
}
.loggedIn .help img {
  height: 24px;
  margin-bottom: 3px;
}
.accountLinks.anon .help {
  margin-top: 6px;
}
.header .interfaceLinks {
  display: block;
  align-items: center;
  margin-top: 2px;
  color: #666;
  cursor: pointer;
  position: relative;
  -webkit-margin-start: 20px;
  -moz-margin-start: 20px;
  margin-inline-start: 10px;
}
.header .interfaceLinks img {
  height: 18px;
  width: 18px;
  vertical-align: middle;
  margin-inline-end: 2px;
}
.header .interfaceLinks a.interfaceLinks-button::after {
  display: inline-block;
  background: no-repeat url("/static/icons/chevron-down.svg");
  height: 10px;
  width: 12px;
  vertical-align: middle;
  content: "";
  transform: scale(0.75);
}
.header .interfaceLinks .interfaceLinks-menu {
  top: 35px;
  position: absolute;
  z-index: 1;
  width: 150px;
  background: #FBFBFA;
  box-shadow: 0px 1px 3px rgba(0, 0, 0, 0.25);
  border-radius: 6px;
  display:none;
  overflow:hidden;
}
.header .interfaceLinks .interfaceLinks-menu.profile-menu {
  top: 10px;
  display: block;
}
.header .interfaceLinks .interfaceLinks-menu .interfaceLinks-header.profile-menu {
  padding: 10px 17px 10px 17px;
  font-weight: 700;
  color: #000000;
  height: 23px;
}
.header .interfaceLinks .interfaceLinks-menu.profile-menu .profile-menu-middle {
  margin-top: 5px;
  margin-bottom: 5px;
}
.interface-english .header .interfaceLinks .interfaceLinks-menu {
  right: 0px;
  min-width: 150px;
  width: max-content;
}
.interface-hebrew .header .interfaceLinks .interfaceLinks-menu {
  left: 0px;
  min-width: 150px;
  width: max-content;
}
.header .interfaceLinks .interfaceLinks-menu .interfaceLinks-header {
  font-style: normal;
  font-weight: normal;
  font-size: 14px;
  line-height: 18px;
  color: #999999;
  padding: 12px;
  border-bottom: 1px solid #CCCCCC;
}
.header .interfaceLinks .interfaceLinks-menu .interfaceLinks-header:not(:first-child) {
  border-top: 1px solid #CCC;
}
.interface-english .header .interfaceLinks .interfaceLinks-menu .interfaceLinks-header {
  font-family: "Roboto", "Helvetica Neue", Helvetica, sans-serif;
}
.interface-hebrew .header .interfaceLinks .interfaceLinks-menu .interfaceLinks-header {
  font-family: "Heebo", sans-serif;
}

.interfaceLinks-options {
  display: flex;
  flex-direction: column;
  padding: 4px;
  max-width: 220px;
}
.header .interfaceLinks .interfaceLinks-option {
  display: flex;
  text-decoration: none;
  font-style: normal;
  font-weight: normal;
  font-size: 16px;
  line-height: 23px;
  color: #666666;
  padding: 5px;
  direction: ltr;
}
.header .interfaceLinks .interfaceLinks-option:hover {
  background-color: var(--lighter-grey);
}
.header .interfaceLinks .interfaceLinks-menu.open {
  display: block;
}
.interface-hebrew .header .interfaceLinks .interfaceLinks-option.int-bi {
  direction: rtl;
}
.interface-english .header .interfaceLinks .interfaceLinks-option.int-bi {
  direction: ltr;
}
.header .interfaceLinks .interfaceLinks-row {
  align-items: center;
  display: flex;
  text-decoration: none;
  font-style: normal;
  font-weight: 400;
  line-height: 18px;
  text-align: right;
  color: #000000;
  font-family: "Roboto", "Heebo", "Helvetica Neue", Ariel, sans-serif;
  padding: 5px 17px 5px 17px;
  font-size: 14px;
  text-decoration-color: #666666;
  height: 23px;
}
.header .interfaceLinks .interfaceLinks-row:hover {
  background-color: var(--lighter-grey);
}
div.interfaceLinks-row a:hover {
  text-decoration: none;
}
.header .interfaceLinks .interfaceLinks-row.languages {
  display: flex;
}
div.interfaceLinks-row a.active {
  color: #000000;
  display: flex;
  order: -1;
}
div.interfaceLinks-row a.active::after {
  content: "•";
  padding: 0 4px;
}
div.interfaceLinks-row a {
  color: #666666;
  display: flex;
}
.header .interfaceLinks .interfaceLinks-row.bottom {
  font-size: 14px;
  text-decoration-color: #000000;
}
.header .interfaceLinks .interfaceLinks-menu.profile-menu .interfaceLinks-hr {
  border-top:  1px solid #CCCCCC;
  margin-top: 0px;
  margin-bottom: 0px;
}
.header .interfaceLinks .interfaceLinks-row.logout {
  font-size: 14px;
  color: #666666;
  padding-top: 5px;
  margin-top: 5px;
  margin-bottom: 5px;
}
.header .profile-menu-he {
  color: #666666;
}
.header .interfaceLinks .interfaceLinks-option::before {
  content: "";
  font-family: FontAwesome;
  color: #999;
  font-weight: normal;
  font-size: 13px;
  font-style: normal;
  padding: 0 15px;
}
.header .interfaceLinks .interfaceLinks-option.active {
  order: -1;
}
.header .interfaceLinks .interfaceLinks-option.active::before {
  content: "\f00c";
  padding: 0 8px;
}
@media screen and (max-width: 910px) {
  .header .headerInner {
    padding: 0 15px;
  }
  .header .accountLinks .login {
    padding: 5px 5px;
  }
  .header .accountLinks {
    margin-inline-start: 5px;
  }
}
@media screen and (max-width: 780px) {
  .header .donate {
    display: none;
  }
}
@media screen and (max-width: 700px) {
  .multiPanel .header .home {
    display: none;
  }
}
@media screen and (max-width: 580px) {
  .header .interfaceLinks,
  .header .dropdownLinks,
  .accountLinks .help,
  .header .notifications {
    display: none;
  }
}
.header .notifications.unread::after {
  content:"";
  background-color: #CB6158;
  width: 8px;
  height: 8px;
  border-radius: 4px;
  display: block;
  top: 3px;
  right: 1px;
  position: absolute;
}
.header .login {
  color: #666;
  display: inline-block;
  line-height: 1;
  padding: 8px 15px;
}
.header .headerInner.mobile {
  padding: 0 15px;
}
.header .headerInner.mobile {
  display: flex;
}
.header .headerInner.mobile div {
  flex: 1;
}
.mobileHeaderCenter {
  text-align: center;
}
.header .headerInner.mobile .mobileHeaderLanguageToggle {
  text-align: end;
}
.mobileHeaderLanguageToggle.hebrew .en,
.mobileHeaderLanguageToggle.english .he {
  display: none;
}
.overlay {
  width: 100%;
  height: 100%;
  background-color: black;
  opacity: 0.3;
  position: fixed;
  z-index: 1001;
}
.overlayDialogModal {
  position: fixed;
  top: 0;
  left: 0;
  width: 100%;
  height: 100%;
  z-index: 1000;
  background-color: rgba(1, 1, 1, 0.7);
}
.dialogModal {
  top: 129px;
  border: none;
  background: transparent;
  display: block;
}
.dialogModal .modal-content {
  background-color: #fff;
  padding: 20px;
  border-radius: 10px;
  box-shadow: 0 2px 10px rgba(0, 0, 0, 0.1);
  max-width: 500px;
  width: 100%;
}
.sefariaModalBox {
  transition: none;
}
#interruptingMessageBox {
  display: flex;
  justify-content: center;
  align-items: center;
  position: fixed;
  width: 100%;
  height: 100%;
  left: 0;
  right: 0;
  top: 0;
  z-index: 1001;
  opacity: 1;
  transition: opacity .3s ease-in;
}
#interruptingMessageBox.hidden {
  opacity: 0;
}
#interruptingMessageOverlay, .whiteOverlay {
  width: 100%;
  height: 100%;
  background-color: white;
  opacity: 0.7;
  position: absolute;
}
#interruptingMessage {
  max-width: 90%;
  max-height: 90%;
  box-sizing: border-box;
  position: absolute;
  padding: 18px 15px;
  z-index: 1001;
  border: 1px solid #E6E6E6;
  background-color: #FBFBFA;
  text-align: center;
  color: #666;
}
#interruptingMessage.sefariaModalContentBox {
  background-color: #18345D;
  color: white;
  padding: 50px 70px;
  border-color: transparent;
  border-radius: 5px;
}
@media (max-width: 450px) {
  #interruptingMessage.sefariaModalContentBox {
    max-width: 100%;
    max-height: 100%;
    width: 100%;
    height: 100%;
    border-radius: 0;
  }
}
#interruptingMessage.beitMidrashModalContentBox {
  height: 230px;
  width: 450px;
  text-align: start;
  background-color: var(--beit-midrash-grey);
  color: var(--light-grey);
  padding: 15px;
  border-color: transparent;
  border-radius: 5px;
}
@media (max-width: 450px) {
  #interruptingMessage.beitMidrashModalContentBox {
    max-width: 100%;
    max-height: 100%;
    width: 100%;
    height: 100%;
    border-radius: 0;
  }
}

#interruptingMessage.beitMidrashModalContentBox .buttonContainer {
  display: flex;
  flex-direction: row;
  width: calc(100% + 20px);
  margin: 0 -10px;
}

#interruptingMessage.beitMidrashModalContentBox button {
  margin: 10px;
}

#interruptingMessage.beitMidrashModalContentBox button.red {
  background-color: var(--responsa-red);
  color: white;
}

#interruptingMessage.beitMidrashModalContentBox .sefariaModalContent h2 {
  margin-top: 0px;
  --english-font: var(--english-sans-serif-font-family);
  --hebrew-font: var(--hebrew-sans-serif-font-family);
}

#interruptingMessage.beitMidrashModalContentBox button.light-grey {
  background-color: var(--lighter-grey);
  color: var(--dark-grey);
}

#interruptingMessage.beitMidrashModalContentBox button.dark-grey {
  background-color: var(--beit-midrash-grey);
  color: var(--light-grey);
  border: 1px var(--light-grey) solid;
}

.beitMidrashModalInnerContent {
  margin-bottom: 10px;
}

.sefariaModalContent {
  display: flex;
  flex-direction: column;
  align-items: flex-start;
  justify-content: space-between;
  height: 100%;
  font-size: 16px;
  line-height: 1.5;
}
.interface-hebrew .sefariaModalContent {
  direction: rtl;
}
.sefariaModalContent a {
  color: white;
}
.sefariaModalContent h2 {
  font-weight: normal;
  font-size: 30px;
  margin-bottom: 0px;
}
.sefariaModalInnerContent {
  display: flex;
  flex-direction: column;
  align-items: flex-start;
  margin-bottom: 40px;
}
.sefariaModalInnerContent div, .sefariaModalInnerContent h3{
  display: flex;
  align-items: center;
  text-align: start;
  padding: 10px 0;
}
.sefariaModalContent h3{
  align-items: center;
  text-align: start;
  padding: 10px 0;
  font-size: 18px;
  line-height: 1.5;
  font-weight: normal;
  margin-bottom: 10px;
  margin-top: 5px;
}
.sefariaModalBottomContent {
  font-size: 16px;
  color: #999;
}
.sefariaModalContent .button {
  width: 100%;
}
.sefariaModalInnerContent img {
  width: 16px;
  height: 16px;
  padding-right: 10px;
}
.readerApp.interface-hebrew .sefariaModalInnerContent img {
  padding-right: 0;
  padding-left: 10px;
}
#interruptingMessageContentBox {
  position: relative;
  border: 1px solid #CCC;
  background-color: white;
}
#interruptingMessageContentBox.hasColorLine{
  border-top: none;
}
.colorLine {
  width: 100%;
  height: 4px;
  z-index: 101;
  background: linear-gradient(90deg, var(--tanakh-teal) 0% 10%, var(--mishnah-blue) 10% 20%, var(--talmud-gold) 20% 30%, var(--midrash-green) 30% 40%, var(--halakhah-red) 40% 50%, var(--kabbalah-purple) 50% 60%, var(--liturgy-rose) 60% 70%, var(--philosophy-purple) 70% 80%, var(--taanitic-green) 80% 90%, var(--chasidut-green) 90% 100%)
}
#interruptingMessageClose.sefariaModalClose {
  color: white;
}
#interruptingMessageClose {
  position: absolute;
  top: 2px;
  right: 12px;
  color: #AAA;
  font-size: 32px;
  cursor: pointer;
}
#interruptingMessageContent {
  padding: 32px 32px 16px 32px;
}
#interruptingMessage h1 {
  font-style: italic;
  font-size: 28px;
  font-weight: normal;
  letter-spacing: 1px;
  text-align: center;
  margin: 0 0 30px;
  color: #333;
}
.interface-hebrew #interruptingMessage h1 {
  font-style: normal;
}

/* Styles used from previously existing modals */

.line-break {
  white-space: pre-wrap;
}

#defaultModal {
    width: 410px;
    max-height: 100%;
    max-width: 100%;
}

.interface-english #defaultModal {
    text-align: left;
}

.interface-hebrew #defaultModal {
    text-align: right;
    direction: rtl;
}

#defaultModalBody {
    color: #555555;
    margin-top: 0;
}

#defaultModalBody .reactMarkdown {
  font-family: "adobe-garamond-pro", Georgia, serif;
}

#defaultModal #defaultModalBody .sub {
    color: var(--medium-grey);
    font-size: 12px;
    font-family: "Roboto", "Helvetica Neue", Helvetica, sans-serif;
}

#defaultModal .button {
    margin-bottom: 20px;
}

#defaultModal img {
    max-width: 100%;
}

#defaultModal .buttons {
    text-align: right;
}

.leader {
    font-weight: bold;
}

.center {
    text-align: center;
}

#email-input-wrapper {
    display: flex;
    align-items: flex-start;
    flex-direction: column;
}

.newsletterInput#email-input {
    width: 300px;
    padding: 10px;
    margin-bottom: 20px;
    border-radius: 7px;
    border: 1px solid #EEEEEE;
    color: var(--beit-midrash-grey);
}

.header .my-profile img {
  height: 24px;
  width: 24px;
  border-radius: 50%;
  display: block;
}
.header .readerNavMenuMenuButton {
  margin: 0 8px 0 6px;
  font-size: 17px;
}
.readerNavMenuSearchButton {
  position: relative;
  margin: 0 9px 0 7px;
  top: -2px;
}
.header .readerNavMenuSearchButton {
  top: 2px;
}
.readerNavTop .readerNavMenuSearchButton {
  top: 0;
}
.readerNavMenuSearchButton img {
  height: 18px;
  width: 18px;
  opacity: 0.4;
}
.sidebarSearch .readerNavMenuSearchButton img {
  margin-top: 12px;
}
.header .headerNavContent {
  position: absolute;
  height: 100%;
  width: 100%;
  box-sizing: border-box;
  top: 0;
  padding-top: 60px;
  z-index: 1000;
}
.ui-autocomplete {
  position: absolute;
  background: white;
  list-style-type: none;
  padding: 6px 0;
  box-shadow: 0 1px 3px rgba(0,0,0,.2);
  border-bottom-left-radius: 6px;
  border-bottom-right-radius: 6px;
  z-index: 1000000 !important;
  --english-font: var(--english-serif-font-family);
  --hebrew-font: var(--hebrew-serif-font-family);
}
.header > .ui-autocomplete {
  z-index: 1000 !important;
}
.ui-autocomplete .ui-menu-item {
  display: flex;
  padding: 6px 12px;
}
.ui-autocomplete .ui-menu-last-item {
  border-top:  1px solid var(--lighter-grey);
  display: flex;
  padding: 6px 12px;
}
.interface-hebrew .ui-autocomplete .ui-menu-item {
  direction: rtl;
  text-align: right;
}
.ui-autocomplete .ui-menu-item img {
  display: inline-block;
  opacity: .4;
  height: 18px;
  width: 18px;
}
.ui-autocomplete .ui-menu-item img.ac-img-User {
  opacity: 1;
}
.ui-autocomplete .ui-menu-item a {
  display: inline-block;
  line-height: 21px;
  font-size: 19px;
  color: #000;
  cursor: pointer;
  margin: 0 10px;
  vertical-align: top;
}
.ui-autocomplete .ui-menu-item.ui-state-focus {
  background: #EDEDEC;
}
.ui-helper-hidden-accessible {
  display: none;
}
.interface-hebrew .ui-autocomplete .ui-menu-item a {
  direction: rtl;
  text-align: right;
}
#globalWarningMessage {
  position: fixed;
  width: 100%;
  z-index: 1000;
  text-align: center;
  bottom: 0;
  color: white;
  background-color: #EFB4B6;
  padding: 14px 20px;
  box-sizing: border-box;
}
#globalWarningMessage .close {
 float: right;
 cursor: pointer;
 font-size: 20px;
}
.multiPanel .readerPanelBox {
  box-sizing: border-box;
}
.readerPanelBox {
  position: absolute;
  height: 100%;
  width: 100%;
  direction: ltr; /* Even in Hebrew Interface we want scroll bars on the right */
}
.readerPanelBox + .readerPanelBox {
  border-left: 1px solid #eee;
}
.readerPanelBox.sidebar {
  border-left: none;
}
.readerPanel {
  position: relative;
  width: 100%;
  height: 100%;
  overflow: hidden;
  background-color: inherit;
}
.readerContent {
  width: 100%;
  height: calc(100% - 60px);
  background-color: inherit;
}
.dark .readerContent {
  color: white;
}
.readerContent .readerError {
  padding: 100px 150px;
}
.readerContent .readerError .readerErrorText {
  padding-top: 20px;
  font-size: .8em;
}
.textColumn {
  width: 100%;
  height: 100%;
  overflow-y: scroll;
  overflow-x: hidden;
  -webkit-overflow-scrolling: touch;
  position: relative;
  box-sizing: border-box;
  background-color: inherit;
}
.textColumn .loadingMessage.base,
.sheetsInPanel .loadingMessage {
  margin: 30px 0;
  color: #999;
  font-size: 16px;
  font-style: normal;
  text-align: center;
  padding: 0 6px 4px;
}
.textColumn .loadingMessage.base.prev {
  margin: 70px 0 0 0;
}
.textColumn .loadingMessage.base.next {
  margin: 30px 0 70px;
  height: calc(100% - 128px);  /* The 128px here appears to be the minimum needed to keep a line on the screen when scrolling passes loaded content) */
}
.textColumn .textRange.loading + .textRange.loading {
  display: none;
}
.int-he .int-he {
  font-size: inherit;
}
.readerPanel .content {
  direction: ltr; /* Even in Hebrew Interface, we want scroll bars on the right */
}
.readerPanel .he {
  direction: rtl;
  text-align: right;
  unicode-bidi: initial;
}

.interface-hebrew .readerPanel .en {
  direction: ltr;
}
.interface-hebrew .readerPanel.bilingual .en {
  direction: ltr;
}
.interface-hebrew .readerPanel .contentInner,
.interface-hebrew .readerPanel .columnLayout,
.interface-hebrew .readerControls,
.interface-hebrew .readerPanel .textRange,
.interface-hebrew .readerPanel .readerNavMenu .gridBox,
.interface-hebrew .readerPanel.bilingual .readerNavMenu .gridBox,
.readerPanel.hebrew .readerNavSection,
.readerPanel.hebrew .readerNavMenu .gridBox {
  direction: rtl;
}
.interface-english .readerPanel.hebrew .readerNavMenu .readerTocResources .gridBox {
  direction: ltr;
}
.interface-english .readerPanel .readerNavMenu,
.readerPanel.english .readerNavSection,
.readerPanel.english .readerNavMenu .gridBox{
  direction: ltr;
}
.readerPanel.bilingual .readerNavSection,
.readerPanel.bilingual .readerNavMenu .gridBox {
  direction: ltr;
}
.readerPanel.english .he {
  display: none;
}
.readerPanel.english .he.heOnly{
  display: inline;
  text-align: right;
}
.readerPanel.english .en {
  display: inline;
}
.readerPanel.hebrew .he {
  display: inline;
  text-align: right;
}
.readerPanel.hebrew .en {
  display: none;
}
.readerPanel.english .heOnly .he,
.readerPanel.bilingual .heOnly .he {
  display: inline;
}
.languageToggle {
  display: inline;
  line-height: 32px;
}
.languageToggle img {
  opacity: 0.4;
  height: 18px;
  width: 18px;
}
.bilingual .languageToggle .he {
  display: none;
}
.loadingMessage {
  font-size: 14px;
  font-style: italic;
}
.bilingual .loadingMessage .he {
  display: none;
}
.readerPanel.light {
  background-color: white;
}
.readerPanel.sepia {
  background-color: #f7f7f7;
}
.readerPanel.dark {
  background-color: #333331;
}
.readerNavMenu,
.homeFeedWrapper {
  position: absolute;
  display: flex;
  flex-direction: column;
  top: 0;
  left: 0;
  width: 100%;
  height: 100%;
  box-sizing: border-box;
}
.readerNavMenu .content,
.homeFeedWrapper .content {
  box-sizing: border-box;
  overflow-y: scroll;
  -webkit-overflow-scrolling: touch;
  font-size: 16px;
}
.readerNavMenu .content {
  padding: 60px 0 0 0;
}
.singlePanel .readerNavMenu .content {
  padding: 85px 0 0 0;
}
.singlePanel .readerNavMenu .categoryColorLine {
  top: 60px;
}
.singlePanel .readerNavMenu.bookPage:not(.fullBookPage) .content {
  padding-top: 25px;
}
.singlePanel .readerNavMenu.bookPage:not(.fullBookPage) .categoryColorLine {
  top: 0;
}
.readerNavMenu.compare .content,
.readerNavCategoryMenu.compare .content,
.bookPage.compare .content {
  padding: 30px 10px;
}
.readerNavMenu .content .contentInner {
  width: 725px;
  margin: 0 auto;
  min-height: 520px;
  max-width: 100%;
  box-sizing: border-box;
  padding-bottom: 70px;
  padding-inline-start: 30px;
  padding-inline-end: 30px;
}
.homeFeedWrapper .content .contentInner {
  max-width: none;
}
.homeFeedWrapper.userStats .content .contentInner {
  max-width: 660px;
  margin: 0 auto;
}
.navTitle {
  display: flex;
  flex-direction: row;
  justify-content: space-between;
  margin-bottom: 40px;
}
.navTitle.tight {
  margin-bottom: 15px;
}
.readerNavMenu .navTitle h1,
.singlePanel .readerNavMenu .navTitle h1 {
  margin-bottom: 0;
}
.navTitle + .dedication {
  margin-bottom: 20px;
}
.navSidebarModule + .dedication {
  margin-top: -30px;
}
.navTitle .languageToggle,
.tocTitle .languageToggle,
.header .languageToggle {
  text-align: center;
  color: #ccc;
  display: inline-flex;
  width: 32px;
  height: 32px;
  border: 1px solid #ccc;
  border-radius: 6px;
  cursor: pointer;
  font-size: 22px;
  flex-direction: row;
  align-items: center;
  justify-content: center;
}
.navTitleTab {
  margin-inline-end: 26px;
  color: #999;
}
.navTitleTab:hover {
  color: inherit;
  text-decoration: none;
}
.navTitleTab.current {
  color: inherit;
  pointer-events: none;
}
.readerNavMenu h1 .navTitleTab img {
  height: 14px;
  margin-inline-end: 6px;
}
.readerNavMenu h1 .navTitleTab.current img {filter: brightness(0.5);}
.sidebarLayout {
  display: flex;
  flex-direction: row;
}
@media (max-width: 700px) {
  .sidebarLayout {
    flex-direction: column;
  }
}
@media (min-width: 1485px) {
  .sidebarLayout {
    max-width: 1485px; /*assuming inner is 665 and sidebar 420*/
    margin: 0 auto;
  }
}
.sidebarLayout h1 {
  --english-font: var(--english-sans-serif-font-family);
  --hebrew-font: var(--hebrew-sans-serif-font-family);
}
.interface-hebrew .sidebarLayout {
  direction: rtl;
}
.readerPanel.hebrew .followsContentLang {
  direction: rtl;
}
.navSidebar {
  width: 420px;
  background-color: #FBFBFA;
  /* HACK: add grey background beyond bounding box of sidebar by utilizing negative margins! */
  border-top: 80px solid #FBFBFA;
  border-bottom: 120px solid #FBFBFA;
  margin: -80px 0 0 0;
}
.singlePanel .navSidebar {
  width: 100%;
  margin: 20px 0 0 0;
  padding: 30px 0 0 0;
  border: none;
}


.navSidebarModule {
  font-size: 16px;
  color: #666;
  margin-bottom: 34px;
  padding: 0 44px;
}
.navSidebarModule #history .fa {
  font-size: small;
}
.connectionsPanel .navSidebarModule{
  padding: initial;
}
.singlePanel .navSidebarModule {
  padding: 0 15px;
}
.singlePanel .contentInner .navSidebarModule {
  padding: 0;
}
.singlePanel .contentInner .navSidebarModule h1 {
  border: none;
  padding: 0;
}
.singlePanel .recentlyViewed {
  background-color: var(--lightest-grey);
  padding-inline: 10px 10px;
  margin-inline: -15px -15px;
  margin-block: -5px -5px;
}
.singlePanel .recentlyViewed ul {
  display: revert;
}
.singlePanel .recentlyViewed #header {
  margin-block-end: 10px;
  margin-inline: 10px 10px;
  padding-block: 5px 5px;
  border-bottom: 1px solid var(--light-grey);
  display: flex;
  justify-content: space-between;
}
.singlePanel .recentlyViewed #header h1 {
  margin-bottom: 0;
}
.singlePanel .recentlyViewed #header h1 span {
  font-size: 16px;
  font-family: "Roboto", "Heebo", "Helvetica Neue", Ariel, sans-serif;
}
.singlePanel .recentlyViewed #header a {
  margin-block-start: 5px;
}
.singlePanel .recentlyViewed #history span {
  color: var(--medium-grey);
}

.gDocAdvertBox {
  margin-top: 50px;
  background: var(--lighter-grey);
  padding: 20px;
  border-radius: 6px;
}
.gDocAdvertBox span  {
  font-family: "Roboto", "Helvetica Neue", "Helvetica", sans-serif;;
  font-size: 16px;
  font-weight: 400;
  line-height: 19px;
  letter-spacing: 0em;
  color: var(--dark-grey);
}
.gDocAdvertBox span #newExtension {
  font-weight: 600;
}
.gDocAdvertBox #installNow {
  margin-top: 18px;
  width: 99px;
  height: 30px;
}
.interface-hebrew .gDocAdvertBox #installNow {
  width: 120px;
}

.gDocAdvertBox #installNow a {
  border-radius: 6px;
  text-align: center;
  background: #FFFFFF;
  color: var(--dark-grey);
  text-decoration: none;
  padding: 4px 9px;
  font-family: "Roboto", "Helvetica Neue", "Helvetica", sans-serif;
  font-size: 16px;
  font-weight: 400;
  line-height: 19px;
  letter-spacing: 0em;
}
.gDocAdvertBox a {
  font-family: "Roboto", "Helvetica Neue", "Helvetica", sans-serif;
  font-size: 16px;
  font-weight: 400;
  line-height: 19px;
  letter-spacing: 0em;
  text-decoration: underline;
}
.readerPanel .navSidebarModule h1,
.readerPanel .bookPage h3{
  margin: 0 0 20px;
  font-size: 22px;
  text-transform: none;
  letter-spacing: 0;
  border-bottom: 1px solid var(--light-grey);
  padding-bottom: 14px;
  font-weight: 500;
  height: auto;
}
.navSidebarModule.blue {
  background-color: var(--sefaria-blue);
  color: white;
  padding: 34px 44px 45px;
}
.singlePanel .navSidebarModule.blue {
  padding: 34px 15px 45px;
}
.readerPanel .navSidebarModule.blue h1 {
  color: white;
}
.navSidebarIcon {
  height: 18px;
  width: 18px;
  margin-inline-end: 10px;
  vertical-align: middle;
  margin-top: -4px;
}
.navSidebarLink {
  font-size: 16px;
  margin-bottom: 10px;
}
.navSidebarLink a {
  color: black;
}
.navSidebarLink.gray a {
  color: #666;
}

.navSidebarLink > ul {
  font-size: 18px;
  margin-top: 16px;
  display: flex;
  flex-wrap:wrap;
  padding: 0;
  margin: 0;
}
.singlePanel .recentlyViewed .navSidebarLink {
  padding-inline-start: 25px;
  padding-inline-end: 25px;
}
.multiPanel .recentlyViewed #history span::after {
  content: "\203A";
}
.navSidebarLink > ul > li {
  display: inline;
}
.navSidebarLink > ul > li:after {
  content: "\2022";
  white-space:pre;
  margin: 0 5px;
}

.navSidebarLink > ul > li:last-child:after {
  content: none;
}

.navSidebarLink .languageItem, .translationsPage .languageItem {
  display: inline;
  font-size: 18px;
}

.navSidebarLink.language {
  font-size: 18px;
  margin-top: 16px;
  display: flex;
  flex-wrap:wrap;
}

.navSidebarLink.ref {
  font-size: 18px;
}
.navSidebar .linkList {
  margin-top: 20px;
}
.navSidebarModule .button {
  margin: 12px 0 0 0;
}
.navSidebarModule .button img {
  filter: invert(1);
  height: 18px;
  width: 18px;
  margin-inline-end: 10px;
  vertical-align: middle;
  margin-top: -2px;
}
.navSidebar .button.white img {
  filter: none;
  opacity: .6;
}
.navSidebar .button.appButton.white img {
  opacity: 1;
}
.navSidebar .button.appButton.ios img {
  margin-top: -5px;
}
.navSidebar .button + .button {
  margin-inline-start: 7px;
}
.navSidebar .button.get-start {
  height: 39px;
  width: 221px;
  display: flex;
  align-items: center;
  justify-content: center;
  margin-left: 0;
  margin-right: 0;
}
.navSidebar .button .get-start {
  white-space: nowrap;
  size: 16px;
}
.navSidebar .button.get-start img {
  filter: unset;
}
.navSidebar .readingsSection {
  margin-bottom: 15px;
}
.navSidebar .readingsSectionTitle {
  margin-bottom: 8px;
  display: block;
}
.navSidebar a.allLink {
  color: #999;
  font-size: 13px;
}
.navSidebar a.moreLink:hover {
  color: inherit;
  cursor: pointer;
}
.navSidebar a.inTextLink,
.translationsDesc  a.inTextLink {
  color: inherit;
  text-decoration: underline;
  margin-inline-start: 5px;
}
.navSidebar .newsletterSignUpBox {
  margin-top: 20px;
}
.navSidebar .newsletterSignUpBox .newsletterInput {
  width: 100%;
  box-sizing: border-box;
  box-shadow: 0px 1px 3px rgba(0, 0, 0, 0.25);
  border: none;
}
.navSidebarModule.wide {
  display: flex;
  margin-bottom: 0;
}
.navSidebarModule.wide div:first-child {
  flex: 1;
}
.navSidebarModule.wide .button {
  margin-top: 0;
}
.navSidebarModule .authorByLine {
  margin-bottom: 15px;
}
.navSidebarModule .imageModuleImage {
  width: 100%;
  box-sizing: border-box;
  border: 1px solid var(--lighter-grey);
}
.aboutTextMetadata {
  margin-bottom: 20px;
}
.aboutTextMetadata .aboutTextComposedText,
.aboutTextMetadata .aboutTextAuthorText {
  color: black;
}
.readerNavTop {
  width: 100%;
  background-color: #FBFBFA;
  border-bottom: 1px solid #E2E2E1;
  box-sizing: border-box;
  height: 60px;
  z-index: 1;
  padding: 10px 25px 10px 25px;
  vertical-align: middle;
  display: flex;
  justify-content: space-between;
  align-items: center;
  line-height: 60px;
}
.interface-hebrew .readerNavTop {
  direction: rtl;
}
.readerNavTop .readerNavTopStart {
  display: flex;
  align-items: center;
  justify-content: flex-start;
}
.singlePanel .readerNavTop {
  padding: 0 10px;
}
.readerNavTop.colorLineOnly {
  height: auto;
  border-bottom: none;
  padding: 0;
}
.readerPanel .readerNavTop h2 {
  margin: 0;
  font-weight: 400;
  color: black;
}
.readerNavTop .readerNavTopCategory .en {
  font-family: "adobe-garamond-pro", "Crimson Text", Georgia, serif;
}
.readerNavTop .readerNavTopCategory .he {
  font-family: "Taamey Frank", "adobe-garamond-pro", "Crimson Text", Georgia, "Times New Roman", serif;
}
.readerNavMenu .readerSearch {
  margin: 0;
  width: 60%;
  box-sizing: border-box;
  border: none;
  background-color: inherit;
  font-size: 18px;
  font-family: "adobe-garamond-pro", "Crimson Text", Georgia, serif;
  height: 48px;
}
.readerNavMenu .readerSearch:focus {
  outline: 0;
}
.readerNavTop .readerNavMenuSearchButton,
.readerNavTop .readerNavMenuCloseButton,
.readerNavTop .readerNavMenuMenuButton,
.readerNavTop .readerOptions {
  text-align: left;
  box-sizing: border-box;
  color: #999;
  float: left;
  font-size: 20px;
  cursor: pointer;
  display: flex;
  align-items: center;
}
.readerNavMenuCloseButton:hover {
  text-decoration: none;
}
.readerNavTop .readerNavMenuCloseButton {
  display: block;
  font-size: 46px;
  padding: 0;
  margin-top: -6px;
}
.readerNavMenuCloseButton:hover {
  text-decoration: none;
}
.readerNavTop .readerNavMenuCloseButton .fa {
  font-size: 20px;
}
.readerNavTop .readerOptions {
  float: right;
  text-align: right;
  display: flex;
  align-items: center;
  width:27px;
}
.sefariaLogo img {
  width: 110px;
}
.readerNavTop .sefariaLogo img {
  vertical-align: middle;
}
.readerNavTop .searchBox {
  display: flex;
  align-items: center;
  justify-content: flex-start;
}
.interface-hebrew .sidebarSearch .searchBox,
.interface-hebrew .sidebarSearch .version,
.interface-hebrew .sidebarSearch .result-title {
  direction: rtl;
}
.sidebarSearch .searchBox {
  display: flex;
  align-items: center;
  padding: 0;
  text-align: inherit;
  background: var(--lighter-grey);
  border-radius: 250px;
  width: 100%;
  height: 30px;
  margin-bottom: 0;
}

.sidebarSearch .searchBox input {
  background: transparent;
  outline: none;
  border: none;
  box-shadow: none;
  font-size: var(--serif-body-font-size);
  width: 100%;
}

.ai-info-messages-box {
  background-color: rgb(251, 251, 250);
  border-radius: 6px;
  box-shadow: rgba(0, 0, 0, 0.25) 0px 1px 3px 0px;
  color: rgb(102, 102, 102);
  cursor: default;
  display: block;
  font-family: "Cardo", "Meltho", "HebrewInEnglish Serif Font", "adobe-garamond-pro", "Crimson Text", Georgia, "Times New Roman", serif, "Noto Sans Samaritan";
  font-size: 16px;
  margin-inline-start: 10px;
  min-width: 150px;
  overflow-x: hidden;
  overflow-y: hidden;
  width: 198px;
  z-index: 1;
}

.ai-info-first-message {
  border-bottom-color: rgb(204, 204, 204);
  border-bottom-style: solid;
  border-bottom-width: 0.833333px;
  color: #666666;
  cursor: default;
  font-size: 14px;
  font-style: normal;
  font-weight: 400;
  line-height: 18px;
  padding-bottom: 6px;
  padding-left: 12px;
  padding-right: 12px;
  padding-top: 12px;
}
.ai-info-first-message* {
  font-family: "Roboto", "Helvetica Neue", Helvetica, sans-serif;
}
.ai-info-messages-box a{
  color: #4B71B7;
}
.ai-info-messages-box .ai-info-messages-hr {
  margin-top: 0px;
  margin-bottom: 0px;
}
.ai-info-messages-box *{
  font-family: "Roboto", "Helvetica Neue", Helvetica, sans-serif;
}
.guideHeader .ai-info-tooltip {
  display: inline;
  float: inline-end;
}

.guideHeader .ai-message {
  left: -180px;
}
.guideHeader .ai-info-tooltip .ai-info-icon {
    margin-top: 5px;
}
.ai-info-last-message {
  align-items: center;
  display: flex;
  line-height: 18px;
  color: #666666;
  font-family: "Roboto", "Heebo", "Helvetica Neue", Ariel, sans-serif;
  padding: 2px 12px 2px 12px;
  font-size: 14px;
  height: 23px;
}
.ai-message {
  z-index: 1;
  position: absolute;
  left: -180px;
  opacity: 0;
  visibility: hidden;
  transition: opacity 2s ease, visibility 0s 2s;
}

.ai-message.visible {
  opacity: 1;
  visibility: visible;
  transition: opacity 0.5s ease;
}

.ai-info-tooltip .ai-info-icon{
  margin-top: 12px;
}
.ai-info-tooltip{
  position: relative;
}

.sidebarSearch .searchTopMatter,
.sidebarSearch .searchTopic {
  display: none;
}
.sidebarSearch .result-title {
  padding: 14px 0 14px 0;
  font-size: var(--serif-body-font-size);
  border-top: 1px solid var(--lighter-grey);
  margin-top: 14px;
  color: var(--dark-grey);
}

.sidebarSearch .similar-results {
  margin-inline-start: 30px;
}

.sidebarSearch .snippet.he,
.sidebarSearch .snippet.en {
  font-size: var(--serif-body-font-size);
  display: block;
}

.sidebarSearch .colorBarBox {
  border-inline-start: none;
  padding-inline-start: 0;
}

.readerNavTop .searchBox .readerNavMenuSearchButton {
  margin: 0 5px 0 10px;
}
.interface-hebrew .readerNavTop .searchBox .readerNavMenuSearchButton {
  margin: 0 10px 0 5px;
}
.readerNavTop .searchBox .readerSearch {
  flex: 1;
}
.readerNavMenu h1,
.readerNavMenu h2.styledH1 {
  text-align: start;
  color: #666;
  position: relative;
  font-size: 22px;
  font-weight: 500;
  margin: 0 0px 30px 0;
  height: auto;
  text-transform: none;
}
.singlePanel .readerNavMenu h1,
.singlePanel .readerNavMenu h2.styledH1 {
  margin-bottom: 10px;
}
.readerNavMenu h1 img {
  margin-inline-end: 9px;
}
.readerNavMenu h1 :not(.languageToggle) .en {
  font-family: "Roboto", "Helvetica Neue", "Helvetica", sans-serif;
}
.readerNavMenu h1 .button {
  position: absolute;
  right: 0;
  top: 0;
  padding: 0;
  margin: 0;
  line-height: 26px;
}
.singlePanel .readerNavCategoryMenu .readerTocTopics.content {
  padding-top: 30px;
}
.topicPanel .readings {
  margin-bottom: 40px;
}
.topicPanel .readings .parasha-date {
  font-style: italic;
}
.topicPanel .readings .parasha-date > span:first-child::after {
  content: '•';
  color: #999;
  font-size: 15px;
  margin: 0 5px;
}
.topicPanel .readings .sectionTitleText {
  margin-top: 15px;
}
.topicPanel .readings .sectionTitleText .int-en,
.topicPanel .readings .sectionTitleText .int-he {
  font-size: 16px;
  line-height: 18.75px;
  text-transform: initial;
}
.topicPanel .readings .parasha .navSidebarLink {
  margin-bottom: 0;
}
.topicPanel .readings .parasha .aliyot {
  margin-inline-start: 25px;
}
.topicPanel .readings .haftarot {
  display: flex;
  flex-direction: column;
}
.topicPanel .mainColumn {
  padding: 0 40px 80px;
}
@media (max-width: 450px) {
  .topicPanel .mainColumn,
  .interface-hebrew .topicPanel .mainColumn {
    padding: 0 25px !important;
    margin: 0;
  }
  .topicPanel .filterable-list .filter-sort-wrapper, .collectionPage .filterable-list .filter-sort-wrapper {
    margin-top: 20px;
  }
}
.topicPanel .sideColumn {
  width: 420px;
  background-color: #FBFBFA;
  /* HACK: add grey background beyond bounding box of sidebar by utilizing negative margins! */
  border-top: 80px solid #FBFBFA;
  margin-top: -80px;
}
.topicPanel h1 {
  text-align: unset;
  margin-bottom: 10px;
  height: unset;
}
.topicPanel h1 span {
  font-size: 40px;
}
.topicPanel .sideColumn h2 {
  text-align: unset;
  border-bottom: 1px solid #CCC;
  padding-bottom: 10px;
  margin-top: 30px;
  margin-bottom: 10px;
}
.topicPanel .sideColumn .link-section{
  padding: 0 44px;
}
.topicPanel .sideColumn .link-section:first-child h2 {
  margin-top: 0;
}
.topicPanel h2 span {
  font-size: 22px;
  font-weight: normal;
  color: #666;
  text-align: unset;
  text-transform: none;
  margin-bottom: 20px;
  height: unset;
  line-height: unset;
}
.topicPanel h2 {
  --english-font: var(--english-sans-serif-font-family);
  --hebrew-font: var(--hebrew-sans-serif-font-family);
}
.topicPanel .mainColumn .story {
    padding: 0;
    margin-bottom: 20px;
}
.topicPanel .mainColumn .storySheetListItem {
  padding: 0 0 30px 0;
}
.topicPanel .sideColumn .sideList {
  font-size: 18px;
  line-height: 26px;
}
.topicPanel .sideColumn .sideList a.relatedTopic {
  display: block;
  color: #000;
}
.topicPanel .sideColumn .sideList .topicMetaData .int-en,
.topicPanel .sideColumn .sideList .topicMetaData .int-he {
  color: #666;
}
.topicPanel .sideColumn .sideList a.relatedTopic .int-en {
  font-family: "adobe-garamond-pro", "Crimson Text", Georgia, serif;
}
.topicPanel .sideColumn .sideList a.relatedTopic .int-he {
  font-family: "Taamey Frank", "adobe-garamond-pro", "Crimson Text", Georgia, "Times New Roman", serif;
}
.topicPanel .sideColumn .topicCategory {
  margin-bottom: 30px;
}
.topicPanel .authorOrganizationsystemText {
  font-size: 16px;
  color: #666;
}
.story .storyTitle {
  --english-font: var(--english-serif-font-family);
  --hebrew-font: var(--hebrew-serif-font-family);
}
.story .storyTitle .int-he {
  font-size: 29px;
}
.topicPanel .story .storyTitle {
  --english-font: var(--english-sans-serif-font-family);
  --hebrew-font: var(--hebrew-sans-serif-font-family);
  font-size: 16px;
  font-weight: 600;
}

.topicPanel .story .storyTitle .int-he {
  font-size: 18px;
  font-weight: 600;
}

.topicPanel h1 {
  --english-font: var(--english-serif-font-family);
  --hebrew-font: var(--hebrew-serif-font-family);
}
.topicPanel h1 .int.en {
  font-size: 30px;
}
.topicPanel h1 .int-he {
  font-size: 36px;
}
.pageTitle .topicTitleInHe .heInEn {
  color: #888;
  font-size: 20px;
  font-family: "Taamey Frank", "adobe-garamond-pro", "Crimson Text", Georgia, "Times New Roman", serif;
}
.topicPanel .topicCategory {
  margin: 0 0 15px 0;
}
.readerTocTopics .topicDescription {
  margin: 10px 0 40px 0;
  text-align: center;
}
.readerTocTopics .topicTitle .int-he {
  font-family: "Taamey Frank", "adobe-garamond-pro", "Crimson Text", Georgia, "Times New Roman", serif;
}
.readerTocTopics .topicDescription.systemText .int-en,
.readerTocTopics .topicDescription.systemText .int-he {
  color: #666;
}
.topicPanel .topicDescription {
  margin: 0 0 15px 0;
}
.topicPanel .topicDescription a {
  color: var(--commentary-blue);
}
.topicPanel .resourcesLink.blue {
  padding: 8px 16px;
  font-size: 20px;
  border: 0;
  display: inline-flex;
  align-items: center;
  width: unset;
  margin-bottom: 40px;
  margin-top: 5px;
}
.topicPanel .resourcesLink.blue img {
  opacity: 1;
  width: 20px;
  height: 20px;
  margin: 0 8px 5px 0;
  filter: invert(1);
}
.interface-hebrew .topicPanel .resourcesLink.blue img {
  margin: 0 0 5px 8px;
}
.topicPanel .resourcesLink.blue .int-en {
  font-family: "adobe-garamond-pro", "Crimson Text", Georgia, serif;
}
.topicPanel .resourcesLink.blue .int-he {
  font-family: "Taamey Frank", "adobe-garamond-pro", "Crimson Text", Georgia, "Times New Roman", serif;
  margin-bottom: -3px;
}
.imageWithCaptionPhoto{
  border: 1px solid #EDEDEC;
  max-width: 100%;
  height: auto;
  padding: 0 44;
  top: 121px;
  left: 835px;
}
.imageCaption .int-en {
  font-family: Roboto;
}
.imageCaption .int-he {
    font-family: Roboto;
  }
.imageCaption {
  font-size: 12px;
  font-weight: 400;
  line-height: 15px;
  letter-spacing: 0em;
  color: var(--dark-grey);
  width: 100%;
}
.topicImage{
  padding-left: 44px;
  padding-right: 44px;
}
.navSidebarModule .portalMobile .button {
  margin-top: 0;
}
.portalTopicImageWrapper {
    padding-top: 5px;
    margin-bottom: 25px;
}
.portalTopicImageWrapper .topicImage {
    padding-left: 0;
    padding-right: 0;
}
@media (max-width: 600px) {
  .imageWithCaptionPhoto{
    height: auto;
    max-width: calc(66.67vw);
    max-height: calc(66.67vw);
    margin: 0 auto 10px;
    display: block;
  }
  .topicImage{
    padding-left: 0;
    padding-right: 0;
    margin-top: 30px;
    display: flex;
    flex-direction: column;
    justify-content: center;
    align-items: center;
  }
  .imageCaption {
    font-size: 12px;
    font-weight: 400;
    line-height: 15px;
    letter-spacing: 0em;
    color: var(--dark-grey);
    width: 80vw;
    margin-bottom: 30px;
    text-align: center;
  }

}
.readerPanel .translationsPage h2 {
  margin: 40px 0 0 0;
  font-size: 24px;
  text-transform: none;
  color: #000;
}
.translationsPage details > ul,
.translationsPage > ul {
  padding: 0;
  margin: 20px 0;
  display: flex;
  flex-wrap: wrap;
}
.translationsPage details > ul > li:after,
.translationsPage > ul > li:after {
  content: "\2022";
  white-space:pre;
  margin: 0 5px;
}
.translationsPage details > ul > li:last-child:after,
.translationsPage > ul > li:last-child:after{
  content: none;
}
.readerPanel .translationsPage details > summary::-webkit-details-marker {
  display: none;
}

.readerPanel .translationsPage  details > summary {
  list-style: none;
  cursor: pointer;
  font-size: 18px;
}

h1 .languageToggle {
  text-align: center;
  position: absolute;
  right: 0;
  color: #ccc;
  display: block;
  width: 32px;
  height: 32px;
  border: 1px solid #ccc;
  border-radius: 6px;
  line-height: 34px;
  cursor: pointer;
}
h1 div.languageToggle .en {
  font-family: "Taamey Frank", "adobe-garamond-pro", "Crimson Text", Georgia, "Times New Roman", serif;
  font-weight: normal;
}
h1 .languageToggle .he {
  font-family: "adobe-garamond-pro", "Crimson Text", Georgia, serif;
  font-size: 22px;
}
.authorIndexTitle {
  margin-top: 30px;
}
.sectionTitleText.authorIndexTitle .int-en {
  text-transform: none;
  letter-spacing: 0;
}
.authorIndexList {
  display: flex;
  flex-direction: row;
  flex-wrap: wrap;
  margin-bottom: 20px;
}
.authorIndex {
  width: 50%;
  font-size: var(--serif-h3-font-size);
  margin-bottom: 10px;
  padding-right: 20px;
  box-sizing: border-box;
}
.interface-hebrew .authorIndex {
  padding-right: 0;
  padding-left: 20px;
}
@media (max-width: 450px) {
  .readerNavMenu.home .tagline {
    margin-top: 29px;
    height: 60px;
  }
  .readerNavMenu .tagline .en {
    font-size: 19px;
  }
  .readerNavMenu .tagline .he {
    font-size: 20px;
  }
  .authorIndex {
    width: 100%;
    padding: 0;
  }
}
.readerNavMenu .libraryMessage {
  font-size: 18px;
  margin-bottom: 40px;
}
.readerPanel.hebrew .navToggles {
    direction: rtl;
}
.readerNavMenu .navToggles {
    flex-direction: row;
    flex: 1;
    margin-inline-start: 16px;
    margin-top: 4px;
    margin-bottom: 30px;
}
.readerNavMenu .navToggles .navTogglesDivider {
  color: #ccc;
}
.readerNavMenu .navToggle {
  margin-inline-end: 12px;
  display: inline-block;
  text-transform: uppercase;
  color: #666;
  font-size: 13px;
  font-weight: lighter;
  cursor: pointer;
}
.readerNavMenu .navToggle.active {
  color: black;
  border-bottom: 2px solid #999;
  padding-bottom: 4px;
}
.readerPanel h2, .readerPanel h3,
.translationsPage details > summary {
  text-transform: uppercase;
  text-align: start;
  font-size: 15px;
  color: #666;
  margin: 30px 0 0 0;
  font-weight: normal;
}
.readerNavSection h2, .topicsPanel h2 {
  font-size: 16px;
  font-weight: normal;
  letter-spacing: 1px;
  margin-bottom: 40px;
}
.readerNavSection {
  margin-bottom: 44px;
}
a.resourcesLink,
input.resourcesLink {
  white-space: nowrap;
  overflow: hidden;
  text-overflow: ellipsis;
  width: 100%;
  min-height: 60px;
}
.savedHistoryList .story {
  border-top:  1px solid var(--lighter-grey);
  padding:  20px 0;
}
.savedHistoryList .story .storyTitle {
  font-size:  18px;
}
.savedHistoryList .story .storyBody {
  color: var(--dark-grey);
}
.savedHistoryList .saveButton {
  visibility: hidden;
}
.savedHistoryList .story:hover .saveButton {
  visibility: visible;
}
.savedHistoryList .timeStamp {
  color:  var(--medium-grey);
  font-size: 14px;
  margin-inline-start: 10px;
}
.savedHistoryMessage {
  color: var(--dark-grey);
}
.readerNavCategories {
  width: 100%;
  margin-bottom: 30px;
}
.readerNavCategories a {
  color: #000;
}
.readerNavCategories .gridBox .gridBoxItem,
.readerNavCategoryMenu .category .gridBoxItem {
  margin: 0 5px;
  padding: 0;
}
.navBlock {
  padding-bottom: 12px;
  border-top: 1px solid #EDEDEC;
}
.navBlock.withColorLine {
  border-top: 4px solid transparent;
}
.navBlockTitle {
  text-align: start;
  font-size: 24px;
  padding: 15px 0 8px;
  margin: 0;
  cursor: pointer;
  display: flex;
  align-items: center;
  line-height: 1.3;
  flex: 1;
  font-weight: 400;
}
a.navBlockTitle {
  color: #000;
  margin-inline-end: 20px;
}
a.navBlockTitle:hover {
  text-decoration: none;
  color: var(--dark-grey);
}
.navBlockTitle .subtitle {
  color: var(--dark-grey);
  margin-inline-start: 5px;
}
.interface-english .calendarListing .subtitle::before {
    content: "(";
}
.interface-english .calendarListing .subtitle::after {
    content: ")";
}
.navBlockDescription {
  font-size: 14px;
  line-height: 18px;
  color: #666;
  margin-inline-end: 20px;
  --english-font: var(--english-sans-serif-font-family);
  --hebrew-font: var(--hebrew-sans-serif-font-family);
}
.hebrew .navBlockDescription{
  line-height: 24px;
}
.categoryFilter:not(.withBooks) .sidebarDescription{
display: none;
}
.sidebarDescription{
  color: var(--dark-grey);
  --english-font: var(--english-sans-serif-font-family);
  --hebrew-font: var(--hebrew-sans-serif-font-family);
  font-size: var(--sans-serif-small-font-size);
  padding-top: 10px;
}

.sidebarDescription.lowlight{
  color: var(--light-grey);
}

div.sheetsWrapper :nth-child(1 of .card) {
  border-top: 1px solid #EDEDEC;
}
.card {
  flex: 1 1 45%;
  position: relative;
  padding-bottom: 12px;
}
.cardTitle {
  text-align: start;
  font-size: 24px;
  padding: 15px 0 8px;
  margin: 0;
  cursor: pointer;
  display: flex;
  align-items: center;
  line-height: 1.3;
  flex: 1;
  font-weight: 400;
}
a.cardTitle:hover {
  text-decoration: none;
  color: var(--dark-grey);
}
.cardDescription {
  font-size: 14px;
  line-height: 18px;
  color: #666;
  margin-inline-end: 20px;
  --english-font: var(--english-sans-serif-font-family);
  --hebrew-font: var(--hebrew-sans-serif-font-family);
}
.hebrew .cardDescription {
  line-height: 24px;
}
.navBlockTitle .int-he, .navBlockDescription .int-he, .cardTitle .int-he, .cardDescription .int-he{
  font-size: 122%;
}
.interface-english .navBlockDescription.clamped .int-en,
.interface-hebrew .navBlockDescription.clamped .int-he {
  display: -webkit-box;
  -webkit-line-clamp: 3;
  -webkit-box-orient: vertical;
  overflow: hidden;
}
.interface-english .navBlockDescription.clamped5 .int-en,
.interface-hebrew .navBlockDescription.clamped5 .int-he {
  -webkit-line-clamp: 5;
}
.bilingual .navBlock .he {
  display: none;
}
.navSidebarModule.wide {
  background-color: #FAFAFB;
  padding: 24px;
  border-radius: 6px;
}
.navSidebarModule.wide h3 {
  border-bottom: none;
  margin-bottom: 0px;
}
.sidebarPromo {
  color: var(--dark-grey);
  padding-right: 44px;
  padding-left: 44px;
}
.sidebarPromo:not(:first-child) {
  margin-top: 34px;
}

.navSidebarModule .sidebarPromo {
  margin-right: -44px;
  margin-left: -44px;
}
.sidebarPromo h3 {
  margin: 0 0 20px;
  font-size: 22px;
  text-transform: none;
  letter-spacing: 0;
  border-bottom: 1px solid var(--light-grey);
  padding-bottom: 14px;
  font-weight: 500;
  height: auto;
}
.sidebarPromo.blue {
  padding-top: 33px;
  padding-bottom: 33px;
  background-color: var(--sefaria-blue);
  color: #FFF;
}
.sidebarPromo.blue h3 {
  color: #fff
}
.sidebarPromo.blue a.button {
  padding: 10px 14px;
  width: fit-content;
  text-align: center;
  display: inline-block;
  color: var(--sefaria-blue);
  background-color: white;
}
.sidebarPromo a.button img {
  height: 18px;
  width: 18px;
  filter: invert(1);
  margin-inline-end: 10px;
  vertical-align: middle;
  margin-top: -2px;
}

.sidebarPromo.blue a.button img {
  filter: invert(0);
}
.sidebarPromo a {
  margin-inline-start: 0px;
}
.sidebarPromo.blue.button a:hover {
  color: var(--sefaria-blue);
}
.sidebarPromo img {
    height: 18px;
    width: 18px;
    margin-inline-end: 10px;
    vertical-align: middle;
    margin-top: -4px;
}
.readerPanel .communityPage h2 {
  text-transform: none;
  font-size: 22px;
  color: #666;
  margin-top: 0;
  margin-bottom: 0;
}
.communityPage .gridBoxRow:first-child,
.communityPage .recentlyPublished {
  border-top: 1px solid var(--lighter-grey);
}
.communityPage .gridBox {
  margin-bottom: 30px;
}
.communityPage .gridBox .gridBoxItem {
  padding: 0
}
.communityPage .gridBox {
  margin-bottom: 25px;
}
.communityPage .navBlock {
  padding: 25px 0 0 0;
  border: none;
}
.communityPage .navBlockTitle {
  padding-top: 0;
  --english-font: var(--english-serif-font-family);
  --hebrew-font: var(--hebrew-serif-font-family);
}
.communityPage .readingLinks {
  margin-top: 20px;
}
.communityPage .readingLinksHeader {
  color: #666;
  font-size: 14px;
  margin-bottom: 4px;
}
.communityPage .readingLinks a {
  font-size: 18px;
}
.communityPage .calendarDate {
  font-size: 14px;
  color: #999;
  margin-bottom: 15px;
}
.featuredSheetHeading {
  color: #666;
  font-size: 16px;
  margin-bottom: 10px;
}
.featuredSheet .navBlockDescription {
  margin-bottom: 12px;
}
.featuredSheetBottom {
  display: flex;
  justify-content: flex-start;
  align-items: center;
}
.featuredSheetDate {
  color: var(--medium-grey);
  font-size: 14px;
}
.communityPage .recentlyPublished {
  padding-top: 30px;
}
.communityPage .recentlyPublished .gridBoxRow {
  border: none;
}
.communityPage .recentlyPublished .loadingMessage {
  margin-top: 30px;
}
.recentlyPublished .loadMore {
  margin-top: 30px;
}
.bilingual .readerNavMenu .he {
  display: none;
}
.readerNavCalendar {
  margin-bottom: 30px;
  margin-top: -8px;
}
.userDataButtons {
  margin-bottom: 44px;
}
.blockLink,
.readerNavMenu .resourcesLink {
  display: inline-block;
  background-color: white;
  text-align: center;
  color: #000;
  font-size: 16px;
  border-top: 4px solid transparent;
  box-shadow: 0 1px 3px rgba(0,0,0,0.2);
  width: 100%;
  cursor: pointer;
  min-height: 56px;
  vertical-align: middle;
  margin: 0;
  box-sizing: border-box;
  padding: 14px 8px;
}
.blockLink:hover {
  color: #333;
}
.blockLink + .blockLink {
  margin: 5px 0;
}
.blockLink img {
  margin: 0 8px;
  height: 16px;
  width: 16px;
  opacity: 0.4;
  vertical-align: -1px;
}
.resourcesLink {
  border-radius: 7px;
}
.resourcesLink.faded {
  color: #999;
}
.readerNavMenu .blockLink.calendarLink .blockLinkSubtitle{
  display: block;
  font-size: 13px;
  color: #999;
  overflow: hidden;
  text-overflow: ellipsis;
  white-space: nowrap;
}
.readerNavMenu .resourcesLink .en {
  font-family: "Roboto", "Helvetica Neue", "Helvetica", sans-serif;
}
.readerNavMenu .resourcesLink .he {
  font-family: "Heebo", sans-serif;
}
.readerNavMenu .resourcesLink .fa {
  margin: 0 6px;
  color: #999;
}
.readerNavMenu .resourcesLink img {
  width: 16px;
  height: 16px;
  margin: 0 5px;
  position: relative;
  top: 2px;
}
.uppercase {
  text-transform: uppercase;
}
.readerNavMenu .divider {
  color: #ccc;
}
.readerNavCategoryMenu {
  height: 100%;
}
.readerNavMenu.readerNavCategoryMenu .navTitle {
  margin-bottom: 40px;
}
.readerNavMenu.readerNavCategoryMenu .navTitle h1 {
  color: #000;
  text-transform: uppercase;
  font-size: 30px;
  --english-font: var(--english-serif-font-family);
  --hebrew-font: var(--hebrew-serif-font-family);
}
.readerNavCategoryMenu h2 {
  font-size: 18px;
  color: #666;
  margin: 0 0 20px;
}
.readerNavCategoryMenu .categoryDescription.top {
  margin-top: -26px;
  margin-bottom: 40px;
}
.readerNavCategoryMenu h2 .categoryDescription {
  text-transform: none;
  font-size: 18px;
  margin-inline-start: 5px;
}
.readerNavCategoryMenu .categoryDescription {
  margin-bottom: 16px;
  font-size: 14px;
  color: #666;
}
.readerNavCategoryMenu .categoryDescription.long {
  margin: -8px 0 20px 0;
}
.readerNavCategoryMenu .content .category,
.readerNavCategoryMenu .content .gridBox {
  margin-bottom: 40px;
}
.readerNavCategoryMenu .categoryAttribution {
  color: #666;
  text-align: start;
  font-size: 24px;
  font-style: italic;
  margin: 16px 0 30px;
}
.readerNavCategoryMenu .categoryAttribution .he {
  font-style: normal;
}
.readerNavMenu .blockLink,
.readerNavMenu .catLink,
.readerNavMenu .navButton,
.bookPage .refLink {
  display: block;
  margin: 0;
  padding: 14px 8px;
  box-sizing: border-box;
  box-shadow: 0 1px 3px rgba(0,0,0,0.2);
  border-top: 4px solid transparent;
  color: #000;
  font-size: 18px;
  font-weight: 400;
  line-height: 23px;
  background-color: white;
  cursor: pointer;
  text-align: center;
  unicode-bidi: plaintext;
  flex: 1;
  display: flex;
  justify-content: center;
  align-items: inherit;
  flex-direction: column;
}
.readerNavCategoryMenu .blockLink,
.gridBox .navButton {
  display: flex;
  align-items: center;
  justify-content: center;
}
.readerNavMenu .blockLink .he,
.readerNavMenu .catLink .he,
.readerNavMenu .navButton .he,
.bookPage .refLink .he {
  text-align: center;
}
.blockLink:active,
.navButton:active,
.readerNavCategory:active,
.resourcesLink:active {
  background-color: #EDEDED;
}
@media (max-width: 450px) {
  .readerNavMenu .refLink,
  .readerNavMenu .catLink,
  .readerNavMenu .navButton,
  .readerNavMenu .sheetLink,
  .bookPage .refLink {
    font-size: 18px;
  }
}
.readerNavMenu .readerNavCategoryMenu .blockLink,
.gridBox .navButton {
  width: 100%;
  height: 100%;
  padding: 13px 8px 19px;
  display: inline-block;
}
.readerNavMenu .readerNavCategoryMenu .blockLink.incomplete {
  opacity: 0.65;
}
.categoryColorLine {
  position: absolute;
  top: 0;
  left: 0;
  width: 100%;
  height: 4px;
  z-index: 101;
}
.readerApp.interface-hebrew .readerNavMenu.noLangToggleInHebrew .en {
  display: none;
}
.readerApp.interface-hebrew .readerNavMenu.noLangToggleInHebrew .he {
  display: inline;
}
.bookPage .readerTextToc {
  letter-spacing: 1px;
  text-transform: uppercase;
  font-size: 14px;
}
.bookPage .readerTextToc .en {
  font-family: "Roboto", "Helvetica Neue", "Helvetica", sans-serif;
}
.bookPage .readerTextToc .he {
  font-family: "Heebo", sans-serif;
}
.readerNavMenu .dedication {
  text-align: start;
  color: #666;
  background-color: #FBFBFA;
  padding: 26px 19px;
  font-size: 18px;
  margin-bottom: 27px;
}
.singlePanel .readerNavMenu .dedication{
  margin: 27px 0;
}
.readerNavMenu .dedication a {
  text-decoration: underline;
}
.bookPage .categoryAttribution,
.bookPage .dedication {
  margin: 25px 0 10px;
  text-align: center;
  font-size: 18px;
  font-style: italic;
}
.bookPage .categoryAttribution,
.bookPage .dedication {
  text-align: start;
}
.bookPage .categoryAttribution .he,
.bookPage .dedication .int-he,
.readerNavMenu .dedication .int-he {
  font-style: normal;
}
.readerNavMenu .dedication .int-he {
  font-family: "Heebo", sans-serif;
  font-size: 18px;
}
.readerNavMenu .dedication .int-en {
  font-family: "adobe-garamond-pro", "Crimson Text", Georgia, serif;
  font-style: italic;
}
.bookPage .tocTop {
  padding-bottom: 15px;
}
.bookPage .tocCategory{
  color:#999;
  font-size: 14px;
  text-transform: uppercase;
  letter-spacing: 1px;
}
.bookPage.sheetPage .tocCategory{
  margin-top: 15px;
  margin-bottom: 15px;
  display: block;
}
.bookPage .tocCategory .en {
  --english-font: var(--english-sans-serif-font-family);
}
.bookPage .tocTitle,
.bookMetaDataBox .title {
  font-size: 30px;
  line-height: 1.3;
  unicode-bidi: plaintext;
}
.bookPage.fullBookPage .tocTitle {
  text-align: start;
  margin-bottom: 8px;
  display: flex;
  flex-direction: row;
  justify-content: space-between;
}

.sheetContentSidebar .profile-pic {
  display: block;
  margin-block-end: 20px;
  margin-block-start: 30px;
  margin-inline-start: -5px;
}
.sheetContentSidebar .profileFollowers {
  --english-font: var(--english-sans-serif-font-family);
  --hebrew-font: var(--hebrew-sans-serif-font-family);
  font-size: 16px;
  font-weight: 400;
  line-height: 18.75px;
  margin-block-end: 20px;
  color: var(--dark-grey);
}
.sheetViewer {
  display: flex;
}
.sheetContentSidebar {
  width: 33%;
}
.bookPage .currentSection,
.bookPage .authorStatement {
  font-size: 17px;
  color: #999;
  margin-top: 6px;
  letter-spacing: 1px;
}
.bookPage .currentSection .he,
.bookPage .authorStatement .he,
.bookPage .sheetMeta .he {
  font-family: "Heebo", sans-serif;
}
.bookPage .authorStatement a {
 color: #333;
}
.authorStatement .imageBox,
.collectionStatement .imageBox {
  width: 30px;
  height: 30px;
  display: inline-block;
  vertical-align: middle;
  margin-inline-end: 10px;
  float:none;
}
.authorStatement .profile-pic {
  margin-inline-end: 10px;
}
.authorStatement span p {
  display: inline-block;
}
.fullBookPage .readButton {
  margin: 6px 0px 12px;
}
.fullBookPage .about {
  margin-top: 10px;
}
.fullBookPage .categoryAttribution {
  color: var(--dark-grey);
  font-size: 24px;
}
.bookPage .sheetMeta {
  font-size: 14px;
  color: #999;
  font-family: "Roboto", "Helvetica Neue", "Helvetica", sans-serif;
  margin-top: 10px;
  margin-bottom: 20px;
  letter-spacing: 1px;
}
.bookPage.sheetPage .sheetMetaButtons{
  display: flex;
  justify-content: center;
  align-items: center;
  margin-bottom: 40px;
}
.bookPage.sheetPage .sheetMetaButtons .button{
  height: 40px;
  display: flex;
  justify-content: center;
  align-items: center;
}
.bookPage.sheetPage .sheetMetaButtons .button img{
  margin-inline-end: 5px;
  max-height: 18px;
}
.bookPage .tocDetails{
  margin-top:40px;
  font-size: 16px;
  line-height: 19px;
  color: var(--dark-grey);
  text-align: start;
}
.bookPage .tocDetails h3{
  margin-bottom: 25px;
}
.bookPage .tocDetails .sheetSummary {
  margin: 6px 0 16px;
  font-style: normal;
  font-size: 22px;
  line-height: 1.4;
  text-align: center;
}
.bookPage .moderatorSection {
  margin-inline-start: 20px;
  margin-inline-end: 20px;
}
.bookPage .moderatorSectionExpand, .bookPage .moderatorSectionCollapse {
  cursor: pointer;
  color: #666;
  font-size: 14px;
}
.bookPage.fullBookPage .moderatorSectionExpand, .bookPage.fullBookPage .moderatorSectionCollapse {
  margin: 13px 6px 0;
}
.bookPage.fullBookPage .tocTitleControls{
  display: flex;
}
.bookPage .moderatorSectionExpand:hover {
  text-decoration: underline;
}
.interface-english .bookPage .moderatorSection .button {
  padding: 12px 16px;
  font-size: 16px;
  margin: 0 0 0 10px;
}
.interface-hebrew .bookPage .moderatorSection .button {
  padding: 12px 16px;
  font-size: 16px;
  margin: 0 10px 0 0;
}
.bookPage .moderatorSection .moderatorSectionMessage {
  margin-top: 20px;
  font-size: 18px;
}
.bookPage .moderatorSection .button .fa {
  color: #999;
  margin-right: 4px;
}
.bookPage .versionEditForm {
  text-align: left;
  background-color: #ddd;
  padding: 10px;
  width: 100%;
}
.bookPage .versionEditForm label {
  display: inline-block;
  padding: 10px 10px 0 0;
}
.bookPage .versionEditForm label#versionNotes_label {
  display: block;
}
.bookPage .versionEditForm #versionTitle,
.bookPage .versionEditForm #versionSource,
.bookPage .versionEditForm #versionNotes,
.bookPage .versionEditForm #versionTitleInHebrew,
.bookPage .versionEditForm #versionNotesInHebrew,
.bookPage .versionEditForm #purchase_name,
.bookPage .versionEditForm #purchase_url,
.bookPage .versionEditForm #purchase_image
 {
  width: 98%;
}
.bookPage .versionEditForm #priority {
  width: 25px;
}
.bookPage .versionEditForm #digitzedBySefaria {
  margin-right: 10px;
}
.bookPage .versionEditForm #save_button,
.bookPage .versionEditForm #delete_button {
  text-align: center;
  cursor: pointer;
  color: white;
  background: #212E50;
  padding: 4px 10px;
  border-radius: 3px;
  margin: 10px auto 0;
  width: 60px;
}
.bookPage .versionEditForm #delete_button {
  float: right;
  background: white;
  color: #999;
  border: 1px solid #999;
  width: 100px;
  margin: 0;
}
.bookPage .versionTitle .fa,
.bookPage .versionEditForm .fa {
  font-size: 10px;
  color: #666;
  vertical-align: super;
  margin-left: 3px;
  cursor: pointer;
}
.interface-hebrew .bookPage .versionTitle .fa,
.interface-hebrew .bookPage .versionEditForm .fa {
  margin: 0 3px 0 0 ;
}
.bookPage .versionTitle .error {
  color: red;
}
.bookPage .content {
  box-sizing: border-box;
  text-align: center;
  height: 100%;
}
.bookPage.fullBookPage .content {
  text-align: start;
}
.bookPage .content .sheetTags {
  display: flex;
  flex-direction: row;
  flex-wrap: wrap;
}
.textTableOfContents .structToggles{
  margin-top: 20px;
  margin-bottom: 20px;
}
.connectionsPanel .textTableOfContents .structToggles {
  margin-top: 0;
}

.textTableOfContents .structToggles .structTogglesInner {
  display: flex;
  flex-direction: row;
  align-items: start;
}
.interface-hebrew .textTableOfContents .structToggles{
  direction: rtl;
}
.interface-english .textTableOfContents .structToggles{
  direction: ltr;
}
.altStructToggleBox a, .altStructToggleBox a:hover, .altStructToggleBox a:visited, .altStructToggleBox a:link, .altStructToggleBox a:active {
  text-decoration: none;
}
.textTableOfContents .structToggles .altStructToggle {
  color: var(--dark-grey);
  cursor: pointer;
  text-align: start;
  font-style: normal;
  font-weight: normal;
  font-size: 16px;
  line-height: 19px;
  text-align: justify;
}
.textTableOfContents .structToggles .altStructToggleBox:not(:last-child):after{
  content: "•";
  color: var(--dark-grey);
  margin-inline-start: 5px;
  margin-inline-end: 5px;
}
.bookPage.compare .structToggles .altStructToggle {
  font-size: 16px;
}
.textTableOfContents .structToggles .altStructToggle.active {
  color: #000000;
}
.textTableOfContents .structToggles .toggleDivider {
  color: #ccc;
  margin: 0 8px;
}
.textTableOfContents .sectionLink {
  display: inline-block;
  height: 50px;
  min-width: 50px;
  line-height: 50px;
  vertical-align: middle;
  font-size: 18px;
  font-weight: lighter;
  margin: 3px;
  text-align: center;
  background-color: #FBFBFA;
  color: #666;
  cursor: pointer;
  padding: 0 6px;
  box-sizing: border-box;
}
.textTableOfContents .torahNavParshiot .sectionLink,
.connectionsPanel .textTableOfContents .torahNavParshiot .sectionLink,
.topicPanel .readings .sectionLink{
  display: initial;
  background-color: initial;
  font-size: 14px;
  margin: 0;
  padding: 0 4px;
  line-height: 30px;
  color: var(--medium-grey);
  --english-font: var(--english-sans-serif-font-family);
  --hebrew-font: var(--hebrew-sans-serif-font-family);
}
.connectionsPanel .textTableOfContents .sectionLink {
  background-color: #ffffff;
  color: #000000;
}
.textTableOfContents .sectionLink.current{
  background-color: var(--sefaria-blue);
  color: #FFFFFF;
}
.textTableOfContents .torahNavParshiot .sectionLink.current{
  color: var(--sefaria-blue);
  font-weight: bold;
}
.textTableOfContents .sectionName {
  display: none;
}
.textTableOfContents .tocSection > .sectionName {
  font-size: 24px;
  margin: 0 3px 4px;
  color: #666;
  display: block;
}
.bookPage .content .tab-view.largeTabs {
  padding: 20px 0 40px;
  text-align: start;
}
.bookPage.compare .content .textTableOfContents {
  padding: 10px 0;
}
.bookPage.narrowPanel .textTableOfContents {
  padding: 0 0 40px;
}
.textTableOfContents .tocSection {
  margin-bottom: 22px;
  display: block;
  text-align: left;
}
.textTableOfContents .tocSection.noSubLevels{
  display: none;
}
.textTableOfContents > .tocLevel {
  margin-bottom: 30px;
}
.textTableOfContents > .tocContent > .tocLevel > .schema-node-toc > .schema-node-title {
  font-size: 24px;
  line-height: 29px;
}
.textTableOfContents .schema-node-title {
  color: black;
  font-size: 18px;
  display: inline-block;
  margin-bottom: 10px;
  cursor: pointer;
}
.textTableOfContents .torahNavParshiot .schema-node-title {
  font-size: 24px;
  margin-bottom: 0;
}
.textTableOfContents .schema-node-toc {
  display: block;
}
.textTableOfContents .schema-node-toc.linked.current,
.textTableOfContents .schema-node-toc.linked.current .schema-node-title {
  color: var(--sefaria-blue);
  font-weight: bold;
}
.textTableOfContents .schema-node-toc:not(.linked)>.schema-node-title:not(.fixed):after {
  content: "\f105";
  display: inline-block;
  font-size: inherit;
  text-rendering: auto;
  -webkit-font-smoothing: antialiased;
  -moz-osx-font-smoothing: grayscale;
  font-family: FontAwesome;
  margin-inline-start: 8px;
  font-size: 14px;
  position: relative;
  top: -2px;
  color: var(--medium-grey);
}
.textTableOfContents .schema-node-toc:not(.linked) > .schema-node-title.open:not(.fixed):after {
  content: "\f107";
}
.readerPanel.hebrew .textTableOfContents .schema-node-toc:not(.linked) > .schema-node-title:not(.fixed):after,
.readerApp.interface-hebrew .noLangToggleInHebrew .textTableOfContents .schema-node-toc:not(.linked) > .schema-node-title:not(.fixed):after {
  content: "\f104";
  font-size: 122%;
  margin-inline-start: 9px;
}
.readerPanel.hebrew .textTableOfContents .schema-node-toc:not(.linked) > .schema-node-title.open:not(.fixed):after,
.readerApp.interface-hebrew .noLangToggleInHebrew .textTableOfContents .schema-node-toc:not(.linked) > .schema-node-title.open:not(.fixed):after {
  content: "\f107";
}
.textTableOfContents .schema-node-contents {
  margin: 0 auto 22px;
  display: block;
  width: 100%;
}
.textTableOfContents .torahNavParshiot .schema-node-contents {
  margin-bottom: 0;
}
.textTableOfContents .schema-node-contents > .tocLevel > .schema-node-toc:not(.janode){
  margin-inline-start: 15px;
}
.textTableOfContents .schema-node-contents.closed {
  display: none;
}
.textTableOfContents .schema-node-toc .schema-node-contents.closed {
  display: block;
}
.textTableOfContents .tocLevel {
  display: block;
}
.textTableOfContents .torahNavParshiot .tocLevel {
    display: flex;
    flex-flow: row wrap;
    justify-content: space-between;
}
.textTableOfContents .torahNavParshiot .tocLevel .schema-node-toc {
  flex: 1 1 50%;
  text-decoration: none;
}
.textTableOfContents > .tocLevel > .schema-node-toc {
  margin: 10px 0;
}
.textTableOfContents.schema-node-toc {
  margin: 6px 20px;
}
.textTableOfContents .schema-node-toc.linked:hover .schema-node-title {
  text-decoration: underline;
}
.textTableOfContents .specialNavSectionHeader {
  font-size: 16px;
  line-height: 18.75px;
  --english-font: var(--english-sans-serif-font-family);
  --hebrew-font: var(--hebrew-sans-serif-font-family);
  margin-bottom: 10px;
  color: var(--dark-grey);
}
.textTableOfContents .torahNavParshiot{
  margin-top: 30px;
}
.textTableOfContents .altStruct .refLink {
  width: 49%;
  margin: 3px;
  box-sizing: border-box;
  display: inline-block;
}
@media (max-width: 450px) {
  .textTableOfContents .altStruct .refLink {
    margin: 0.5%;
  }
}
.hebrew .textTableOfContents .tocSection,
.hebrew .textTableOfContents,
.english .noLangToggleInHebrew .textTableOfContents,
.bilingual .noLangToggleInHebrew .textTableOfContents{
  text-align: right;
}
.english .noLangToggleInHebrew .textTableOfContents,
.bilingual .noLangToggleInHebrew .textTableOfContents{
  direction: rtl;
}
.bookPage .button.allVersionsButton {
  color: #999;
  text-transform: uppercase;
  font-size: 15px;
  padding: 12px 50px;
  margin: 20px 0;
}
.bookPage .allVersionsButton.inactive {
  background-color: transparent;
}
.versionBlock{
  display: flex;
  flex-flow: column;
}
.versionBlock .versionBlockHeading{
  display: flex;
  justify-content: start;
  align-items: flex-start;
  margin-bottom: 10px;
}
.versionBlock .versionTitle {
  font-size: 18px;
  color: #000;
  /*unicode-bidi: plaintext;*/
}
.versionBlock.with-preview .versionPreviewWithOptionalEllipsis {
  --english-font: "adobe-garamond-pro", var(--english-serif-font-family);
  --hebrew-font: var(--hebrew-serif-font-family);
  font-size: 18px;
  display: block;
}
.versionBlock .versionPreview {
  --line-height: 22px;
  line-height: var(--line-height);
  text-decoration: none;
}
.versionBlock .versionPreview big {
  font-size: inherit;
}
.versionBlock .versionPreview i.footnote {
  display: none;
}
.versionBlock.with-preview {
  --english-font: var(--english-sans-serif-font-family);
  --hebrew-font: var(--hebrew-sans-serif-font-family);
}
.versionBlock .versionPreview.shouldAttemptTruncation  {
  display: block;
  overflow: hidden;
  --max-lines: 5;
  max-height: calc(var(--line-height) * var(--max-lines));
}
.version-with-preview-title-line {
  display: inline;
  flex-wrap: wrap;
  font-size: 14px;
  line-height: 22px;
  color: var(--medium-grey);
  margin-inline-start: 5px;
}
.version-with-preview-title-line .open-details {
  display: inline;
  margin-inline-end: 5px;
  font-style: italic;
}
.versionBlock.with-preview summary {
  margin-top: 10px;
}
[open] .versionBlock.with-preview summary {
  margin-bottom: 10px;
}
.versionBlock.with-preview details summary::before {
  content: url('/static/icons/little-chevron-down.svg');
}
.versionBlock.with-preview details[open] summary::before {
  content: url('/static/icons/little-chevron-up.svg');
}
.versionBlock.with-preview summary::-webkit-details-marker {
  /*hide marker for safari*/
  display: none;
}
.versionBlock.with-preview summary {
  /*hide marker for chrome*/
  list-style: none;
  cursor: pointer;
}
details .open-details::before {
  margin-inline-end: 5px;
}
.version-with-preview-title-line .selectButton {
  text-decoration: none;
}
.version-with-preview-title-line .selectButton.currSelectButton {
  cursor: default;
}
.version-with-preview-title-line .selectButton:not(.currSelectButton) {
  color: var(--select-blue);
}
.version-with-preview-title-line .selectButton::before {
  content: "•";
  margin-inline-end: 5px;
  color: var(--medium-grey);
}
.version-block-with-preview-details {
  background-color: var(--lighter-grey);
  border-radius: 6px;
  padding: 10px;
}
.versionDetails-version-title {
  color: black;
}
.bookPage .versionBlock .versionTitle{
  font-style: normal;
  font-weight: normal;
  font-size: 24px;
  line-height: 29px;
  max-inline-size: max-content;
}
.versionsBox .versionBlock:not(.with-preview) {
  border-top: solid 1px #CCC;
  padding: 20px 0;
}
.versionsBox .versionBlock.with-preview {
  padding: 15px 0;
}
.language-block .versionLanguage {
  border-bottom: solid 1px #CCC;
}
.bookPage .versionsBox .versionBlock{
  padding-top: 20px;
  padding-bottom: 34px;
}
.bookPage .versionsBox .versionBlock:first-child{
  padding-top: 0;
  border-top: none;
}
.singlePanel .versionsBox .versionBlock .versionTitle .he {
    display: inline;
}
.versionBlock .versionTitle a {
  color: black;
}
.versionBlock .versionBlockHeading .versionLanguage {
  display: none;
}
.bookPage .versionBlock .versionBlockHeading .versionLanguage{
  display: initial;
  margin-inline-start: auto;
  font-style: normal;
  font-weight: normal;
  font-size: 14px;
  line-height: 18px;
  color: #666666;
  background: #EDEDEC;
  border-radius: 25px;
  padding: 5px 10px;
}
.aboutBox .versionBlock .versionTitle:hover {
  text-decoration: none;
}
.versionBlock .versionTitle a{
}
.versionBlock .versionBlockHeading .versionEditIcon{
  display: none;
}
.versionBlock .versionBlockHeading .versionEditIcon.enabled{
  display: inline-block;
  align-self: self-start;
  font-size: 14px;
  padding: 5px;
}
.versionBlock .versionBlockHeading .versionEditIcon.enabled:hover{
  color: #666666;
  cursor: pointer;
}
.versionBlock .versionSelect{
  margin: 10px 0;
}
.bookPage .versionBlock .versionSelect, .aboutBox .currVersionSection .versionSelect{
  display: none;
}
.versionBlock .versionNotes a {
  font-style: normal;
  font-weight: normal;
  color: #666666;
  text-decoration: underline;
}
.versionBlock .versionDetails {
  display: flex;
  flex-flow: row;
  justify-content: space-between;
  font-style: normal;
  font-weight: normal;
  font-size: 14px;
  line-height: 20px;
  color: #666666;
}
.bookPage .versionBlock .versionDetails{
  line-height: 20px;
}
.versionBlock .versionDetails .versionDetailsInformation{
  display: flex;
  flex-flow: column;
}
.versionBlock .versionDetails .versionDetailsImage{
  margin-top: 5px;
}
.versionBlock .versionDetails .versionDetailsInformation .versionDetailsElement.versionBuyLink a{
  color: #18345D;
}
.versionBlock .versionDetails .versionDetailsLabel, .versionBlock .versionDetails .versionDetailsLabel:hover{
  text-decoration: none;
}
.versionBlock .versionDetails .versionBuyImage .versionDetailsImageLink img{
  height: 120px;
}
.versionBlock .versionDetails .n-a, .versionBlock .n-a{
  display: none;
}
.versionBlock .versionTitle:hover {
  text-decoration: underline;
  cursor: pointer;
}
.versionBlock .versionNotes {
  font-style: normal;
  font-weight: normal;
  font-size: 18px;
  line-height: 22px;
  color: #666666;
  margin: 10px 0;
  text-align: start;
}
.bookPage .versionBlock .versionNotes{
  font-size: 16px;
  line-height: 19px;
  padding-bottom: 15px;
}
.versionBlock .versionEditIcon {
  margin: 0 7px;
  vertical-align: 1px;
}
.versionBlock .versionExtendedNotesLinks{
  font-style: italic;
  display: block;
}
.versionBlock .versionExtendedNotesLinks.no-notes{
  display: none;
}
.versionBlock .versionExtendedNotesLinks{/*temporary because broken*/
  display: none;
}
.modTools {
  width: 50%;
  margin: 0 auto;
  overflow-y: scroll;
  height: 100%;
}
.modTools .modToolsSection {
  padding: 50px;
  border-top: 1px solid #ccc;
}
.bookPage .content .dlSection {
}
.modTools .dlSectionTitle {
    width: 60%;
    margin: 0 auto;
}
.modTools .dlSectionTitle,
.bookPage .content h2 {
    text-transform: uppercase;
    color: #999;
    padding: 10px 0;
    margin-bottom: 14px;
}
.bookPage .content h2[role=button] {
  cursor: pointer;
}
.bookPage .content h2 img {
  opacity: 0.43;
  padding: 0 5px;
  height: 10px;
  width: 10px;
}
.bookPage .versionSectionHeader {
  display: flex;
  flex-direction: row;
  justify-content: space-between;
}
.bookPage .versionSectionSummary {
  text-transform: none;
  color: #ccc;
  font-size: 14px;
}
.bookPage .versionSectionSummaryHidden {
  visibility: hidden;
}
.modTools .dlVersionSelect {
  display: block;
}

select {
  width: 100%;
  margin: 10px auto;
  background-color: white;
  font-size: 14px;
  height: 50px;
  border-color: #ccc;
  border-radius: 3px;
  color: #333;
  font-family: "Roboto", "Helvetica Neue", "Helvetica", sans-serif;
}
.modTools .dlVersionSelect option,
.bookPage .content .dlVersionSelect option{
  unicode-bidi: plaintext;
}
.modTools .modtoolsButton,
.bookPage .content .versionDownloadButton {
  width: 60%;
  margin: 10px auto;
  background-color: white;
  font-size: 14px;
  height: 3em;
  border: 1px solid #ccc;
  border-radius: 3px;
  color: #ccc;
  font-family: "Roboto", "Helvetica Neue", "Helvetica", sans-serif;
}
.modTools .modtoolsButton .modtoolsButtonInner,
.bookPage .content .versionDownloadButton .downloadButtonInner {
    font-size: 16px;
    padding: 10px;
}
.modTools .modtoolsButton .he,
.bookPage .content .versionDownloadButton .he {
    font-family: "Heebo", sans-serif;
    direction: rtl;
    text-align: right;
}
.modTools a .modtoolsButton,
.bookPage .content a .versionDownloadButton {
    border-color: #212E50;
    background-color: #212E50;
}
.modTools .workflowy-tool{
  width: 60%;
  margin: auto;
}
.modTools .workflowy-tool .dlSectionTitle{
  width: unset;
}
.modTools .workflowy-tool .modtoolsButton{
  color: black;
}
.modTools .workflowy-tool .modtoolsButton:hover{
  background-color: #999;
}
.modTools .workflowy-tool textarea {
  width: 100%;
  min-height: 30rem;
  font-family: "Lucida Console", Monaco, monospace;
  font-size: 0.8rem;
  line-height: 1.2;
}
.modTools .workflowy-tool .workflowy-tool-form{
  display: flex;
  flex-flow: column;
}
.dictionarySearchBox {
  display: flex;
  justify-content: space-between;
  align-items: center;
  padding-bottom: 5px;
  color: var(--medium-grey);
  font-size: 16px;
  line-height: 19px;
  width: 300px;
  height: 30px;
  background: var(--lighter-grey);
  border-radius: 6px;
  margin-bottom: 25px;
  position: relative;
}
.dictionarySearchBox .dictionarySearchButton{
  width: 16px;
  height: 16px;
  margin-inline-start: 8px;
  margin-inline-end: 5px;
}
.searchBox.dictionarySearchBox .keyboardInputInitiator {
  margin-bottom: 2px;
  border: none;
}
.interface-hebrew .searchBox.dictionarySearchBox .keyboardInputInitiator {
  display: none;
}
.dictionarySearchBox input {
  font-size: 17px;
  background-color: transparent;
  border: none;
  height: 18px;
  margin-inline-end: auto;
  --english-font: var(--english-sans-serif-font-family);
  --hebrew-font: var(--hebrew-sans-serif-font-family);
}
.dictionarySearchBox input::placeholder{
  font-size: 16px;
  line-height: 19px;
  color: var(--dark-grey);
}
body .ui-autocomplete.dictionary-toc-autocomplete {
  margin-top: 40px;
  padding: 6px 0 0;
  width: 300px;
  min-height: 85px;
  max-height: 185px;
  background: #FFFFFF;
  box-shadow: 0px 1px 3px rgba(0, 0, 0, 0.25);
  border-radius: 6px;
  overflow-y: auto;
}
body .ui-autocomplete.dictionary-toc-autocomplete .ui-menu-item {
  padding: 4px 25px;
  font-size: 22px;
  line-height: 29px;
  color: black;
  cursor: pointer;
  display: block;
}
body .ui-autocomplete.dictionary-toc-autocomplete .ui-menu-item:hover{
  background: var(--lighter-grey);
}
body .ui-autocomplete.dictionary-toc-autocomplete .ui-menu-item a.ui-state-focus {
  text-decoration: underline;
}
.searchContent h1 {
  height: 40px;
  font-size: 30px;
  color: #000;
  margin-bottom: 5px;
  --english-font: var(--english-serif-font-family);
  --hebrew-font:  var(--hebrew-serif-font-family);
}
.searchContent h1.englishQuery {
  font-size: 30px;
}
.searchContent h1.hebrewQuery {
  font-family: var(--hebrew-serif-font-family);
}
.searchContent .searchTopLine {
  margin-bottom: 40px;
}
.searchContent .searchResultCount {
  color: var(--dark-grey);
}
.searchContent .searchTopMatter {
  position: relative;
  display: flex;
  border-bottom: 1px solid var(--light-grey);
  flex-direction: row;
  justify-content: space-between;
  align-items: center;
}
.searchTopMatter .type-buttons {
  display: flex;
  flex-direction: row;
  align-self: flex-start;
}
.searchTopMatter .search-dropdown-button {
  font-size: 22px;
  color: #999;
  cursor: pointer;
  padding: 10px 0;
  -webkit-touch-callout: none; /* iOS Safari */
  user-select: none;
  margin-inline-end: 20px;
}
@media (max-width: 540px) {
  .searchTopMatter .search-dropdown-button {
    margin-inline-end:  15px;
  }
  .searchTopMatter .search-dropdown-button,
  .searchTopMatter .dropdown-button {
  font-size: 16px;
  }
}
.compare .searchTopMatter .search-dropdown-button {
  margin-inline-end:  15px;
}
.compare .searchTopMatter .search-dropdown-button,
.compare .searchTopMatter .dropdown-button {
  font-size: 16px;
}
.searchTopMatter .search-dropdown-button.active {
  color: #000;
  border-bottom: 4px solid var(--medium-grey);
}

.searchContent .searchResultList {
  padding-top: 25px;
  max-width: 665px;
  padding-top: 25px;
  max-width: 665px;
}

.searchResultList .topicTitle .int-en, .searchResultList .topicTitle .int-he {
  font-size: 24px;
}

.searchContent .searchResultList #searchTopics {
  border-top: 1px solid #EDEDEC;
  border-bottom: 1px solid #EDEDEC;
  padding-top: 30px;
  padding-bottom: 5px;
  margin-bottom: 25px;
}
.searchResultList .searchTopic {
  margin-bottom: 30px;
}
.searchResultList .searchTopic .topicDescSearchResult {
  margin-top: 10px;
}
.searchResultList .searchTopic .topicSourcesSheets {
  margin-top: 10px;
}
.searchResultList .searchTopic .topicSourcesSheets.systemText .int-en,
.searchResultList .searchTopic .topicSourcesSheets.systemText .int-he {
  color: #666666;
}

@media (min-width: 701px) {
  /* prevent width of left-pane from changing due to content size when filters applied */
  .searchContent .searchResultList {
    width: 60vw;
  }
}

.searchContent .searchFilters h2 {
  --english-font: var(--english-sans-serif-font-family);
  --hebrew-font: var(--hebrew-sans-serif-font-family);
  font-size: 22px;
  text-transform: none;
  color: var(--dark-grey);
  border-bottom: 1px solid var(--light-grey);
  padding-bottom: 10px;
  margin: 0 0 10px 0;
}
.searchContent .searchStatusLine {
  text-align: center;
  font-size: 13px;
  height: 10px;
}
.searchFilterBoxes .type-button {
  padding: 6px 14px;
  margin: 5px;
  border-radius: 12px;
  border: 1px solid #DADADA;
  font-size: 13px;
  color: #666;
  font-family: "Roboto", "Helvetica Neue", "Helvetica", sans-serif;
  letter-spacing: 1px;
  cursor: pointer;
}
.searchFilterBoxes .type-button .he {
  font-family: "Heebo", sans-serif;
}
.searchFilterBoxes .type-button.active {
  color: #000;
  background-color: white;
}
.searchContent .type-button-title,
.searchContent .type-button-total {
  display: inline-block;
  padding: 2px;
}
.searchContent .results-count,
.searchContent .searchStatusLine > .loadingMessage {
  color: #999;
  font-family: "Roboto", "Helvetica Neue", "Helvetica", sans-serif;
  letter-spacing: 1px;
  padding-top: 5px;
}
.dropdown-modal {
  position: relative;
}
.dropdown-modal.position-unset {
  position: unset;
}
.dropdown-button {
  color: #666;
  margin-left: 5px;
  margin-right: 5px;
  font-size: 18px;
  letter-spacing: 1px;
  cursor: pointer;
  font-weight: lighter;
  user-select: none;
}
.dropdown-button:hover {
  text-decoration: underline;
}
.dropdown-button .active {
  color: #000;
}
.dropdown-button .en {
  font-family: "Roboto", "Helvetica Neue", "Helvetica", sans-serif;
}
.dropdown-button .he {
  font-family: "Heebo", sans-serif;
}
.dropdown-button img {
  opacity: 0.43;
  padding: 0 5px;
  height: 10px;
  width: 10px;
}
.dropdown-button.buttonStyle {
  letter-spacing: 0;
  background-color: var(--lighter-grey);
  font-size: 16px;
  padding: 5px 10px;
  border-radius: 6px;
  margin: 0;
}
.dropdown-button.buttonStyle:hover {
  text-decoration: none;
}
.message-modal {
  position: fixed;
  text-align: center;
  padding: 10px;
  background-color: #eee;
  width: auto;
  height: auto;
  margin: 0;
  z-index: 100;
  overflow: hidden;
  line-height: 1.2;
  border-radius: 0;
  max-width: 100%;
  border-radius: 6px;
}
.message-overlay {
  display: none;
  position: fixed;
  z-index: 20;
  background: black;
  opacity: 0.4;
  height: 100%;
  width: 100%;
  top: 0px;
  left: 0px;
}
.messageHeader {
  font-weight: bold;
  font-size: 14px;
  margin-bottom: 4px;
}
.message-modal textarea {
  display: block;
  max-width: 100%;
  height: 140px;
  width: 480px;
  box-sizing: border-box;
  margin-bottom: 20px;
}
.searchContent .searchFilterGroup {
  margin-bottom:  30px;
}
.searchContent .searchFilterBoxes li {
  display: flex;
  justify-content: space-between;
  flex: 1 0 45%;  /* see https://stackoverflow.com/questions/29546550/flexbox-4-items-per-row */
  padding: 6px 0;
  font-size: 18px;
  cursor: pointer;
  line-height: 125%;
  color: #000;
}
.searchContent .searchFilterBoxes li img {
  height: 10px;
  width: 10px;
  opacity: 0.43;
  padding: 0 10px;
}
.searchContent .searchFilterBoxes .searchFilterExactBox li {
  justify-content: flex-start;
}
.searchContent .searchFilterBoxes li .checkboxAndText {
  display: flex;
}
.searchContent .searchFilterBoxes li .checkboxAndText label {
  opacity: 0.4;
}
.searchContent .searchFilterBoxes li .checkboxAndText label:hover {
  opacity: 0.6;
}
.searchContent .searchFilterBoxes li input[type="checkbox"] {
  display: none;
}
.searchContent .searchFilterBoxes li input[type="checkbox"] + label span {
  display:inline-block;
  width: 15px;
  height: 15px;
  cursor:pointer;
  background-image: url(/static/img/checkbox-unchecked.svg);
  background-size: contain;
  margin-inline-end: 10px;
}
.searchContent .searchFilterBoxes li input[type="checkbox"]:checked + label span {
  background-image: url(/static/img/checkbox-checked.svg);
}
.searchContent .searchFilterBoxes li input[type="checkbox"]:indeterminate + label span {
  background-image: url(/static/img/checkbox-partially.svg);
}
.searchContent .searchFilterTitle:hover {
  text-decoration: underline;
}
.searchContent .searchFilterBoxes li .filter-count {
  color: var(--dark-grey);
}
.searchContent .searchFilterBoxes li .fa {
  color:  var(--medium-grey);
  font-size: 20px;
}
.searchContent .searchFilterBooks {
  padding-inline-start: 27px;
  margin-top: -6px;
}
.searchContent .searchFilters .showMore {
  display: block;
  margin-inline-start: 27px;
  cursor: pointer;
  font-size: 14px;
  margin-top: 4px;
  background: none!important;
  border: none;
  padding: 0!important;
  color: inherit;

}
.searchContent .searchFilters .showMore:hover {
  text-decoration: underline;
}
.searchFilters .searchBox {
  overflow: hidden;
  display: flex;
  align-items: center;
  padding-left: 10px;
  padding-right: 10px;
  text-align: inherit;
  background: #EDEDEC;
  border-radius: 250px;
  border: none;
  width: calc(100% - 10px);
  height: 30px;
  --english-font: var(--english-sans-serif-font-family);
  --hebrew-font: var(--hebrew-sans-serif-font-family);
  font-size: var(--sans-serif-body-font-size);
  margin-bottom: 10px;
}
.searchFilters .searchFilterIcon {
  float: right;
  margin: 0px -5px 1px 0px;
}
.searchBox input.searchFiltersInput {
  width: calc(100% - 10px);
  background-color: transparent;
  border: 0;
  font-size: var(--sans-serif-body-font-size);
}
.searchBox button {
  border:0;
}
.dropdown-option-list {
  margin-top: 10px;
  background: white;
  width: auto;
  position: absolute;
  z-index: 1;
  -webkit-border-radius: 7px;
  -moz-border-radius: 7px;
  border-radius: 7px;
  border: 1px solid #ccc;
}
.dropdown-option-list-label span {
  white-space: nowrap;
}
.interface-english .dropdown-option-list {
  right: 0;
}
.interface-hebrew .dropdown-option-list {
  left: 0;
}
.dropdown-option-list.hidden{
  display: none;
}
.dropdown-option-list table {
  border-collapse: collapse;
}
.dropdown-option-list tr {
  font-family: "Roboto", "Helvetica Neue", "Helvetica", sans-serif;
  padding: 15px;
  font-size: 16px;
  cursor: pointer;
}
.interface-hebrew .dropdown-option-list tr {
  font-family: "Heebo", sans-serif;
}
.dropdown-option-list tr:hover {
  background-color: var(--lighter-grey);
}
.dropdown-option-list tr:not(:last-child) {
  border-bottom: 1px solid #eee;
}
.dropdown-option-list td:not(:first-child) {
  padding: 15px 15px 15px 0;
}
.dropdown-option-list td:first-child {
  padding: 0 0 0 15px;
}
.interface-hebrew .dropdown-option-list td:not(:first-child) {
  padding: 15px 0 15px 15px;
}
.interface-hebrew .dropdown-option-list td:first-child {
  padding: 0 15px 0 0;
}
.dropdown-option-list tr.unselected {
  color: #aaa;
}
.dropdown-option-list tr .dropdown-option-check {
  width: 10px;
  height: 10px;
  padding-left: 0;
  padding-right: 10px;
}
.interface-hebrew .dropdown-option-list tr .dropdown-option-check {
  padding-left: 10px;
  padding-right: 0;
}
.dropdown-option-list tr.unselected .dropdown-option-check {
  display: none;
}
.searchContent .mobileSearchFilters {
  position: absolute;
  width: 100%;
  height: 100%;
  top: 0;
  left: 0;
  display: flex;
  flex-direction: column;
  z-index: 1002;
  background-color: var(--lightest-grey);
}
.mobileSearchFiltersHeader {
  background-color: var(--lighter-grey);
  padding: 20px 15px;
  display: flex;
  justify-content: center;
  color:  var(--dark-grey);
}
.mobileSearchFiltersHeader .readerNavMenuCloseButton {
  font-size: 45px;
  color: var(--medium-grey);
  height: 20px;
  display: block;
  line-height: 20px;
  position: absolute;
  margin-right: 100%;
  margin-left: 45px;
}
.mobileSearchFilters .searchFilters {
  flex-grow:  1;
  overflow-y: scroll;
  padding:  20px 15px;
}
.mobileSearchFilters .toggleSet {
  width: 100%;
  margin: 10px 0 0 0;
}
.mobileSearchFiltersFooter {
  padding: 15px;
  border-top: 1px solid var(--light-grey);
}
.searchContent .result {
  padding-bottom: 20px;
}
.searchContent .result a:hover,
.sidebarSearch .result a:hover {
  text-decoration: none;
}
.searchContent .similar-results {
  padding: 0 25px;
}
.searchContent .similar-results .result-title {
  display: none;
}
.searchContent .result-title {
  font-size: 24px;
  margin-bottom: 15px;
}
.sheetResult .result-title {
  --english-font: var(--english-sans-serif-font-family);
  font-size: 16px;
  font-weight: 600;
  line-height: 18.75px;
  color: #000000;
}
.sheetResult .snippet.en {
  color: #666666;
  --english-font: var(--english-sans-serif-font-family);
  font-size: 14px;
  font-weight: 400;
  line-height: 18px;
}
.searchContent .result-title .int-he {
  font-family: "Taamey Frank", "adobe-garamond-pro", "Crimson Text", Georgia, "Times New Roman", serif;
  font-size: 22px;
}
.searchContent .sheetResult .sheetData{
  display: flex;
  justify-content:flex-start;
  align-items: center;
  color: #999;
  font-size: 13px;
  margin: 15px 0 5px;
}
.searchContent .sheetResult .ownerData{
  display: flex;
  justify-content:flex-start;
  align-items: center;
  font-size: 13px;
}
.searchContent .sheetResult .ownerName {
  color: var(--midrash-green);
  margin-inline-start: 10px;
  --english-font: var(--english-sans-serif-font-family);
  font-size: 14px;
}
.searchContent .sheetResult .date {
  color: #999999;
  --english-font: var(--english-sans-serif-font-family);
  font-size: 14px;
  font-weight: 400;
  line-height: 18px;
  margin-inline-start: 5px;
}
.searchContent .sheetResult .bullet {
  margin-inline-start: 5px;
}
.searchContent .sheetResult .sheetData .tagsViews a:not(:last-of-type):after{
  content: ",";
  margin-inline-end: 4px;
}
.searchContent .sheetResult .sheetData .tagsViews a:first-of-type:before{
  content: '•';
  margin-inline-start: 4px;
  margin-inline-end: 4px;
}
.searchContent .result .result-title:hover {
  text-decoration: underline;
}
.readerPanel.english .searchContent .snippet.he,
.readerPanel.hebrew .searchContent .snippet.en,
.bilingual .searchContent .snippet.he {
  display: block;
}
.searchContent .snippet {
  font-size: 18px;
  color: #000;
}
.searchContent .sheet_result .snippet:hover {
  text-decoration: none;
}
.searchContent .similar-results .result .result-title {
  padding: 0 0 5px;
}
.searchContent .result .version,
.sidebarSearch .result .version {
  color: #999;
  font-family: "Roboto", "Helvetica Neue", "Helvetica", sans-serif;
  font-size: 13px;
  margin: 15px 0 5px;
  display: flex;
  align-items: center;
}
.searchContent .result .version .ownerMetadata {
  margin-inline-start: 10px;
}
.searchContent .result .similar-trigger-box,
.sidebarSearch .result .similar-trigger-box {
  color: #999;
  font-weight: lighter;
  --english-font: var(--english-sans-serif-font-family);
  --hebrew-font: var(--hebrew-sans-serif-font-family);
  text-transform: uppercase;
  letter-spacing: 1px;
  font-size: 11px;
  padding: 0;
  cursor: pointer;
  margin: 8px 0;
}
.searchContent .result .similar-trigger-box i {
  padding: 0 5px;
}
.searchContent .result + .loadingMessage {
  margin-top: 30px;
}
.readerNavMenu .yourSheetsLink.navButton {
  width: 98%;
  margin-bottom: 20px;
  text-transform: uppercase;
  font-family: "Roboto", "Helvetica Neue", "Helvetica", sans-serif;
}
.search-container{
  position: relative;
}
.autocomplete-dropdown{
  background: #FFFFFF;
  position: absolute;
  top: 45px;
  width: auto;
  max-width: 130%;
  box-shadow: 0px 1px 3px rgba(0, 0, 0, 0.25);
  border-radius: 0px 0px 6px 4px;
  z-index: 2;
}
.singlePanel .autocomplete-dropdown {
  width: 0;
  position: fixed;
  top: 120px;
  inset-inline-start: 0;
  padding-bottom: 10px;
}
.singlePanel .autocomplete-dropdown:has(*){
  width: 100vw;
}
.search-group-suggestions{
  border-bottom: 0.766667px solid rgb(204, 204, 204);
  display: flex;
  align-items: start;
  padding-top: 5px;
  padding-bottom: 5px;
}
.singlePanel .search-group-suggestions{
  border-bottom-width: 0;
  padding-top: 0;
  padding-bottom: 0;
}
.search-group-suggestions-items{
  display: flex;
  flex-direction: column;
  flex-grow: 1;
  width: 0%;
}
.search-suggestion-link-wrapper{
  display: flex;
  align-items: center;
}
.search-suggestion-link-wrapper:hover{
  text-decoration: none;
}
.singlePanel .search-suggestion-link-wrapper{
  border-bottom: 0;
  padding: 0;
}
.singlePanel .search-suggestion-link-wrapper.search-override-wrapper {
  padding-top: 12px;
  padding-bottom: 12px;
  margin-bottom: 16px;
  border-top: 0.766667px solid #EDEDEC;
  border-bottom: 0.766667px solid #EDEDEC;
}

.search-suggestion {
    display: flex;
    list-style-type: none;
    padding: 6px 12px;
    font-family: 'EB Garamond';
    font-style: normal;
    font-weight: 400;
    font-size: 18px;
    line-height: 23px;
    cursor: pointer;
    width: max-content;
    flex-grow: 1;
    max-width: 100%;
    min-height: 10px;
}
.singlePanel .search-suggestion{
  width: auto;
}

.search-suggestion-text{
  font-family: 'EB Garamond';
}
.singlePanel .search-suggestion-text{
  color: #000000;
}
.search-suggestion-text.hebrew-result{
  font-family: "Taamey Frank";
}
.search-suggestion.highlighted{
  background-color: #EDEDEC;
}

.autocomplete-dropdown .search-override-text{
  font-family: 'Roboto';
  font-style: normal;
  font-weight: 400;
  font-size: 16px;
  line-height: 19px;
  margin-top: 3px;

  /* Dark Grey */
  color: #666666;
}
.autocomplete-dropdown .type-icon{
  display: inline-block;
  opacity: .4;
  height: 18px;
  width: 18px;
  margin-top: 2px;
}
.singlePanel .autocomplete-dropdown .type-icon{
  padding-inline-start: 2px;
}

.singlePanel .autocomplete-dropdown .type-icon.english-result{
  margin-top: 2px;
}

.autocomplete-dropdown .type-icon.ac-img-User{
  opacity: 1;
  border-radius: 50%;
}

.interface-english .autocomplete-dropdown .type-icon {
  margin-right: 10px;
}
.interface-hebrew .autocomplete-dropdown .type-icon {
  margin-left: 10px;
}
.interface-hebrew .autocomplete-dropdown .type-icon {
  margin-left: 10px;
}
.autocomplete-dropdown .type-icon.search-icon {
  padding-inline-start: 3px;
}
.autocomplete-dropdown .type-title{
  font-family: 'Roboto';
  font-style: normal;
  font-weight: 400;
  font-size: 14px;
  line-height: 18px;
  color: #999999;
  margin-top: 6px;
  width: 20%;
  padding-inline-end: 10px;
}
.autocomplete-dropdown .type-title .int-en{
  margin-left: 15px;
  margin-right: 114px;
}
.autocomplete-dropdown .type-title .int-he{
  margin-right: 15px;
  margin-left: 114px;
}
.singlePanel .autocomplete-dropdown .type-title {
  width: 0;
  visibility: hidden;
  padding-inline-end: 0;
}

.readerNavMenu .sheet {
  display: flex;
  justify-content: space-between;
  padding: 20px 0;
  border-bottom: 1px solid #eee;
  color: black;
}
.readerNavMenu .sheet:hover{
  text-decoration: none;
}
.readerNavMenu .sheet .sheetImg {
  height: 40px;
  width: 40px;
  margin: 1px 0 0 0;
  border-radius: 2px;
}
.readerNavMenu .sheet .sheetTextInfo {
  display: flex;
  justify-content: flex-start;
}
.readerNavMenu .sheet:hover .sheetTextInfo {
  text-decoration: underline;
}
.readerNavMenu .sheet .sheetAuthTitle{
  display: flex;
  flex-flow: column;
  margin: auto 14px;
}
.readerNavMenu .sheet .sheetAuthor {
  font-family: "Roboto", "Helvetica Neue", "Helvetica", sans-serif;
  color: #999;
  font-size: 14px;
  margin-bottom: 6px;
  letter-spacing: 1px;
}
.readerNavMenu .sheet .sheetTitle {
  overflow: hidden;
  font-size: 16px;
  unicode-bidi: plaintext;
}
.readerNavMenu .sheet .sheetViews {
  color: #999;
  font-size: 13px;
  font-family: "Roboto", "Helvetica Neue", "Helvetica", sans-serif;
}
.readerNavMenu .sheet:hover .sheetViews {
  display: inline-block ;
  text-decoration: none;
}
.interface-english .readerPanel .readerNavMenu .tagsList .gridBox {
  direction: ltr;
}
.interface-hebrew .readerPanel .readerNavMenu .tagsList .gridBox {
  direction: rtl;
}
.tagsList .heOnly {
  direction: rtl;
}
.tagsList .enOnly {
  direction: ltr;
}
.readerControls {
  position: relative;
  top: 0;
  left: 0;
  width: 100%;
  box-sizing: border-box;
  text-align: center;
  z-index: 100;
  height: 60px;
  line-height: 60px;
  box-shadow: 0 1px 3px rgba(0,0,0,0.2);
  background-color: #FBFBFA;
}
.sepia .readerControls {
  background-color: #F3F3F1;
}
.dark .readerControls {
  background-color: #2D2D2B;
  color: white;
  border-color: #444;
}
.dark .readerControls .readerTextToc .readerTextTocBox {
  color: white;
}
.readerNavMenuCloseButton {
  font-family: var(--english-serif-font-family);
}
.readerControls.connectionsHeader {
  background-color: #F3F3F2;
  white-space: nowrap;
  box-shadow: none;
}
.readerControls.connectionsHeader.fullPanel  {
  background-color: #EDEDED;
}
.readerControls .connectionsPanelHeader .connectionsHeaderTitle {
  text-transform: uppercase;
  letter-spacing: 1px;
  font-size: 16px;
  font-weight: lighter;
}
.connectionsPanelHeader .connectionsHeaderTitle.active {
  text-transform: none;
  cursor: pointer;
}
.connectionsHeaderTitle .fa-chevron-left {
  margin-right: 10px;
}
.connectionsHeaderTitle .fa-chevron-right {
  margin-left: 10px;
}
.connectionsHeaderTitle .fa-chevron-left, .connectionsHeaderTitle .fa-chevron-right{
  color: #999;
}
.readerControls .readerControlsInner {
  position: relative;
  width: 760px;
  margin: 0 auto;
  padding: 0 30px;
  display: flex;
  justify-content: space-between;
  max-width:  100%;
  box-sizing: border-box;
}
.compare .readerControls .readerControlsInner {
  padding: 0 25px;
}
.readerControls.connectionsHeader .readerControlsInner {
  padding: 0 34px;
}
.readerControls.transLangPrefSuggBann {
  background-color: #EDEDEC;
  z-index: 99;
}
.readerControls .readerControlsInner.transLangPrefSuggBannInner {
  justify-content: center;
  align-items: center;
  line-height: initial;
  height: 100%;
  color: #666;
}
.readerControls.transLangPrefSuggBann .transLangPrefCentered {
  display: flex;
  align-items: center;
  margin-inline-start: auto;
}
.readerControls .readerControlsInner.transLangPrefSuggBannInner .yesNoGroup {
  margin: 0 10px;
  display: flex;
}
.readerControls .readerControlsInner.transLangPrefSuggBannInner .yesNoButton {
  border-radius: 6px;
  background-color: white;
  padding: 5px 11px;
  margin: 0 7px 0 0;
  user-select: none;
  cursor: pointer;
  text-decoration: none;
  color: inherit;
}
.interface-hebrew .readerControls .readerControlsInner.transLangPrefSuggBannInner .yesNoButton {
  margin: 0 0 0 7px;
}
.readerControls .readerControlsInner.transLangPrefSuggBannInner .readerNavMenuCloseButton {
  font-size: 35px;
  margin-inline-start: auto;
  margin-top: -6px;
  color: #bbb;
}
.trans-pref-header-container {
  display: flex;
  flex-direction: row;
  justify-content: space-between;
  padding-inline: 12px;
  padding-block: 10px;
  align-items: center;
}
.trans-pref-header-container .trans-pref-reset {
  display: flex;
  align-items: center;
  text-decoration: none;
}
.interface-hebrew .trans-pref-header-container .trans-pref-reset {
  direction: rtl;
}
.interface-hebrew .trans-pref-header-container .trans-pref-reset .smallText {
  padding-bottom: 2px;
}
.trans-pref-header-container img.reset-btn {
  width: 10px;
  height: 10px;
  opacity: 0.4;
}
.singlePanel .readerControls .readerControlsInner {
  padding: 0px 15px;
}
.readerControls .readerTextToc a {
  color: inherit;
}
.readerControls .readerTextToc a:hover {
  text-decoration: none;
}
.readerControls .readerTextToc .readerTextTocBox h1 {
  display: unset;
  font-size: unset;
  font-weight: unset;
  margin-block-start: unset;
  margin-block-end: unset;
}
.readerControls .readerTextToc .readerTextTocBox a {
  display: flex;
  flex-direction: column;
  align-items: center;
  justify-content: center;
}
.readerControls .readerTextToc .readerTextTocBox a .readerControlsTitle {
  display: flex;
  align-items: center;
  justify-content: center;
}
.readerControls.connectionsHeader .readerTextToc {
  font-family: "Roboto", "Helvetica Neue", "Helvetica", sans-serif;
  text-transform: uppercase;
  color: #666;
  width: 100%;
}
.readerControls .readerTextToc.attributed .readerTextTocBox {
  line-height: 1.2;
}
.readerControls .readerTextToc .categoryAttribution {
  font-style: italic;
  font-size: 15px;
  color: #999;
  margin: 0 2px;
  white-space: nowrap;
  text-overflow: ellipsis;
  overflow: hidden;
  padding: 0 2px;
  display: inline;
}
.readerControls .readerTextToc .categoryAttribution .he {
  font-style: normal;
}
.interface-english .leftButtons,
.interface-hebrew .rightButtons {
  display: flex;
  flex-direction: row;
  text-align: left;
}
.interface-english .rightButtons,
.interface-hebrew .leftButtons {
  display: flex;
  flex-direction: row;
  text-align: right;
}
/* icons need a little nudge in flipped hebrew mode */
.interface-hebrew .rightButtons {
  margin-left: -3px;
}
.interface-hebrew .leftButtons {
  margin-right: 2px;
}
.leftButtons .saveButton,
.rightButtons .saveButton {
  display: flex;
  align-items: center;
  justify-content: flex-end;
  width: 30px;
  height: 56px;
  cursor: pointer;
}
.saveButton img {
  height: 18px;
  width: 18px;
  margin-top: 3px;
}
.rightButtons .saveButton.tooltip-toggle::before {
  top: 47px;
  left: -50px;
}
.interface-hebrew .rightButtons .saveButton.tooltip-toggle::before {
  left: auto;
  right: -50px;
}
.saveButton.tooltip-toggle.three-dots-button {
  background-color: #ededec;
  padding: 0 6px;  /* HACK: setting width and height to equal values doesn't make this circular, but this does! */
  height: 22px;
  display: flex;
  align-items: center;
  justify-content: center;
  border-radius: 50%;
}
.three-dots-button img {
  width: 10px;
  height: 10px;
  margin-top: 0;
}
.topicPanel .mainColumn .saveLine .saveButton.three-dots-button {
  margin-left: 10px;
  margin-right: 0;
  padding-bottom: 0;
}
.interface-hebrew .topicPanel .mainColumn .saveLine .saveButton.three-dots-button {
  margin-left: 0;
  margin-right: 10px;
}
.interface-hebrew .topicPanel .three-dots-button {
  margin-left: 0px;
  margin-right: 10px;
}
.leftButtons .readerNavMenuSearchButton,
.leftButtons .readerNavMenuMenuButton,
.leftButtons .readerNavMenuCloseButton,
.rightButtons .readerOptions,
.rightButtons .readerNavMenuCloseButton {
  width: 40px;
  height: 56px;
  line-height: 56px;
  color: #666666;
  font-size: 20px;
  display: inline-block;
  cursor: pointer;
}
.readerOptions .int-en {
  margin-right: 4px;
}
.readerOptions .int-he {
  margin-left: 8px;
}
.readerOptions .int-he img {
    height: 18px;
}
.rightButtons .readerOptionsTooltip.tooltip-toggle::before {
    top: 47px;
    left: -50px;
}
.rightButtons .readerOptions {
  vertical-align: middle;
}
.rightButtons .readerOptions:hover {
  text-decoration: none;
}
.leftButtons .readerNavMenuMenuButton {
  font-size: 24px;
  margin-top: 6px;
}
.compare .leftButtons .readerNavMenuMenuButton {
  font-size: 20px;
}
.leftButtons .readerNavMenuCloseButton {
  font-size: 44px;
}
.leftButtons .readerNavMenuSearchButton span,
.rightButtons .readerOptions img,
.leftButtons .readerNavMenuCloseButton span {
  vertical-align: middle;
}
.readerControls .readerTextToc {
  font-size: 18px;
  box-sizing: border-box;
  height: 50px;
  text-align: center;
  display: inline-block;
  cursor: pointer;
  vertical-align: middle;
  min-width: 0; /* see https://css-tricks.com/flexbox-truncated-text/ */
}
.readerControls .readerTextToc.connected, .readerControls .readerTextToc.connected a{
  cursor: initial;
}

.readerTextTocHeader.readerTextToc {
  font-size: 16px;
}
.hebrew .readerControls .readerTextToc {
  direction: rtl;
}
.english .readerControls .readerTextToc {
  direction: ltr;
}
.interface-english .bilingual .readerControls .readerTextToc {
  direction: ltr;
}
.interface-hebrew .bilingual .readerControls .readerTextToc {
  direction: rtl;
}
.interface-hebrew .bilingual .readerControls .readerTextToc .readerTextTocBox.sheetBox,
.interface-hebrew .english .readerControls .readerTextToc .readerTextTocBox.sheetBox {
  padding-left: 23px;
  padding-right: 0;
}
.english .readerControls .readerTextToc .readerTextTocBox.sheetBox,
.bilingual .readerControls .readerTextToc .readerTextTocBox.sheetBox {
  padding-right: 23px;
  padding-left: 0;
}
.readerControls .readerTextToc .readerTextTocBox {
  display: inline-block;
  vertical-align: middle;
  max-width: 100%;
  white-space: nowrap;
  text-overflow: ellipsis;
  overflow: hidden;
}
.readerControls .readerTextToc .readerTextTocBox a h1,
.readerControls .readerTextToc .readerTextTocBox a span,
.readerControls .readerTextToc .readerTextTocBox a div {
  white-space: nowrap;
  text-overflow: ellipsis;
  overflow: hidden;
  max-width: 100%;
}
.readerControls .readerTextToc .readerTextVersion {
  font-size: 15px;
  color: #999;
}
.readerControls .readerTextToc .fa {
  color: #999;
  font-weight: bold;
  margin: 0 7px;
  vertical-align: 0;
}
.readerControls .readerTextToc .fa.invisible {
  visibility: hidden;
}
/*.bilingual .readerTextToc .he {
  display: none;
}*/
.readerOptions img {
  height: 16px;
}
.readerOptions .textIcon {
  font-size: 22px;
  line-height: 60px;
}
.dark .readerOptions img {

}
.readerOptionsPanel {
  position: absolute;
  width: 100%;
  top: 58px;
  right: 0;
  padding: 20px;
  box-sizing: border-box;
  direction: ltr;
  background: #FBFBFA;
  border-bottom: 1px solid #ccc;
  z-index: 103;
}
.readerOptionsPanelInner {
  max-width: 530px;
  margin: 0 auto;
  display: flex;
  flex-flow: row wrap;
  justify-content: space-between;
  color: #999;
}
.toggleSet {
  display: inline-block;
  width: 47%;
  margin: 2px auto 0 auto;
}
#accountSettingsPage .toggleSet {
  display: flex;
}
#accountSettingsPage .additional-info {
  color: var(--dark-grey);
}
/* #accountSettingsPage .saveCancel {
  display: flex;
  justify-content: space-between;
  margin-top: 30px;
} */
.toggleSet.aliyotTorah, .toggleSet.punctuationTalmud, .toggleSet .toggle-set-label {
  --english-font: var(--english-sans-serif-font-family);
  --hebrew-font: var(--english-sans-serif-font-family);
  text-transform: uppercase;
}
.toggleSet .toggle-set-label{
  font-size: 13px;
  display: block;
  text-align: center;
  margin: 10px;
  letter-spacing: 1.5px;
}
.toggleSetToggleBox {
  display:  flex;
}
.toggleOption {
  font-size: 26px;
  box-sizing: border-box;
  text-align: center;
  border: 1px solid #ccc;
  margin-left: -1px;
  padding: 4px;
  height: 42px;
  line-height: 34px;
  flex: 1;
  background-color: #FBFBFA;
  vertical-align: middle;
}

.toggleSet.aliyotTorah .toggleOption,
.toggleSet.punctuationTalmud .toggleOption {
  font-size: 14px;
}
.toggleSet.vowels .toggleOption.all span span,
.toggleSet.vowels .toggleOption.partial span span {
  position: relative;
  top: -3px;
}
.toggleSet.fontSize .toggleOption {
  color: black;
}
.toggleSet.biLayout .toggleOption img,
.toggleSet.layout .toggleOption img {
  opacity: 0.5;
}
.toggleOption:first-child {
  border-top-left-radius: 4px;
  border-bottom-left-radius: 4px;
}
.toggleOption:last-child {
  border-top-right-radius: 4px;
  border-bottom-right-radius: 4px;
  border-right: 1px solid #999;
}
.toggleOption.on,
.toggleOption:hover {
  background-color: white;
  color: black;
}
.toggleSet.biLayout .toggleOption.on img,
.toggleSet.layout .toggleOption:hover img {
  opacity: 1;
}
.toggleSet.separated .toggleOption {
  margin-right: 3%;
  border-right: 1px solid #999;
}
.toggleSet.separated .toggleOption:last-child {
  margin-right: 0;
}
.color .toggleOption {
  border-radius: 5px;
  height: 38px;
}
.color .toggleOption.on {
  border-color: black;
}
.color .light, .color .light.on {
  background-color: white;
}
.color .sepia, .color .sepia.on {
  background-color: #f7f7f7;
}
.color .dark, .color .dark.on {
  background-color: #333331;
}

.toggleSet .toggleOption .he,
.toggleSet .toggleOption .en {
  display: inline;
}
.toggleOption.bilingual {
  font-size: 18px;
}
.toggleOption.segmented, .toggleOption.continuous {
  font-size: 18px;
}
.toggleOption.smaller, .toggleOption.larger {
  font-family: "Roboto", "Helvetica Neue", "Helvetica", sans-serif;
}
.interface-hebrew .toggleOption.smaller, .interface-hebrew .toggleOption.larger {
  font-family: "Heebo", sans-serif;
}
.toggleOption.smaller {
  font-size: 12px;
}
.toggleOption.larger {
  font-size: 22px;
}
.toggleSet.blueStyle {
  box-shadow: 0px 1px 3px rgba(0, 0, 0, 0.25);
  --english-font: var(--english-sans-serif-font-family);
  --hebrew-font: var(--hebrew-sans-serif-font-family);
  border-radius: 6px;
}

.toggleSet.blueStyle.primary {
  width: 100%;
}
.toggleSet.blueStyle.primary .toggleOption {
  background-color: revert;
}
.toggleSet.blueStyle .toggleOption {
  border: none;
  font-size: 16px;
  height: 50px;
  display: flex;
  align-items: center;
  justify-content: center;
}
.toggleSet.blueStyle .toggleOption.on {
  background-color:  var(--sefaria-blue);
  color: white;
  border-radius: 6px;
}
.readerOptionsPanel .line {
  margin: 20px 0;
  border-top: 1px solid #ddd;
}
.mask {
  position: fixed;
  top: 0;
  left: 0;
  width: 100%;
  height: 100%;
  z-index: 102;
  cursor: pointer;
}
.textRange.basetext {
  width: 100%;
  box-sizing: border-box;
  font-size: 2.2em;
  line-height: 1.6;
  text-align: justify;
  background-color: inherit;
  margin: 0 auto;
  max-width: 760px;
  position: relative;
  padding: 0 30px;
}
.sheetContent .modalTitle {
  --english-font: var(--english-sans-serif-font-family);
  --hebrew-font: var(--hebrew-sans-serif-font-family);
  font-size: 22px;
  font-weight: 500;
  line-height: 25.78px;
  text-align: center;
  color: var(--dark-grey);
  padding-block-end: 15px;
  margin-block-end: 20px;
  border-bottom: 1px solid var(--lighter-grey);
}
.sheetContent .successMessage {
  color: var(--inline-link-blue);
}
.sheetContent .modalMessage {
  --english-font: var(--english-sans-serif-font-family);
  --hebrew-font: var(--hebrew-sans-serif-font-family);
  font-size: 16px;
  font-weight: 400;
  line-height: 18.75px;
  text-align: center;
  color: black;
}
.singlePanel .textRange.basetext,
.singlePanel .sheetContent {
  padding: 0;
}
.narrowColumn .textRange.basetext {
}
.narrowColumn .content .contentInner {
  padding: 0 15px;
}
.textRange.basetext .title, .sheetContent .customSourceTitle {
  padding: 0 28px;
  margin: 30px 0 24px 0;
  color: #000;
  text-align: center;
  justify-content: center;
  font-weight: lighter;
  letter-spacing: 1px;
  font-size: 1.1em;
}
.sheetContent .customSourceTitle {
  padding-top: 14px;
}
.dark .textRange.basetext .title, .dark .sheetContent .title {
  color: #ccc;
}
.textRange.basetext .title .titleBox, .sheetContent .customSourceTitle .titleBox {
  display: inline-block;
  border-bottom: 4px solid #E6E5E6;
  padding: 0 6px 3px;
}
.dark .textRange.basetext .title .titleBox, .dark .sheetContent .title .titleBox {
  border-bottom: 4px solid #666;
}
.bilingual .sheetContent .title .he {
  display: none;
}
.interface-hebrew .readerPanel.english .textRange,
.interface-hebrew .readerPanel.english .categoryFilterGroup,
.interface-hebrew .readerPanel.bilingual .categoryFilterGroup,
.interface-hebrew .readerPanel.english .essayGroup,
.interface-hebrew .readerPanel.bilingual .essayGroup,
.interface-hebrew .readerPanel.english .textTableOfContents,
.interface-hebrew .readerPanel.bilingual .textTableOfContents {
  direction: ltr;
}
.interface-english .readerPanel.hebrew .textRange,
.interface-english .readerPanel.hebrew .categoryFilterGroup,
.interface-english .readerPanel.hebrew .essayGroup,
.interface-english .readerPanel.hebrew .structToggles,
.interface-english .readerPanel.hebrew .textTableOfContents,
.interface-english .readerPanel.hebrew .connectionsPanel .toolsButton.more,
.interface-english .readerPanel.hebrew .connectionsPanel .toolsButton.seeLess {
  direction: rtl;
}
.basetext .text, .sheetContent .text {
  padding: 0 44px;
  margin: 30px 0;
  background-color: inherit;
}
.sheetContent .text.editorContent {
  padding: 30px 44px;
  margin: 0;
}
.narrowColumn .basetext .text, .narrowColumn .sheetContent .text {
  padding: 0 26px;
}
.singlePanel .basetext .text, .singlePanel .sheetContent .text  {
  padding: 0 34px;
}
.parashahHeader {
  text-align: center;
  color: #000;
  margin: 32px 0;
  font-size: 24px;
  letter-spacing: 1px;
}
.parashahHeader.aliyah span {
  text-transform: uppercase;
  font-size: 18px;
}
.title + .text span:first-child .parashahHeader {
  margin-top: -5px;
}
.title + .text {
  margin-top: 0;
}
.segment {
  cursor: pointer;
  display: block;
  background-color: inherit;
}
.continuous .segment {
  display: inline;
  margin: 0;
  padding: .3333em 0;
}
.readerPanel.english.continuous .segment {
  padding: .15em 0;  /* underline of named entities is cut off if padding is higher */
}
.continuous .clearFix {
  display: none;
}
.segment .segmentText{
  display: inline;
}
.segment > .he,
.segment > .en,
.segment > p > .he,
.segment > p > .en {
  margin-top: 0;
  margin-bottom: 0;
}
.basetext .segment {
  margin-bottom: 26px;
}

.segment .segmentText .poetry.indentWhenWrap {
  text-indent: -30px;
  padding-inline-start: 30px;
  display: inline-block;
}

.segment .segmentText .poetry.indentAll {
  padding-inline-start: 30px;
  display: inline-block;
}

.segment .segmentText .poetry.indentAllDouble {
  padding-inline-start: 60px;
  display: inline-block;
}

.continuous .segment .segmentText .poetry {
  text-indent: initial;
  padding-inline-start: initial;
  display: inline;
  margin-inline-end: .5em;
}

.continuous .segment .segmentText br {
  display: none;
}

/*.hebrew.segmented .segment > .he,
.hebrew.segmented .segment > p > .he{
  display: block;
}
.hebrew.continuous .segment > .he,
.hebrew.continuous .segment > p > .he{
  display: inline;
}*/
.bilingual .segment > .he,
.bilingual .segment > p > .he{
  display: block;
}
.bilingual .segment > .en,
.bilingual .segment > p > .en {
  display: block;
}
.bilingual .segment > .en ,
.bilingual .segment > p > .en {
  text-align: left;
}
.bilingual .segment > .he,
.bilingual .segment > p > .he {
  text-align: right;
}
.stacked.bilingual .basetext .segment {
  margin-bottom: 14px;
  display: block;
}
.stacked.bilingual .segment > .en,
.stacked.bilingual .segment > p > .en {
  margin-top: 6px;
  text-align: left;
}
.stacked.bilingual .sheetContent .segment > .en,
.stacked.bilingual .sheetContent .segment > p > .en {
  margin-top: 0;
}
.stacked.bilingual .basetext .segment > .en ,
.stacked.bilingual .basetext .segment > p > .en {
  margin: 10px 0 20px;
  color: #666;
}
.stacked.bilingual .segment.heOnly > .he,
.stacked.bilingual .segment.enOnly > .en,
.stacked.bilingual .segment.heOnly > p > .he,
.stacked.bilingual .segment.enOnly > p > .en {
  display: block;
}
.heLeft.bilingual .basetext .text,
.heRight.bilingual .basetext .text,
.heLeft.bilingual .sheetContent .text,
.heRight.bilingual .sheetContent .text {
  padding: 0;
}

.heLeft.bilingual .segment > .en,
.heLeft.bilingual .segment > .he,
.heRight.bilingual .segment > .en,
.heRight.bilingual .segment > .he,
.heLeft.bilingual .segment > p > .en,
.heLeft.bilingual .segment > p > .he,
.heRight.bilingual .segment > p > .en,
.heRight.bilingual .segment > p > .he {
  width: 50%;
  box-sizing: border-box;
  display: block;
}
.heLeft.bilingual .sheetItem.enOnly > .en,
.heLeft.bilingual .sheetItem.heOnly > .he,
.heRight.bilingual .sheetItem.enOnly > .en,
.heRight.bilingual .sheetItem.heOnly > .he,
.heLeft.bilingual .sheetItem.enOnly > p > .en,
.heLeft.bilingual .sheetItem.heOnly > p > .he,
.heRight.bilingual .sheetItem.enOnly > p > .en,
.heRight.bilingual .sheetItem.heOnly > p > .he {
  width: 100%;
}
.readerPanel .sheetItem.heOnly > .en,
.readerPanel .sheetItem.heOnly > p > .en {
  display: none;
}
.readerPanel .sheetItem.heOnly > .he,
.readerPanel .sheetItem.heOnly > p > .he {
  display: block;
}
.readerPanel .sheetItem.enOnly > .he,
.readerPanel .sheetItem.enOnly > p > .he {
  display: none;
}
.readerPanel .sheetItem.enOnly > .en,
.readerPanel .sheetItem.enOnly > p > .en {
  display: block;
}
.readerPanel.english .SheetSource .sheetItem.segment .en {
  background-color: white;
}
.heLeft.bilingual .segment > .en,
.heRight.bilingual .segment > .he ,
.heLeft.bilingual .segment > p > .en,
.heRight.bilingual .segment > p > .he {
  float: right;
  padding-left: 20px;
}
.heRight.bilingual .segment > .en,
.heLeft.bilingual .segment > .he,
.heRight.bilingual .segment > p > .en,
.heLeft.bilingual .segment > p > .he {
  float: left;
  padding-right: 20px;
}
.basetext .segment:active,
.basetext .segment:focus {
  background-color: #f5faff;
}
.sheetContent .segment:active .segmentNumber,
.sheetContent .segment:focus .segmentNumber,
.sheetContent .segment:active .linkCount,
.sheetContent .segment:focus .linkCount,
.basetext .segment:active .segmentNumber,
.basetext .segment:focus .segmentNumber,
.basetext .segment:active .linkCount,
.basetext .segment:focus .linkCount {
  background-color: transparent;
}
.dark .basetext .segment:active,
.dark .basetext .segment:focus {
  background-color: #444;
}
.basetext .segment.highlight,
.editTextInfo .textPreviewSegment.highlight,
.editorContent .sheetItem.highlight,
.editorContent .sheetItem.highlight .SheetSource .en,
.editorContent .sheetItem.highlight .SheetSource::after
{
  background-color: #F0F7FF;
}
.sheetContent .segment a {
  color: #4B71B7;
  cursor: pointer;
}
.sheetContent .segment .sourceContentText a {
  text-decoration: underline;
}
.basetext .segment.highlight .segmentNumber,
.basetext .segment.highlight .linkCount {
  background-color: transparent;
}
.sepia .basetext .segment.highlight {
  background-color: #E3E3E1;
}
.dark .basetext .segment.highlight {
  background-color: #444;
}
.textRange {
  line-height: 1.4;
  font-size: 1.6em;
}
.textRange .textInner, .sheetContent .textInner  {
  position: relative;
}
.textRange.lowlight .text {
  color: #999;
}
.segment {
}
.segment.heOnly{
  text-align: right;
  direction: rtl;
}
.segment.enOnly{
  text-align: left;
  direction: ltr;
}
.segment.heOnly .en{
  display: none;
}
.segment.enOnly .he{
  display: none;
}
.segment.heOnly .he{
  display: initial;
}
.segment.enOnly .en{
  display: initial;
}
/*
This is an attempt to fix dictionary entries in this layout (hebrew continuous) from having the headwords flip to the right instead of left.
But not to use a display block directive that might break continuous mode for other English only texts
 */
.readerPanel.hebrew.continuous .segment.enOnly .en{
  unicode-bidi: embed;
}
.readerPanel.hebrew .segment.enOnly .sheetSegmentNumber .en{
  display: none;
}
.readerPanel.english .segment.enOnly .sheetSegmentNumber .he{
  display: none;
}
.segment .segmentNumber,
.segment .linkCount,
.textRange .numberLabel {
  position: absolute;
  background-color: inherit;
  font-weight: lighter;
  color: #ccc;
  display: block;
  width: 30px;
  text-align: center;
  -webkit-text-size-adjust: 100%;
  user-select: none;
  -webkit-user-select: none;
}
.segmentNumber .segmentNumberInner,
.linkCount .linkCountDot {
  display: inline-block;
  user-select: none;
  -webkit-user-select: none;
}
.bilingual .segmentNumber .segmentNumberInner,
.bilingual .linkCount .linkCountDot,
.bilingual .numberLabel .numberLabelInner {
  margin-top: 0;
}
.segment .segmentNumber,
.segment .linkCount {
  display: none;
  line-height: 1.4;
}
.hebrew .segment .segmentNumber,
.hebrew .segment .linkCount {
  display: none;
  line-height: 1.6;
}
.sheetContent .segment .linkCount {
  display: inline-block;
}
.segment .segmentNumber .segmentNumberInner,
.segment .segmentNumber .segmentNumberInner .he,
.textRange .numberLabel .numberLabelInner {
  font-size: 12px;
  vertical-align: middle;
}
.segment .segmentNumber,
.textRagnge .numberLabel {
  color: #000;
  top: 0;
}
.dark .segment .segmentNumber,
.dark .textRagnge .numberLabel {
  color: white;
}
.segment .linkCount {

}
.segment .linkCountDot {
  display: inline-block;
  width: 6px;
  height: 6px;
  border-radius: 12px;
  background-color: black;
  vertical-align: middle;
}
.dark .segment .linkCount {
  filter: invert(100%);
  -webkit-filter: invert(100%);
}
.readerPanel .segment .segmentNumber .en,
.readerPanel .segment .segmentNumber .he {
  text-align: center;
}
.readerPanel.english .segment .segmentNumber {
  left: -48px;
}
.readerPanel.hebrew .segment .segmentNumber,
.readerPanel.bilingual .segment .segmentNumber {
  right: -46px;
}
.readerPanel.hebrew .segment .linkCount,
.readerPanel.bilingual .segment .linkCount {
  left: -48px;
}
.readerPanel.english .segment .linkCount {
  right: -46px;
  left: auto;
}
.readerPanel.heLeft.bilingual .segment .segmentNumber,
.readerPanel.heRight.bilingual .segment .segmentNumber {
  left: 50%;
  margin-left: -15px;
  right: auto;
}
.readerPanel.heLeft.bilingual .segment .linkCount,
.readerPanel.heRight.bilingual .segment .linkCount {
  visibility: hidden;
}
.singlePanel .readerPanel.english .segment .segmentNumber {
  left: -30px;
}
.singlePanel .readerPanel.hebrew .segment .segmentNumber,
.singlePanel .readerPanel.bilingual .segment .segmentNumber {
  right: -30px;
}
.singlePanel .readerPanel.english .segment .linkCount {
  right: -30px;
}
.singlePanel .readerPanel.hebrew .segment .linkCount,
.singlePanel .readerPanel.bilingual .segment .linkCount {
  left: -30px;
}
.singlePanel .readerPanel.english .sheetItem.segment .linkCount {
  left: auto;
  right: -30px;
}
.readerPanel.english .segment.heOnly .segmentNumber .he,
.readerPanel.bilingual .segment.heOnly .segmentNumber .he,
.readerPanel.hebrew .segment.enOnly .segmentNumber .en {
  display: none;
}
.readerPanel.english .segment.heOnly .segmentNumber .en,
.readerPanel.bilingual .segment.heOnly .segmentNumber .en,
.readerPanel.hebrew .segment.enOnly .segmentNumber .he {
  display: block;
}
.segment .refLink, .scrollLink {
  font-size: .8em;
  font-weight: bold;
  letter-spacing: 1px;
  cursor: pointer;
  color: #333;
}
.scrollLink:hover, .refLink:hover {
  text-decoration: underline;
}
.segment .namedEntityLink {
  color: inherit;
}
.segment .namedEntityLink:hover {
  cursor: text;
  text-decoration: none;
}
.segment.showNamedEntityLinks .namedEntityLink:hover {
  /* only show named entity underline when class showNamedEntityLinks exists */
  cursor: pointer;
  border-bottom: 2px dotted #666;
}
.stacked.bilingual .segment .en .namedEntityLink:hover {
  border-bottom-color: #666;
}
.textRange .actionLinks {
  text-align: right;
}
.textRange .actionLinks > span {
  font-size: 13px;
  text-transform: uppercase;
  display: inline-block;
  margin: 0 7px;
  cursor: pointer;
  color: #aaa;
}
.textRange .actionLinks > span > img {
  height: 13px;
  width: 13px;
  margin: 0 5px;
  opacity: 0.3;
  vertical-align: baseline;
}
.textRange .actionLinks > span > i {
  margin: 0 5px;
  font-size: 16px;
  vertical-align: top;
}
.textRange .actionLinks .en {
  font-family: "Roboto", "Helvetica Neue", "Helvetica", arial, sans-serif;
}
.textRange .actionLinks .he {
  font-family: "Heebo", sans-serif;
}
/* Footnotes */
.segment sup,
.versionPreview sup {
  margin-left: .2em;
  margin-right: .2em;
  text-decoration: none;
  font-family: var(--hebrew-sans-serif-font-family);
  font-size: 0.6em;
  line-height: 1;
}
.segment sup.footnote-marker,
.segment sup.endFootnote{
  color: var(--inline-link-blue);
}
.segment .he sup {
  font-size: 0.6em;
}
.segment sup.footnote-marker:hover {
  text-decoration: underline;
}
.sheetContent .segment sup:hover {
  text-decoration: none;
}
.segment sup::before {
  padding: 12px 12px;
  content: "";
  margin-inline-start: -7px;
  position: absolute;
}
.segment sup.itag {
  text-decoration: none;
  font-family: var(--hebrew-sans-serif-font-family);
  font-size: 0.5em;
  line-height: 1;
  color: var(--inline-link-blue);
}
.segment i.footnote {
  display: none;
  font-size: .8em;
  margin-left: .5em;
  margin-right: .5em;
  color: #666;
  font-style: normal;
}
.segment img {
  max-width: 100%;
}
.segment i[data-overlay="Vilna Pages"] {
  display: inline-block;
}
.segment i[data-overlay="Vilna Pages"]:after {
    color: grey;
	content: attr(data-value);
    font-size: .4em;
    font-style: normal;
    font-family: var(--english-sans-serif-font-family);
}
.segment i[data-overlay="Venice Columns"] {
  display: inline-block;
}
.segment i[data-overlay="Venice Columns"]:after {
    color: grey;
	content: attr(data-value);
    font-size: .4em;
    font-style: normal;
    font-family: var(--english-sans-serif-font-family);
}
.connectionsPanelHeader {
  display: flex;
  justify-content: space-between;
  align-items: center;
}
.singlePanel .connectionsPanelHeader {
  justify-content: flex-start;
  align-items: stretch;
  height: 100%;
}
.interface-hebrew .connectionsPanelHeader {
  direction: rtl;
}
.interface-english .connectionsPanelHeader {
  direction: ltr;
}
.connectionsPanelHeader .rightButtons {
  margin-top: -4px;
}
.connectionsPanelHeader .languageToggle,
.connectionsHeader .readerNavMenuCloseButton.circledX{
  height: 32px;
  width: 30px;
  text-align: center;
  line-height: 32px;
}
.readerNavMenu.compare {
  background-color: var(--lightest-grey);
}
.readerNavMenu.compare .readerNavTop .readerNavMenuCloseButton.circledX {
  height: 32px;
  width: 30px;
  display: flex;
  align-items: center;
  margin: 0 15px;
}
.connectionsPanelHeader .languageToggle {
  margin: 0 15px;
}
.connectionsHeader .readerNavMenuCloseButton.circledX,
.readerNavMenu.compare .readerNavTop .readerNavMenuCloseButton.circledX {
  width: 20px;
}
.connectionsHeader .readerNavMenuCloseButton.circledX img,
.readerNavMenu.compare .readerNavTop .readerNavMenuCloseButton.circledX img {
  height: 20px;
  width: 20px;
  vertical-align: middle;
}
.readerNavMenu.compare .navBlockDescription,
.readerNavMenu.compare .categoryDescription {
  display: none;
}
.readerNavMenu.compare .navToggles {
  margin-inline-start: 0;
}
.connectionsPanelHeader .languageToggle img {
  vertical-align: middle;
  margin-top: -2px;
}
.connectionsPanel .flashMessage {
  font-size: 18px;
  color: #999;
  margin-bottom: 30px;
  text-align: left;
}
.interface-hebrew .connectionsPanel .flashMessage {
  text-align: right;
}
.textList {
  width: 100%;
  height: 54%;
  bottom: 0;
  left: 0;
  position: absolute;
  margin: 0 auto;
  background-color: #FBFBFA;
}
.textList.marginless .texts,
.textList.fullPanel.marginless .texts {
  padding: 0 0 80px 0;
}
.dark .textlist {
  background-color: #333331;
}
.textList.fullPanel {
  padding-top: 60px;
  height: 100%;
  box-sizing: border-box;
}
.textList .texts {
  height: 100%;
  width: 100%;
  box-sizing: border-box;
  overflow: hidden;
  overflow-y: scroll;
  -webkit-overflow-scrolling: touch;
}
.textList .texts .contentInner {
  max-width: 660px;
  margin: 0 auto;
}
.textList .texts {
  padding: 30px 30px 80px 30px;
}
.textList.fullPanel .texts {
  padding: 40px 40px 80px 40px;
}
.textList .segment.heOnly,
.textList .segment.enOnly {
  text-align: justify;
}
.textListTop {
  position: absolute;
  top: 0;
  left: 0;
  width: 100%;
  background-color: inherit;
  z-index: 1;
}
.textList.fullPanel .textListTop {
  text-align: center;
  height: 55px;
}
.dark .textList {
  background-color: #333331;
}
.dark .textList .anchorText {
  background-color: #333331;
}
.textList .heOnly {
  display: block;
}
.textList.fullPanel .textListTop .leftButtons {
  margin: 9px 0 0 10px;
}
.textList.fullPanel .textListTop .rightButtons {
  margin: 9px 10px 0 0;
}
.gridBox {
  width: 100%;
  background-color: transparent;
}
.gridBox .gridBoxRow {
  display: flex;
  justify-content: space-between;
  margin-bottom: 6px;
}
.gridBox .gridBoxItem {
  flex: 1;

   /* HACK: overflow hidden will hide any box shadow beneath (b/c overflow cuts off at padding-box) can get around this by increasing padding-box and decreasing margin-box. see here https://stackoverflow.com/questions/33949013/css-overflow-hidden-cuts-shadow*/
  display: flex;
  flex-direction: column;
  padding: 5px;
}
.gridBox .gridBoxItem.placeholder {
  visibility: hidden;
}
.gridBox .gridBoxItem:first-child {
  padding-inline-start: 0;
  margin-inline-start: 0;
}
.gridBox .gridBoxItem:last-child {
  padding-inline-end: 0;
  margin-inline-end: 0;
}
.dark .filterSet td {
  border-color: #555;
}
.filterSet td.empty {
  border-left: 1px solid transparent;
  border-right: 1px solid transparent;
}
.topFilters {
  text-transform: none;
}
.dark .topFilters {
  background-color: #2D2D2B;
  border-bottom: 1px solid #444;
}
.textList.fullPanel .topFilters {
  margin: 0;
  border-top: 8px solid transparent;
  padding: 6px 22px 5px;
  background-color: #EDEDED;
}
.topFilters .textFilter {
  color: #999;
  display: inline-block;
  padding: 16px 8px;
}
.topFilters .textFilter.on {
  color: black;
}
.dark .topFilters .textFilter {
  color: #bbb;
}
.topFilters .textFilter > div {
  display: table-cell;
  vertical-align: middle;
}
.textList.fullPanel .recentFilterSet {
  margin: 0 0 12px 0;
}
.textList .recentFilterSet .textFilter,
.connectionsPanelHeader .recentFilterSet.topFilters .textFilter {
  display: inline-block;
  padding: 0;
  margin: 6px 14px;
  background-color: transparent;
  color: #999999;
  border-bottom: 4px solid #cccccc;
  margin-inline-start: 0;
}
.connectionsPanelHeader .recentFilterSet.topFilters .textFilter {
  margin: 18px;
  margin-inline-end: 14px;
  margin-inline-start: 0;
}
.textList .recentFilterSet .textFilter.on, .connectionsPanelHeader .recentFilterSet.topFilters .textFilter.on {
  color: #000000;
  border-bottom-color: var(--category-color);
}
.recentFilterSet.filterSet .textFilter, .recentFilterSet.filterSet .textFilter span{
  font-family: "HebrewInEnglish Serif Font", "adobe-garamond-pro", "Crimson Text", Georgia, serif;
}
.hebrew .textList .recentFilterSet.filterSet {
  direction: rtl;
}
.textList.singlePanel .connectionsHeader .topFilters{
  overflow-x: scroll;
  overflow-y: hidden;
}
.topFiltersInner {
  display: inline-block;
  white-space: nowrap;
  overflow: hidden;
  text-overflow: ellipsis;
  vertical-align: middle;
}
.textList.fullPanel .topFiltersInner {
  white-space: normal;
}
.textList.singlePanel .versionsTextList .topFiltersInner .textFilter {
  padding: 5px;
  margin-bottom: 5px;
  color: #999;
}
.textList.singlePanel .versionsTextList .topFiltersInner {
  white-space: pre-wrap;
}
.showMoreFilters {
  vertical-align: middle;
  float: right;
}
.categoryFilter {
  margin: 19px 34px;
  font-size: 18px;
  cursor: pointer;
  line-height: 21.6px;
  color: #000;
  -webkit-tap-hightlight-color: rgba(0,0,0,0); /* pulled from common.css; should apply more broadly? */
}
.categoryFilter:not(.withBooks) .filterInner:before{
  min-width: 18px;
  width: 18px;
  height: 16px;
  content: '';
  -webkit-mask: url("/static/img/connection-book.svg") no-repeat;
  mask: url("/static/img/connection-book.svg") no-repeat;
  -webkit-mask-size: cover;
  mask-size: cover;
  line-height: 25px;
  /**transform: scale(0.95);*/
  display: inline-block;
  background-color: var(--category-color);
}
.connectionsPanel .toolsButton.more{
  color: #666666;
}
.connectionsPanel .toolsButton.seeLess{
  margin-inline-start: 33px;
  font-style: normal;
  font-weight: normal;
  font-size: 13px;
  line-height: 18px;
  color: #999999;
  align-items: center;
}
.connectionsPanel .toolsButton.seeLess img.toolsButtonIcon{
  height: 10px;
  width: 10px;
}
.connectionsPanel .toolsButton.seeLess .toolsButtonText{
  margin-inline-start: 5px;
}

.connectionsPanel .topToolsButtons {
  margin-top: 30px;
}
.categoryFilter:not(.withBooks) .filterText{
  margin-inline-start: 15px;
  margin-inline-end: auto;
}
.textFilter {
  padding: 19px 0px;
  font-size: 18px;
  line-height: 1.2;
  display: block;
  cursor: pointer;
  color: #333;
  margin-inline-start: 34px;
  margin-inline-end: 34px;
}
.connectionsCount {
  color: #666;
  font-size: 16px;
  font-weight: lighter;
  letter-spacing: 1px;
  font-family: "Roboto", "Helvetica Neue", "Helvetica", sans-serif;
  unicode-bidi: isolate;
}
.englishAvailableTag {
  font-family: "Roboto", "Helvetica Neue", "Helvetica", sans-serif;
  text-transform: uppercase;
  align-self: flex-start;
  color: #999;
  border: 1px solid #CCC;
  border-radius: 3px;
  font-size: 12px;
  line-height: 18px;
  padding: 0px 3px;
  margin-left: 4px;
}
.filterInner {
  display: flex;
  justify-content: space-between;
  align-items: center;
}
.essayGroup a:hover {
  text-decoration: none;
}
.essayGroup .filterText {
  margin-inline-start: 15px;
  margin-inline-end: auto;
  text-align: left
}
.essayGroup .filterInner:before{
  min-width: 18px;
  width: 18px;
  height: 16px;
  content: '';
  -webkit-mask: url("/static/img/connection-book.svg") no-repeat;
  mask: url("/static/img/connection-book.svg") no-repeat;
  -webkit-mask-size: cover;
  mask-size: cover;
  line-height: 25px;
  /**transform: scale(0.95);*/
  display: inline-block;
  background-color: #3B5849;
}
.essayGroup .textFilter {
  padding: 0 0 0 0;
  margin: 19px 34px;
}
.categoryFilterGroup.withBooks {
  /*border-bottom: 1px solid #E5E5E5;*/
  border-top: 4px solid;
  border-top-color: var(--category-color);
}
.categoryFilterGroup.withBooks .categoryFilter{
  margin: initial;
  margin-inline-end: 34px;
  margin-inline-start: 34px;
  padding: 19px 0px;
  border-bottom: 1px solid #E5E5E5;

}
.categoryFilterGroup a:hover {
  text-decoration: none;
}
.categoryFilterGroup.withBooks + .categoryFilterGroup {
  /*margin-top: 30px;*/
}
.categoryFilterGroup .textFilter {
  border-bottom: 1px solid #E5E5E5;
}
.categoryFilterGroup :first-child .textFilter {
  border-top: 1px solid #E5E5E5;
}
.categoryFilter.on, .textFilter.on {
  color: black;
}
.dark .categoryFilter.on, .dark .textFilter.on {
  color: white;
}
.textFilter.lowlight {
  color: #999;
}
.topFilters .textFilter.showMoreFilters {
  color: #999;
}
.bilingual .textFilter .he,
.bilingual .categoryFilter .he {
  display: none;
}
.textList .textListTop > .loadingMessage,
.textList .texts .contentInner > .loadingMessage {
  padding: 22px 10px 0;
  color: #999;
  font-size: 14px;
  text-align: center;
}
.textList .textListTop > .loadingMessage {
  position: relative;
  top: 70px;
}
.textList .texts {
  position: relative;
  background-color: #FBFBFA;
}
.sepia .textList .texts {
  background-color: #FBFBFA;
}
.dark .textList .texts {
  background-color: #333331;
}
.textList .texts .textRange {
  font-size: 1.8em;
  padding-top: 16px;
  margin-top: 12px;
  position: relative;
  cursor: text;
}
.textList .texts .textRange .segment{
  cursor: text;
}
.textListTextRangeBox {
  border-bottom: 1px solid #eee;
}
.textList .texts .textRange .title {
  color: #999;
}
.textList .texts .segment .queryTextHighlight {
  padding: 0;
  background-color: inherit;
  font-weight: bold;
}
.dark .textList .texts .textRange .title {
  color: #ddd;
}
.textList.singlePanel .textListTextRangeBox:first-child {
  margin-top: -30px;
}
.textRange .title {
  display: flex;
  justify-content: space-between;
}
.textRange .title .buttons {
}
.bilingual .textList .title .he {
  display: none;
}
.textList .sheetList .sheet,
.textList .note {
  padding: 0 0 24px 0;
  display: flex;
  flex-flow: column;
}
.textList .sheet + .sheet {
  padding: 24px 0;
  border-top: 1px solid #E6E5E6;
}
.textList .sheetList .sheet a.sheetTitle {
  margin-bottom: 0;
  align-items: flex-start;
}
.textList .sheet .sheetInfo {
  display: flex;
  justify-content: space-between;
}
.sheet .sheetInfo .sheetUser {
  display: flex;
  align-items: center;
}
.textList .sheet .sheetAuthorImg,
.textList .note .noteAuthorImg {
  height: 26px;
  width: 26px;
  vertical-align: -8px;
}
.textList .sheet .sheetViews {
  color: #999;
  font-size: 12px;
}
.textList .sheet .sheetAuthor,
.textList .note .noteAuthor {
  color: #666;
  font-size: 16px;
  margin: auto 14px;
}
.textList .sheet .sheetTitle {
  display: flex;
  justify-content: flex-start;
  margin-top: 14px;
  font-size: 18px;
  text-align: left;
  color: #000;
}
.textList .sheet .sheetLeft .sheetTitle img.sheetIcon {
  width: 14px;
  height: 14px;
  margin: 3px 0 0 0;
}
.textList .sheet .sheetTitle .sheetTitleText{
  margin: auto 6px;
}
.textList .sheet .sheetTags {
  display: flex;
  flex-flow: row wrap;
  margin-top: 6px;
  font-size: 13px;
  color: #999;
  text-align: left;
}
.textList .sheet .sheetTag {
  color: inherit;
  display: inline-block;
  white-space: nowrap;
}
.sheet .sheetRight {
  display: flex;
  flex-direction: row;
  align-items: flex-start;
  justify-content: space-between;
  padding-top: 5px;
  margin: 0 -4px;
}
.sheet .sheetRight img {
  display: none;
  padding: 0 5px;
  width: 22px;
  height: 22px;
  margin: 0;
}
.sheet .sheetRight img.pinned,
.sheet:hover .sheetRight img {
  display: block;
}
.sheet:hover .sheetRight img:hover {
  opacity: 0.6;
  cursor: pointer;
}
.sheet .sheetTag .separator {
  display: inline-block;
  margin-right: 8px;
}
.sheet .sheetTags .unlisted img,
.collectionListing .collectionListingDetails .unlisted img,
.tocTop .unlisted img {
  width: 13px;
  height: 13px;
  opacity: 0.4;
  margin-inline-end: 3px;
  position: relative;
  top: 2px;
}
.sheetTag.button,
.sheetTag.button:hover,
.sheetTag.button:active {
  background-color: #EDEDED;
  border-color: #ccc;
  color: #999;
  font-size: 14px;
  margin: 4px;
}
.bookPage .sheetTag.button {
  padding: 5px 16px;
  height: 30px;
}
.textList .sheetList {
  padding-top: 40px;
}
.textList .sheetList:first-of-type {
  padding-top: 0px;
}
.textList .sheetList + .sheetList {
  border-top: 1px solid #E6E5E6;
}
.textList .note .noteAuthorInfo {
  margin-bottom: 14px;
}
.textList .note .noteTitle {
  font-weight: bold;
}
.textList .note .noteTitle,
.textList .note .noteText {
  font-size: 16px;
}
.textList .textListTextRangeBox + .sheet {
  margin-top: 24px;
}
.mediaList .media {
  border-top: solid 1px #CCC;
  padding: 20px 0;
}
.mediaList .mediaTitle {
  font-family: "Roboto", "Helvetica Neue", "Helvetica", sans-serif;
  font-style: normal;
  font-weight: 400;
  font-size: 16px;
  line-height: 19px;
  color: #666;
	padding-bottom: 15px;
}
.mediaList .mediaTitle .he {
  font-size: 16px;
}
.mediaList .media .title {
	font-size: 22px;
  color: #000;
}
.mediaList .media a {
	color: #999;
}
.mediaList .media .description {
	margin: 10px 0;
  font-size: 13px;
  font-family: "Roboto", "Helvetica Neue", "Helvetica", sans-serif;
  flex-flow: row;
  justify-content: space-between;
  color: #666;
}
.mediaList .media .panel{
	background: #e6e6e6;
	border-radius: 50px;
	text-align: center;
	margin: 15px 0;
	padding: 15px;
  font-size: 13px;
  line-height: 15px;
  flex-direction: row;
  display: flex;
  flex-wrap: nowrap;
  justify-content: space-between;
  text-align: left;
  direction: ltr;
}
.mediaList .media .panel .playTimeContainer {
  display: inline-flex;
  align-self: center;
  font-size: 13px;
  font-family: "Roboto", "Helvetica Neue", "Helvetica", sans-serif;
}
.mediaList .media .panel .playTimeContainer span {
  margin: 0 15px;
}
.mediaList .media .panel .sliderContainer {
  display: inline-flex;
  flex: 2;
  align-self: center;
}
.mediaList .media .panel input[type='image'] {
	  width: 10px;
    height: 10px;
    padding: 2.5px;
}
.slider {
  -webkit-appearance: none;
  height: 2px;
  background: #4d4d4d;
  outline: none;
  opacity: 0.7;
  width: 100%;
}
.slider:hover {
  opacity: 5;
}
.slider::-webkit-slider-thumb {
  -webkit-appearance: none;
  appearance: none;
  width: 10px;
  height: 10px;
  border-radius: 50%;
  background: #4871bf;
  cursor: pointer;
}
.slider::-moz-range-thumb {
  width: 10px;
  height: 10px;
  border-radius: 50%;
  background: #4871bf;
  cursor: pointer;
}
/* All the same stuff for IE */
.slider::-ms-thumb {
  width: 10px;
  height: 10px;
  border-radius: 50%;
  background: #4871bf;
  cursor: pointer;
}
.webpageList .website {
  text-align: start;
  display: flex;
  justify-content: flex-start;
  color: #000;
  cursor: pointer;
  font-size: 16px;
  letter-spacing: 1px;
  margin: 20px 34px;
  align-items: center;
}
.webpageList .website .icon {
  height: 16px;
  width: 16px;
  margin-top: 2px;
}
.webpageList .webpage {
  margin-bottom: 30px;
  text-align: left;
  direction: ltr;
}
.webpageList .webpage.hebrew{
  text-align: right;
  direction: rtl;
}
.webpageList .webpage .icon {
  margin-right: 10px;
}
.webpage.hebrew .icon {
  margin: 0 0 0 10px;
}
.webpageList .webpage .title {
  font-size: 22px;
  color: black;
  text-decoration: none;
  margin-bottom: 10px;
}
.webpageList .webpage .title:hover {
  text-decoration: none;
}
.webpageList .webpage .domain {
  font-family: "Roboto", "Helvetica Neue", "Helvetica", sans-serif;
  font-size: 14px;
  color: #666;
  margin-bottom: 10px;
}
.webpageList .webpage .description {
  font-size: 18px;
  color: #999;
}
.webpageList .webpage .webpageMetadata,
.mediaList .media .meta,
.manuscript .meta {
  font-size: 13px;
  color: #999;
  margin-top: 5px;
}
.interface-hebrew .webpageList .webpage .webpageMetadata {
  text-align: right;
  direction: rtl;
}
.interface-english .webpageList .webpage .webpageMetadata {
  text-align: left;
  direction: ltr;
}

.webpageList .website .siteName {
  margin-inline-start: 15px;
}

.manuscript .meta span,
.manuscript .meta a {
  font-family: "Roboto", "sans-serif";
  margin-top: 2px;
}
.manuscript .meta .int-he {
  font-family: "Heebo", "sans-serif";
}
.webpageList.empty .loadingMessage {
  margin-top: 0px;
}
.webpageList .webpagesLinkerMessage {
  padding: 20px 0px;
  color: #999;
  border-top: 1px solid #E5E5E5;
  font-size: 13px;
}
.marginless .webpageList .webpagesLinkerMessage {
  padding: 20px 34px;
}
.webpageList .webpagesLinkerMessage a {
  color: #999;
  text-decoration: underline;
}
.manuscriptImage {
  width: auto;
  max-height: 180px;
  border-radius: 3px;
}
.manuscriptCaption {
  font-family: "Adobe Garamond Pro", "sans-serif";
  font-size: 18px;
  line-height: 22px;
  margin-top: 13px;
  margin-bottom: 2px;
  border-bottom: 0px;
  text-align: left;
}
.manuscriptCaptionHe {
  font-family: "Taamey Frank", "Heebo", "sans-serif";
  font-size: 22px;
  line-height: 22px;
  margin-top: 13px;
  margin-bottom: 2px;
  border-bottom: 0px;
  text-align: right;
}
.fullSizeImageLink {
  width: 292px;
  height: 23px;
  left: 830px;
  top: 367px;
  font-family: "Roboto", "sans-serif";
  font-style: normal;
  font-weight: normal;
  font-size: 13px;
  line-height: 15px;
  color: #999999
}
.manuscript {
  border-bottom: 1px solid #DDDDDD;
  margin: 29px 34px;
  padding-bottom: 19px;
  overflow-x: hidden;
}

.manuscript a {
  color: inherit;
}
/*.manuscriptBorder {*/
/*  border: 1px solid #dddddd;*/
/*  position: absolute;*/
/*  width: 292px;*/
/*  height: 0px;*/
/*  left: 830px;*/
/*  top: 409px;*/
/*}*/
.manuscriptList :last-child {
  border-bottom: 0px solid red;
}
.textList.marginless .webpageList.empty .loadingMessage {
  margin: 50px 40px;
}
.textRange .numberLabel {
  position: absolute;
  top: 14px;
}
.english .textRange .numberLabel {
  left: -24px;
}
.english .textRange .numberLabel.itag {
  right: -30px;
  left: initial;
}
.hebrew .textRange .numberLabel,
.bilingual .textRange .numberLabel  {
  right: -30px;
}
.multiPanel .textRange .numberLabel{
  display: none;
}
.multiPanel .textRange .numberLabel.itag{
  display: block;
  color: #4871bf;
}
.textRange.lowlight .numberLabel {
  color: #999;
}
.readerPanel.bilingual .connectionsPanel .he {
  display: none;
}
.connectionsSummaryLoading {
  padding: 20px 34px;
  color: #999;
}
.connectionsPanel .connectionPanelSectionHeader{
  margin-inline-start: 34px;
  margin-inline-end: 34px;
  margin-top: 30px;
  margin-bottom: 15px;
  border-bottom: 1px solid #CCCCCC;
  padding-bottom: 13px;
}
.connectionsPanel .connectionPanelSectionHeader .connectionPanelSectionHeaderInner{
  font-size: 14px;
  font-style: normal;
  font-weight: 400;
  line-height: 18px;
  letter-spacing: 0em;
  text-align: justified;
  color: #666666;
  text-transform: uppercase;

}
.connectionsPanel .connectionsSummaryLoading .loadingMessage {
  margin-top: 0;
}
.textListTextRangeBox {
  position: relative;
}

.textListTextRangeBox .textRange{
  margin-bottom: 0;
  padding-bottom: 0;
}
.textListTextRangeBox .connection-buttons, .versionsTextList .connection-buttons{
  margin-bottom: 28px;
  display: flex;
  align-items: flex-start;
  align-content: flex-start;
}
.connection-buttons.access-user .connection-button.delete-link{
  display:none;
}
.connection-buttons .connection-button,
.version-block-with-preview-details .connection-button{
  font-style: normal;
  font-weight: normal;
  font-size: 13px;
  line-height: 15px;
  color: #999999;
  margin-inline-end: 15px;
  text-decoration: none;
  cursor: pointer;
  display: flex;
  flex-flow: row wrap;
  align-items: center;
}
.version-block-with-preview-details .connection-button {
  font-size: 14px;
  color: var(--dark-grey);
  margin-top: 15px;
}
.version-block-with-preview-details img {
  padding-inline-start: 15px;
}
.singlePanel .connection-buttons .connection-button{
  text-align: start;
  margin-inline-end: 5px;
}
.connection-buttons .connection-button span{
  text-align: initial;
}
.connection-buttons .connection-button .int-en{
  font-family: "Roboto", "Helvetica Neue", "Helvetica", sans-serif;
}
.connection-buttons .connection-button .int-he{
  font-family: "Heebo", "Roboto", "Helvetica Neue", "Helvetica", sans-serif;
}
.toolsMessage {
  margin: 130px 0;
  text-align: center;
  font-size: 18px;
}
.connection-buttons .connection-button::before,
.version-block-with-preview-details .connection-button::before{
  display: block;
  content: ' ';
  background-size: 15px 15px;
  background-repeat: no-repeat;
  height: 15px;
  width: 15px;
  margin-inline-end: 5px;
}
.version-block-with-preview-details .connection-button::before {
  height: 18px;
}
.connection-buttons .panel-open-link::before,
.version-block-with-preview-details .connection-button::before{
  background-image: url("/static/icons/open-panel.svg");
}
.connection-buttons .delete-link::before{
  background-image: url("/static/icons/remove-connection.svg");
}
.connection-buttons .add-to-sheet-link::before{
  background-image: url("/static/icons/add-to-sheet.svg");
}
.sheetContent .toolsButtonContainer {
  letter-spacing: 0;
}
.toolsButtonContainer {
  display: flex;
  justify-content: flex-start;
  color: #000;
  /*border-top: 1px solid #E5E5E5;*/
  cursor: pointer;
  font-size: 16px;
  letter-spacing: 1px;
  margin: 20px 34px;
  align-items: center;
  flex-wrap: wrap;
}

.toolsButtonContainer.blue {
  background-color: var(--sefaria-blue);
  color: white;
  margin: -29px 34px 20px;
  margin-inline-start: -34px;
  margin-inline-end: -34px;
  padding-inline-start: 68px;
  padding-inline-end: 34px;
  padding-top: 18px;
  padding-bottom: 18px;
}

.toolsButtonContainer .toolsButtonText,
.toolsButtonContainer .toolsSecondaryButton {
  position: relative;
  top: 1.5px;
}

.toolsButton {
  background: none;
  padding: 0;
  border: 0px;
  flex: 1 1 auto;
}

.toolsButton ::before {
  position: relative;
  top: 3px;
}

.toolsSecondaryButton {
  color: var(--dark-grey);
  --english-font: var(--english-sans-serif-font-family);
  --hebrew-font: var(--hebrew-sans-serif-font-family);
  height: var(--sans-serif-small-font-size);
  margin-inline-start: 30px;
  align-self: flex-start;
}

.toolsButtonContainer.blue .experimentLabel {
  --english-font: var(--english-sans-serif-font-family);
  color: var(--light-grey);
  font-size: 14px;
  border: 1px solid var(--light-grey);
  border-radius: 6px;
  float: inline-end;
  padding: 2px;
  line-height: 14px;
}

.linkArrow {
  height: var(--sans-serif-small-font-size);
  position: relative;
  top: 1px;
}

.toolsButtonContainer .toolsButton.greyColor {
  color: var(--dark-grey);
}
.toolsButton .toolsButtonText .connectionsCount::before{
  content: " ";
}
.topicList.topicsHe {
  direction: rtl;
}
.topicList.topicsEn {
  direction: ltr;
}
.interface-hebrew .topicList.topicsEn {
  direction: rtl;
}

.topicButton {
  display: flex;
  justify-content: flex-start;
  color: #000;
  cursor: pointer;
  font-size: 16px;
  flex-direction: column;
  letter-spacing: unset;
  align-items: initial;
  border-top: 1px solid #E5E5E5;
  padding: 20px 34px;
  margin: initial;
}
.topicList #topicItem-0 {
  border-top: none;
}
.topicButton:hover {
  text-decoration: none;
}

.topicButton .topicButtonTitle {
  display: flex;
  flex-direction: row;
  justify-content: space-between;
  text-align: left;
}
.topicButton .topicButtonTitle .he {
  text-align: right;
}
.topicButton .contentText .en {
  font-family: "adobe-garamond-pro", "Crimson Text", Georgia, serif;
}
.topicButtonTitle .he {
  font-size: 122%;
}
.topicButton .three-dots-button.tooltip-toggle::before,
.named-entity-title-bar .three-dots-button.tooltip-toggle::before {
  transform: none;
  left: unset;
  right: 30px;
  width: 180px;
}
.readerPanel.hebrew .topicButton .three-dots-button.tooltip-toggle::before,
.readerPanel.hebrew .named-entity-title-bar .three-dots-button.tooltip-toggle::before {
  right: unset;
  left: 30px;
  text-align: right;
}
.topicButton .smallText {
  margin-top: 10px;
  line-height: 18px;
  font-size: 18px;
  text-align: start;
}
.topicButton .smallText .en {
  font-family: "Roboto", "Helvetica Neue", "Helvetica", sans-serif;
  font-size: 13px;
  font-weight: normal;
  color: #999;
}
.topicButton .smallText .he {
  font-family: "Heebo", sans-serif;
  font-size: 13px;
  font-weight: normal;
  color: #999;
}
.toolsButton:hover {
  text-decoration: none;
  color: inherit;
}
.toolsButton.systemTypeface .toolsButtonText span.int-en,
.toolsButton.systemTypeface .toolsButtonText span.en{
  font-family: "Roboto", "Helvetica Neue", "Helvetica", sans-serif;
}
.toolsButton.textTypeface .toolsButtonText span.int-en,
.toolsButton.textTypeface .toolsButtonText span.en{
  font-family: "adobe-garamond-pro", "Crimson Text", Georgia, serif;
}
.toolsButton.systemTypeface .toolsButtonText span.int-he,
.toolsButton.systemTypeface .toolsButtonText span.he{
  font-family: "Heebo", "Roboto", "Helvetica Neue", "Helvetica", sans-serif;
}
.toolsButton.textTypeface .toolsButtonText span.int-he,
.toolsButton.textTypeface .toolsButtonText span.he{
  font-family: "Taamey Frank", "adobe-garamond-pro", "Crimson Text", Georgia, "Times New Roman", serif;
  font-size: 122%;
}
.blue .toolsButton .toolsButtonIcon {
  filter: invert(1);
}
.toolsButton .toolsButtonIcon {
  color: #999;
  font-size: 20px;
  width: 20px;
  margin-top: -1px;
}
.interface-hebrew .toolsButton .toolsButtonIcon {
  margin-top: 1px;
}
.toolsButton img.toolsButtonIcon {
  width: 18px;
  height: 18px;
  vertical-align: middle;
}
.toolsButton .toolsButtonText{
  margin-inline-start: 15px;
}

.shareSettingsBox .shareDropdown {
  display: inline-block;
  height: 20px;
  width: 52px;
  margin: 0 3px;
  border: 0;
  color: var(--sefaria-blue);
  font-weight: 600;
  --english-font: var(--english-sans-serif-font-family);
  --hebrew-font: var(--hebrew-sans-serif-font-family);
  font-size: var(--sans-serif-body-font-size);
  align-self: flex-end;
  appearance: none;
  -webkit-appearance: none;
  -moz-appearance: none;
  bottom: 1px;
  position: relative;
  background-color: Transparent;
  background-image: url(/static/icons/arrow-down-bold.svg);
  background-repeat: no-repeat;
  background-position: right;
  background-size: 12px;
}

.shareInputBox .copyLinkIcon {
  float: right;
  margin: 0px -5px 1px 0px;
}

.shareInputBox span {
  --english-font: var(--english-sans-serif-font-family);
  --hebrew-font: var(--hebrew-sans-serif-font-family);
  font-size: var(--sans-serif-body-font-size);
}

.shareInputBox {
  position: relative;
  display: flex;
  box-sizing: border-box;
  border-radius: 7px;
  border: none;
  box-shadow: 0 1px 3px rgb(0 0 0 / 20%);
  font-size: var(--sans-serif-body-font-size);
  font-family: "Roboto", "Helvetica Neue", "Helvetica", sans-serif;
  color: #666;
  padding: 20px 20px;
  margin: 19px 33px;
}
.shareInput {
  width: calc(100% - 40px);
  box-sizing: border-box;
  border-radius: 7px;
  border: none;
  font-size: var(--sans-serif-body-font-size);
  font-family: "Roboto", "Helvetica Neue", "Helvetica", sans-serif;
  color: #666;
  text-overflow: ellipsis;
}

.shareInputBox .shareInputButton {
  background-color: #fff;
  position: absolute;
  border: 0;
  margin-inline-start: calc(100% - 60px);
}

.shareInputBox .shareInputButton:active {
  background-color: var(--light-grey);
}

.shareSettingsBox {
  display: flex;
  box-sizing: border-box;
  border-radius: 7px;
  border: none;
  font-size: var(--sans-serif-body-font-size);
  --english-font: var(--english-sans-serif-font-family);
  --hebrew-font: var(--hebrew-sans-serif-font-family);
  color: var(--dark-grey);
  margin: 20px 34px;
}
.addToSourceSheetBox {
  position: relative;
}
.addToSourceSheetBox input {
  padding: 13px 12px;
  margin: 0;
  cursor: pointer;
  font-size: 18px;
  border-radius: 4px;
  box-shadow: none;
  border: 1px solid #E9E9E9;
  width: 60%;
  height: 50px;
  box-sizing: border-box;
}
.addToSourceSheetBox .button {
  width: 100%;
  text-align: center;
  margin: 0;
}
.addToSourceSheetBox .button.small {
  width: 37%;
  box-sizing: border-box;
  height: 50px;
  padding: 17px;
  margin: 0;
  float: right;
}
.interface-hebrew .addToSourceSheetBox input {
  width: 47%;
}
.interface-hebrew .addToSourceSheetBox .button.small {
  width: 50%;
  float: left;
}
.addToSourceSheetBox .newSheet {
  border-top: 1px solid #E9E9E9;
  padding: 14px 22px;
}
.addToSourceSheetBox .newSheet input::placeholder { /* eventual spec? */
  font-family: "Roboto", "Helvetica Neue", "Helvetica", sans-serif;
}
.addToSourceSheetBox .newSheet input::-webkit-input-placeholder { /* Chrome/Opera/Safari */
  font-family: "Roboto", "Helvetica Neue", "Helvetica", sans-serif;
}
.addToSourceSheetBox .newSheet input::-moz-placeholder { /* Firefox 19+ */
  font-family: "Roboto", "Helvetica Neue", "Helvetica", sans-serif;
}
.addToSourceSheetBox .newSheet input:-ms-input-placeholder { /* IE 10+ */
  font-family: "Roboto", "Helvetica Neue", "Helvetica", sans-serif;
}
.addToSourceSheetBox .newSheet input:-moz-placeholder { /* Firefox 18- */
  font-family: "Roboto", "Helvetica Neue", "Helvetica", sans-serif;
}
.confirmAddToSheet {
  text-align: center;
  background-color: #FBFBFA;
  margin-bottom: 10px;
}
.confirmAddToSheet .message{
  text-align: start;
}
.confirmAddToSheet.addToSourceSheetBox .message span{
  font-family: 'HebrewInEnglish Serif Font', "adobe-garamond-pro", "Crimson Text", Georgia, "Times New Roman", serif;
  font-style: normal;
  font-weight: normal;
  font-size: 18px;
  line-height: 25px;
  text-decoration-line: none;
  color: #666666;
}
.confirmAddToSheet.addToSourceSheetBox .message span a{
  text-decoration: underline;
  color: #666666;
}
.confirmAddToSheet .button {
  width: 100%;
}
.connectionsPanel .allSheetsLink,
.connectionsPanel .allNotesLink {
  display: block;
  margin-top: 10px;
}
.interface-hebrew .allNotesLinks {
  text-align: left;
}
.noteList + .noteList {
  border-top: 1px solid #ccc;
}
.connectionsPanel .loadingMessage {
  margin-top: 40px;
}
.connectionsPanel textarea.noteText,
.connectionsPanel textarea.feedbackText,
.sideColumn textarea.feedbackText {
  width: 100%;
  min-height: 100px;
  border: none;
  border-radius: 7px;
  padding: 20px 25px;
  box-sizing: border-box;
  box-shadow: 0 1px 3px rgba(0,0,0,0.2);
  font-size: 18px;
  font-family: "adobe-garamond-pro", "Crimson Text", Georgia, serif;
  margin-bottom: 10px
}


.connectionsPanel .noteSharingToggle {
  border: 1px solid #ccc;
  border-radius: 4px;
  margin-bottom: 12px;
}
.connectionsPanel .notePrivateButton,
.connectionsPanel .notePublicButton {
  width: 50%;
  display: inline-block;
  text-align: center;
  color: #CCC;
  padding: 16px 24px;
  border-radius: 4px;
  cursor: pointer;
  font-size: 15px;
  letter-spacing: 1px;
  font-family: "Roboto", "Helvetica Neue", "Helvetica", sans-serif;
  box-sizing: border-box;
}
.connectionsPanel .notePrivateButton.active,
.connectionsPanel .notePublicButton.active {
  background-color: white;
  color: #666;
}
.connectionsPanel .notePrivateButton {
  border-right: 1px solid #ccc;
  border-top-right-radius: 0;
  border-bottom-right-radius: 0;
}
.hebrew .connectionsPanel .notePrivateButton {
  border-left: 1px solid #ccc;
  border-top-left-radius: 0;
  border-bottom-left-radius: 0;
  border-right: none;
  border-top-right-radius: 4px;
  border-bottom-right-radius: 4px;
}
.connectionsPanel .line {
  width: 100%;
  border-bottom: 1px solid #ccc;
  margin: 40px 0;
}
.connectionsPanel .deleteNote {
  text-align: center;
  padding: 18px 0;
  color: #999;
  font-size: 15px;
  cursor: pointer;
  font-family: "Roboto", "Helvetica Neue", "Helvetica", sans-serif;
}
.connectionsPanel.textList .note {
  padding: 30px 0;
  position: relative;
}
.connectionsPanel.textList .note {
  border-top: 1px solid #E6E5E6;
}
.connectionsPanel.textList .note:first-child {
  border-top: none;
}
.connectionsPanel .noteButtons {
  position: absolute;
  top: 30px;
  left: -32px;
}
.interface-hebrew .connectionsPanel .noteButtons {
  left: auto;
  right: -32px;
}
.connectionsPanel .editNoteButton {
  visibility: hidden;
}
.connectionsPanel .note:hover .editNoteButton {
  visibility: visible;
}
.connectionsPanel .noteButtons .fa {
  cursor: pointer;
  color: #C6C6C6;
  font-size: 20px;
  margin: 0 8px;
}

.feedbackOverlay .buttonContainer {
  width: 100%;
  margin-top: 15px;
  text-align: center;
}

.connectionsPanel .divineNameReplacer p {
  font-size: 16px;
  font-family: "Roboto", "Helvetica Neue", "Helvetica", sans-serif;
  line-height: 19px;
  color: #666666;
}

.addConnectionBox {
  font-size: 18px;
  text-align: center;
}
.addConnectionBox .dropdown .dropdownMain{
  justify-content: center;
}
.addConnectionBox .dropdown .dropdownMain span, .addConnectionBox .dropdown .dropdownMain img{
  margin-inline-start: auto;
}
.addConnectionSummary {
  margin-bottom: 20px;
}
.loginPrompt {
  text-align: center;
}
.loginPrompt .loginPromptMessage {
  font-size: 18px;
  margin-bottom: 20px;
}
.loginPrompt .button {
  width: auto;
  margin: 0 6px;
}
.profile-pic {
  display: flex;
  justify-content: center;
  align-items: center;
  flex-direction: column;
}
.profile-page {
  background-color: var(--lightest-grey);
}
.profile-page .profile-pic .profile-pic-hover-button {
  display: none;
}
.profile-pic-cropper-error {
  line-height: 1;
  max-width: 50vw;
  overflow: hidden;
}
.profile-page .profile-pic:hover .profile-pic-hover-button.profile-pic-button-visible {
  display: flex;
}
.profile-page .profile-pic .profile-pic-button-row {
  display: flex;
}
.profile-page .profile-pic .profile-pic-button {
  position: relative;
  top: calc(-1 * ((175px/2) + (46px/2)));  /* height of .profile-img + height of .profile-pic-button */
}
.profile-pic-cropper-modal {
  max-width: unset !important;
  max-height: unset !important;
  padding: 15px 15px 17px 15px !important;
  box-shadow: 0px 1px 4px rgba(0, 0, 0, 0.4);
  background-color: #FFF !important;
  border-radius: 6px;
}
.profile-pic-cropper-modal-inner {
  overflow: auto;
  display: block;
  line-height: 0;
  border-radius: 6px;
}
.profile-pic-loading {
  display: flex;
  align-items: center;
  justify-content: center;
  margin-top: 17px;
}
.profile-pic-cropper-modal .ReactCrop__crop-selection {
  border-radius: 50%;
  box-shadow: 0 0 0 9999em rgba(255, 255, 255, 0.6);
}
.profile-pic-cropper-modal .ReactCrop__image {
  max-width: 50vw;
  max-height: 50vh;
}
.profile-pic-close {
  right: 25px !important;
}
.profile-pic-cropper {
}
.profile-page .profile-pic .profile-pic-cropper-modal .profile-pic-cropper-button {
  display: inline-flex;
}
.profile-page .profile-pic .profile-pic-cropper-desc {
  margin-top: 9px;
  margin-bottom: 18px;
}
.profile-pic .profile-pic-input-file {
  /* make it essentially invisible so it stays in DOM and is accessible */
  width: 0.1px;
  height: 0.1px;
  opacity: 0;
  overflow: hidden;
  position: absolute;
  z-index: -1;
}
.readerNavMenu.profile-page .resourcesLink img {
  top: 0;
}
.profile-page .logoutLink {
  box-shadow: none;
  font-size: 16px;
}
.profile-page .logoutLink .int-en {
  font-family: "Roboto", "Helvetica Neue", "Helvetica", sans-serif;
}
.profile-page .logoutLink .int-he {
  font-family: "Heebo", sans-serif;
}
.notificationsTopContainer {
  display: flex;
  flex-direction: row;
  margin-bottom: 30px;
}
.notificationsHeaderBox {
  flex-grow: 1;
  margin-bottom: 12px
}
.readerNavMenu .notificationsHeaderBox h1 {
  margin: 4px 0 0 0;
}
.notificationsTitleIcon {
  position: relative;top: 2px;
}
.notification {
  border-bottom: 1px solid var(--light-grey);
  border-top: none;
  padding: 25px 0;
  line-height: 1.4;
}
.notification {
  display: flex;
}
.notification .imageSection {
  margin-inline-end: 15px;
}
.notification .imageSection img {
  height: 30px;
  width: 30px;
  border-radius: 15px;
}
.notification .mainSection {
  flex: 1;
}
.notification a {
  unicode-bidi: plaintext;
}
.notification a:hover {
  color: inherit;
}
.notification .topLine {
  display: flex;
  justify-content: space-between;
  flex-direction: row;
  margin-top: 2px;
  align-content: space-between;
}
.notification .topLine a {
  font-weight: bold;
}
.notification .topLineText {
  flex: 1;
}
.notification .date {
  color: var(--medium-grey);
  font-size: 14px;
  margin-inline-start: 15px;
}
.notification .notificationBody {
  margin-top: 20px;
}
.notification .sheetTitle,
.notification .collectionName {
  --english-font: var(--english-serif-font-family);
  --hebrew-font: var(--hebrew-serif-font-family);
  font-size: 24px;
  display: block;
}
.notification .sheetSummary {
  --english-font: var(--english-serif-font-family);
  --hebrew-font: var(--hebrew-serif-font-family);
  color: var(--dark-grey);
  font-size: 18px;
  margin-top: 10px;
}
.notification .replyButton {
  margin-top: 15px;
}
.notification .replyButton img {
  width: 15px;
  height: 10px;
  margin-inline-end: 10px;
}
.notification-message-link {
  display: inline-block;
  padding: 0 5px;
}
.globalUpdateForm {
  padding: 20px;
  background-color: #ddd;
  border-radius: 15px;
  font-size: 18px;
}
.globalUpdateForm .storyTypeSelector {
  padding-bottom: 15px;
}
.globalUpdateForm  select {
  margin: 0 0 0 15px;
}
.globalUpdateForm .error {
  color: red;
  font-size: 90%;
}
.globalUpdateForm input[type="text"] {
  padding: 5px;
  margin: 5px 0;
  width: 260px;
}
.globalUpdateForm input[type="radio"] {
  padding: 5px;
  margin: 8px;
}
.globalUpdateForm label {
  padding-top: 10px;
  display: block;
}
.globalUpdateForm .previewButton {
  margin-left: 85%;
  font-size: 20px;
}
.update {
  position: relative;
}
.update .imageSection {
  display: none;
}
.update .delete-update-button {
  position: absolute;
  top:  8px;
  right:  0px;
  color:  var(--dark-grey);
}
.story-action-button {
  display: inline-block;
  background: #CB6158;
  padding: 0 15px;
  margin: 0 8px;
  width: 60px;
  text-align: center;
  height: 19px;
  color: #fff;
  cursor: pointer;
  border-radius: 8px;
  box-shadow: 1px 1px 1px #ccc;
  border: 1px solid #ccc;
}

.lds-ring {
  display: inline-block;
  position: relative;
  width: 34px;
  height: 34px;
}
.lds-ring div {
  box-sizing: border-box;
  display: block;
  position: absolute;
  width: 21px;
  height: 21px;
  margin: 6px;
  border: 6px solid #999;
  border-radius: 50%;
  animation: lds-ring 1.2s cubic-bezier(0.5, 0, 0.5, 1) infinite;
  border-color: #999 transparent transparent transparent;
}
.lds-ring div:nth-child(1) {
  animation-delay: -0.45s;
}
.lds-ring div:nth-child(2) {
  animation-delay: -0.3s;
}
.lds-ring div:nth-child(3) {
  animation-delay: -0.15s;
}
@keyframes lds-ring {
  0% {
    transform: rotate(0deg);
  }
  100% {
    transform: rotate(360deg);
  }
}
.sefariaLogo {
  text-align: center;
  text-transform: uppercase;
  font-family: "Roboto", "Helvetica Neue", "Helvetica", sans-serif;
}
#appLoading {
  position: fixed;
  text-align: center;
  background-color: #FBFBFA;
  height: 100%;
  width: 100%;
  direction: initial;
}
#appLoading .loadingMessage {
  position: absolute;
  top: 45%;
  left: 50%;
  transform: translate(-50%, -50%);
}
#appLoading img.int-en {
  width: 150px;
  height: 42px;
  margin-bottom: 6px;
}
#appLoading img.int-he {
  width: 150px;
  height: 49px;
  margin-bottom: 6px;
}
.emptyDesktop {
  margin-top: 200px;
  text-align: center;
  color: #999;
}
.button {
  display: inline-block;
  color: white;
  background-color: var(--sefaria-blue);
  box-shadow: 0 1px 3px rgba(0,0,0,0.25);
  border-radius: 6px;
  padding: 16px 30px;
  margin: 0 2px 6px 2px;
  cursor: pointer;
  font-size: 16px;
  box-sizing: border-box;
  line-height: 19px;
  text-align: center;
  --english-font: var(--english-sans-serif-font-family);
  --hebrew-font: var(--hebrew-sans-serif-font-family);
  border: none;
}

.button.disabled{
  border: 1px solid var(--light-grey);
  background-color: var(--lightest-grey);
  font-size: 16px;
  line-height: 19px;
  text-align: center;
  color: var(--medium-grey);
  box-shadow: none;
}
.button.disabled:hover{
  color: var(--medium-grey);
  cursor: initial;
}
a.button {
  color: white;
}
.button:hover,
a.button:hover {
  color: white;
  text-decoration: none;
}
.button.white {
  background-color: white;
  color: #333;
}
a.button.white {
  color: var(--dark-grey);
}
.button.grey {
  background-color:  var(--lighter-grey);
  color: var(--dark-grey);
  box-shadow: none;
  border: none;
}
a.button.mini {
  padding: 5px;
  font-size: .8em;
}
.interface-english .userSheetTitle a.button.mini {
  float: right;
}
.interface-hebrew .userSheetTitle a.button.mini {
  float: left;
}
.button.transparent {
  color: #666;
  background-color: transparent;
  border: 1px solid transparent;
}
.profile-page .button.transparent {
  border: 0;
}
.button.transparent.bordered {
  border: 1px solid #CCC;
}
.button.fillWidth {
  width: 100%;
  text-align: center;
  display: block;
  margin: 10px 0;
}
.button.squareBorder {
  border-radius: 0;
}
a .button:hover {
  text-decoration: none;
}
.reactMarkdown a {
  color: var(--commentary-blue);
}
.button.small {
  padding: 10px 14px;
  width: -moz-fit-content;
  width: fit-content;
}

.headerWithAdminButtonsContainer{
  display: flex;
  justify-content: space-between;
  flex-direction: row;
  align-items: center;
  flex-wrap: nowrap;
  width: 100%;
}
.headerWithAdminButtonsContainer .pencilEditorButton{
  margin-top: 8px;
  margin-bottom: 5px;
  margin-inline-end: 6px;
  cursor: pointer;
}
.button.extraSmall.reviewState{
  margin-inline-end: 7px;
}
.button.extraSmall.reviewState.reviewed {
  background-color: #5D956F;

}
.button.extraSmall.reviewState.notReviewed {
  background-color: #CB6158;
}
.button.extraSmall.reviewState.edited {
  background-color: #C3EB34;
}
.button.extraSmall {
  border-radius: 6px;
  box-shadow: none;
  margin: 0;
  padding: 5px 8px;
  height: 30px;
  line-height: 20px;
  letter-spacing: normal;
}
.button.extraSmall.topic {
  color: #000000;
  background-color: var(--lighter-grey);
  white-space: nowrap;
}
.adminButtons .button.extraSmall.topic.top {
  border-top-left-radius: 6px;
  border-top-right-radius: 6px;
}
.adminButtons .button.extraSmall.topic.bottom {
  border-bottom-left-radius: 6px;
  border-bottom-right-radius: 6px;
  border-bottom: 1px solid var(--light-grey);
}
.adminButtons .button.extraSmall.topic {
  box-shadow: 0 1px 3px rgb(0 0 0 / 25%);
  border-radius: revert;
  color: #666666;
}
.headerWithAdminButtons {
  display: flex;
  position: relative;
  flex: 1;
}
.adminButtons.hiddenButtons {
  display: none;
}
.adminButtons {
  display: flex;
  flex-direction: column;
  width: 147px;
  position: absolute;
  height: 90px;
  padding: 0 20px 0 20px;
}

.button .buttonIcon {
  margin-inline-end: 7px;
  vertical-align: middle;
}
.button.small .buttonIcon {
  height: 14px;
  width: 14px;
  margin-top: -3px;
}
.button.appButton {
  box-shadow: none;
  border: 2px solid #18345D;
  color: #18345D;
}
.button.appButton img {
  margin-inline-end: 5px;
}
.button.appButton.iconOnly {
  width: 40px;
  height: 40px;
  box-sizing: border-box;
  display: inline-flex;
  padding: 0;
  justify-content: center;
  align-items: center;
}
.button.appButton.iconOnly img {
  width: 18px;
  height: 18px;
  margin: 0;
}
.lexicon-content{
  font-size: 15px;
  padding-bottom: 10px;
  margin-bottom: 1px;
}
.lexicon-link:hover {
  text-decoration: underline;
}
.lexicon-header {
  padding: 10px;
  border-bottom: 1px solid #e5e5e5;
  background-color: #AAAAAA;
}
.lexicon-header h4 {
  font-size: 1.2em;
  margin: 0;
}
.entry + .entry {
  padding-top: 10px;
}
.lexicon-results {
  padding-top: 20px;
}
.named-entity-attribution {
  margin-top: 13px;
}
.named-entity-ambiguous {
  margin-bottom: 24px;
}
.named-entity-ambiguous .systemText .int-en,
.named-entity-ambiguous .systemText .int-he {
  color: #999;
}
.named-entity-title-bar {
  display: flex;
  flex-direction: row;
  justify-content: space-between;
}
.named-entity-wrapper {
  display: flex;
  flex-direction: column;
}
.named-entity-wrapper + .named-entity-wrapper {
  margin-top: 26px;
}
.readerPanel.english .named-entity-wrapper {
  direction: ltr;
}
.readerPanel.hebrew .named-entity-wrapper {
  direction: rtl;
}
.lexicon-results .named-entity-description {
  margin-top: 13px;
}
.lexicon-results .named-entity-description .en,
.lexicon-results .named-entity-description .he {
  color: #666;
}
.lexicon-results .entry > div {
  padding: 1% 0 1% 0;
  margin: auto;
}
.lexicon-results .entry a {
    font-size: .8em;
    font-weight: bold;
    letter-spacing: 1px;
    cursor: pointer;
    color: #333;
}
.lexicon-results .entry .headline {
  color: #333;
  font-size: 1.2em;
  display: block;
}
.lexicon-results .entry .headwords .headword {
  display: inline;
}
.lexicon-results .entry .morphology {
  font-family: "Roboto", "Helvetica Neue", "Helvetica", sans-serif;
  color: #999;
  display: inline;
  margin-right: 5px;
}
.lexicon-results .entry .lang-ref {

}
.lexicon-results .entry .definition-content{
    color: #444;
}
.lexicon-results ol {
	list-style-position: inside;
}
.lexicon-results .entry .definition li.sense{
	margin-left: 15px;
    padding-bottom: 10px;
}
.lexicon-results .entry .definition ol.senses{
	padding-left: 0;
}
.lexicon-results .entry .definition > li.sense{
	margin-left: 0;
}
.lexicon-results .entry ol.definition {
	list-style-type: none;
	padding-top: 2px;
	padding-left: 0;
    margin: 0;
}
.lexicon-results .entry .definition .notes {}
.lexicon-results .entry .definition .derivatives {display: block;margin-left: 15px;}
.lexicon-results .attribution {

}

.lexicon-results .attribution div,
.named-entity-wrapper .attribution div {
  display: block;
  font-family: "Roboto", "Helvetica Neue", "Helvetica", sans-serif;
  color: #aaa;
  font-size: 10px;
}
.lexicon-content .headword.en, .lexicon-content .headword.he,
.lexicon-content .definition-content.en, .lexicon-content .definition-content.he,
.lexicon-content .lexicon-results .attribution {
  display: inline;
}
.lexicon-content .headword.he, .lexicon-content .definition-content.he {
  direction: rtl;
}
.lexicon-content .headword.en, .lexicon-content .definition-content.en {
  direction: ltr;
}
.lexicon-instructions,
.lexicon-content .loadingMessage {
  font-size: 15px;
  font-style: italic;
}
.splitHeader {
  text-align: left;
  display: flex;
  flex-direction: row;
  justify-content: space-between;
  color: #666;
  font-weight: 300;
}
.splitHeader .en {
  font-size: 14px;
}
.splitHeader .he {
  font-size: 14px;
}
.splitHeader select {
  margin-inline-start: 6px;
}
.sheetsNewButton {
  text-align:center;
  margin-bottom: 30px;
}
.sheetsNewButton a {
  color: inherit;
}
.sheet.userSheet .sheetTitle  {
  font-family: "adobe-garamond-pro", "Crimson Text", Georgia, serif;
  font-size: 20px;
  color:#333;
  margin-bottom: 6px;
  unicode-bidi: plaintext;
}
.sheet.userSheet {
  font-size: 14px;
  color:#999;
  text-decoration: none;
  flex-direction: column;
}
.interface-english .sheet.userSheet{
  font-family: "Roboto", "Helvetica Neue", "Helvetica", sans-serif;
}
.interface-hebrew .sheet.userSheet{
  font-family: "Heebo", "sans-serif";
}
.sheet.userSheet .userSheetInfo{
  display: flex;
  justify-content: flex-start;
}
.sheet.userSheet .userSheetInfo span:before{
  content: '·';
  margin: auto 4px;
}
.sheet.userSheet .userSheetInfo span:first-child:before{
  content: '';
  margin: 0;
}
.sheet.userSheet .sheetAccess{
  margin: auto 4px;
}
.filterByTag {
  cursor: pointer;
  text-transform: none;
  font-size: 18px;
}
.sheet.userSheet .sheetEditButtons {
  font-size: 24px;
  height: 32px;
  width: 32px;
  text-align: center;
  line-height: 32px;
  background-color: white;
  border: 1px solid #E6E6E6;
  border-radius: 4px;
  margin-left: 10px;
  display: none;
  float:right;
  cursor: pointer;
  color: #999;
  text-decoration: none;
}
.sheetButton:hover {
  text-decoration: underline;
}
.sheetButton{
  border: 1px solid #fff;
}
.sheetButton.active {
  border: 1px solid #333;
}
.tagString a {
  text-decoration: none;
  color: #999;
}
.tagString a:after {
  content: ", ";
  color: #999;
}
.tagString a:last-child:after {
  content: "";
}
.singlePanel .collectionsList {
  margin-top: 0;
}
.collectionsList .enCollections,
.collectionsList .heCollections {
  margin-bottom: 50px;
}
.readerPanel .collectionsList .enCollections .gridBox,
.readerPanel .collectionsList .enCollections .int-he {
  direction: ltr;
}
.readerPanel .collectionsList .heCollections .gridBox {
  direction: rtl;
}
.collectionListing {
  display: flex;
  flex-direction: row;
  justify-content: space-between;
}
.profile-page .collectionListing {
  padding: 20px 0;
}
.collectionListing .left-content {
  display: flex;
  flex-direction: row;
  align-items: center;
}
.collectionListing + .collectionListing {
  border-top: 1px solid #ccc;
}
.collectionListingImageBox {
  width: 40px;
  height: 40px;
  border-radius: 20px;
  margin-inline-end: 10px;
  overflow: hidden;
  flex-shrink: 0;
}
.tocTop .collectionListingImageBox {
  background-color: transparent;
  overflow: initial;
}
.interface-hebrew .sheetMetaDataBox .authorStatement {
  direction: rtl;
}
.sheetMetaDataBox .profile-pic {
  width: 30px;
  height: 30px;
  display: inline-block;
  vertical-align: middle;
  margin-inline-end: 10px;
}
.readerPanel.hebrew .sheetMetaDataBox .user {
  direction: rtl;
}
.sheetMetaDataBox {
  margin-block-end: 40px;
}
a.sheetAuthorName {
  color: var(--midrash-green);
  --english-font: var(--english-sans-serif-font-family);
  --hebrew-font: var(--hebrew-sans-serif-font-family);
  font-size: 16px;
  font-weight: 600;
  line-height: 18.75px;
  display: inline;
  margin-block-end: 10px;
}
a.sheetAuthorName:hover {
  text-decoration: none;
}
.sheetContentSidebar a.sheetAuthorName {
  display: block;
}
.sheetMetaDataBox .summary {
  --english-font: var(--english-sans-serif-font-family);
  --hebrew-font: var(--hebrew-sans-serif-font-family);
  font-size: 16px;
  font-weight: 500;
  line-height: 18.75px;
  color: var(--dark-grey);
  margin-block-end: 25px;
  text-align: initial;
}
.sheetMetaDataBox .title {
  --english-font: var(--english-sans-serif-font-family);
  --hebrew-font: var(--hebrew-sans-serif-font-family);
  font-size: 30px;
  font-weight: 500;
  line-height: 35.16px;
  margin-block-end: 15px;
  flex: 1 0 95%;
  text-align: initial;
}
.interface-hebrew .sheetMetaDataBox .title:empty:before {
  content: "ללא שם";
}
.publishBox {
  text-align: start;
  background-color: #EDEDEC;
  border-radius: 6px;
  padding: 10px 20px;
  max-width: 540px;
  margin: 20px -20px;
  font-size: 16px;
  color: #666;
}

div.transparentBackground.publishBox {
  background-color: inherit;
  border-radius: 0px;
  padding: 0px 20px;
  color: inherit;
}

.publishBox .smallText .int-en, .publishBox .smallText .int-he.enInHe {
  color: #666;
}
.publishBox p.error {
  color: red;
}
.publishBox p {
  margin-bottom: 15px;
}
.publishBox .error .react-tags,
.publishBox textarea.error {
  border: 1px solid red;
}
.publishBox p strong {
  color: black;
  font-weight: 400;
}
.publishBox h3 {
  font-size: 22px;
  font-weight: 500;
  color: #666;
  margin-top: 12px;
  margin-bottom: 14px;
  text-transform: none;
  text-align: start;
}
.publishBox hr {
  border-bottom: none;
  border-right: none;
  border-left: none;
  border-top: 1px solid #CCC;
  margin-top: 20px;
}
.publishBox .smallText {
  color: #666666
}
.publishBox textarea {
  width: 100%;
  height: 100px;
  resize: none;
  box-sizing: border-box;
  font-size: 16px;
  color: #000;
  border: none;
  border-radius: 6px;
  box-shadow: 0px 1px 3px rgba(0, 0, 0, 0.25);
  font-style: normal;
  padding: 10px 10px 4px 10px;
  margin-bottom: 0px;
}
.publishBox textarea::placeholder {
  font-size: 16px;
  color: #666;
  font-style: normal;
  font-family: var(--english-sans-serif-font-family);
}
.publishBox .react-tags {
  position: relative;
  padding: 10px 10px 4px 10px;
  border-radius: 6px;
  background-color: #fff;
  box-shadow: 0px 1px 3px rgba(0, 0, 0, 0.25);
  /* shared font styles */
  font-size: 16px;
  line-height: 1.2;
  color: #666;
  /* clicking anywhere will focus the input */
  cursor: text;
}
.publishBox .react-tags.is-focused {
  border-color: #B1B1B1;
}
.publishBox .react-tags__selected {
  display: inline;
}
.publishBox .react-tags__selected-tag {
  display: inline-block;
  box-sizing: border-box;
  margin: 0 6px 6px 0;
  padding: 6px 8px;
  border: none;
  border-radius: 6px;
  background: #EDEDEC;
  color: #000;
  /* match the font styles */
  font-family: inherit;
  font-size: inherit;
  line-height: inherit;
}
.publishBox .react-tags__search-input,
.publishBox .react-tags__search-input:focus,
.publishBox .react-tags__search-input:focus-visible {
  font-family: inherit;
  font-size: inherit;
  border: none;
  outline: none;
}
.publishBox .react-tags__search-input::placeholder {
  font-size: 16px;
  font-style: normal;
  font-family: var(--english-sans-serif-font-family);
}
body.interface-hebrew .publishBox .react-tags__search-input::placeholder,
body.interface-hebrew .publishBox textarea::placeholder {
  font-family: var(--hebrew-sans-serif-font-family);

}
.publishBox .react-tags__selected-tag:after {
  content: '\2715';
  color: #AAA;
  margin-inline-start: 8px;
  vertical-align: middle;
  font-size: 10px;
}
.publishBox .react-tags__selected-tag:hover,
.publishBox .react-tags__selected-tag:focus {
  border-color: #B1B1B1;
}
.publishBox .react-tags__search {
  display: inline-block;

  /* match tag layout */
  padding: 7px 2px;
  margin-bottom: 6px;

  /* prevent autoresize overflowing the container */
  max-width: 100%;
}
.publishBox .publishButton {
  margin: 18px 0;
  text-align: end;
}
.publishBox .publishButton .button.published {
  background-color: #EDEDEC;
  border: 1px solid #CCCCCC;
  color: #666666
}

.publishBox .publishButton .button {
  padding: 15px 20px;
}

.publishSettingsEditMode .publishButton {
  margin: 14px 0 0;
  text-align: end;
  flex-direction: row;
  justify-content: flex-end;
  display: flex;
}

.publishSettingsEditMode .publishButton .publishedText {
  text-align: start;
  margin-top: 5px;
  margin-bottom: 0px;
  margin-inline-start: 0px;
  margin-inline-end: 15px;
  font-size: var(--sans-serif-body-font-size);
  --english-font: var(--english-sans-serif-font-family);
  --hebrew-font: var(--hebrew-sans-serif-font-family);
  color: var(--dark-grey);
}

.publishSettingsEditMode .publishButton .publishedText .publishedTextBold {
  font-weight: bold;
  color: black;
}

.publishSettingsEditMode .button.published {
  background-color: #FFFFFF;
  border: 1px solid #CCCCCC;
  color: var(--dark-grey);
  height: fit-content;
  align-self: center;
  border-radius: 6px;
  box-sizing: border-box;
  box-shadow: none;
  padding: 9px 10px;
}

.publishBox .react-tags__suggestions ul {
  position: absolute;
  inset-inline-start: 0;  /* Note reduntant css rules below `body.interface-[hebrew|english]  .publishBox .react-tags__suggestions ul` */
  top: 100%;
  margin: 4px -1px;
  padding: 0;
  list-style: none;
  background: #fff;
  border: 1px solid #ccc;
  border-radius: 6px;
  min-width: 300px;
}
/* Reduntant given above `inset-inline-start` rule, but not standard on all browsers yet
RMN: 2021-04-22 */
body.interface-hebrew  .publishBox .react-tags__suggestions ul {
  right: 0;
}
/* Reduntant given above `inset-inline-start` rule, but not standard on all browsers yet
RMN: 2021-04-22 */
body.interface-english .publishBox .react-tags__suggestions ul {
  left: 0;
}
.publishBox .react-tags__suggestions li {
  border-bottom: none;
  padding: 6px 8px;
}
.publishBox .react-tags__suggestions li mark {
  text-decoration: none;
  background: none;
  font-weight: normal;
}
.publishBox .react-tags__suggestions li:hover {
  cursor: pointer;
  background: #eee;
}
.publishBox .react-tags__suggestions li.is-active {
  background: #eee;
}
.publishBox .react-tags__suggestions li.is-disabled {
  opacity: 0.5;
  cursor: auto;
}
.editorSidebarToggle {
  position: fixed;
  top: 150px;
  right: 30px;
  height: 30px;
  width: 30px;
  border-radius: 30px;
  border: none;
  background-color: var(--sefaria-blue);
  cursor: pointer;
  box-shadow: 0px 1px 3px rgba(0, 0, 0, 0.25);
}
.interface-hebrew .editorSidebarToggle {
  left: 30px;
  right: auto;
}


.editorSidebarToggle:active {
  box-shadow: 0px 1px 1px rgba(0, 0, 0, 0.25);
}
.editorSidebarToggle::after {
  content: url("/static/img/3vdots.svg");
  position: absolute;
  top: 7px;
  left: 13px;
}
.collectionListingImage {
  height: 100%;
  width: 100%;
  object-fit: cover;
  background-color: white;
}
.collectionListingImage.default {
  width: 80%;
  height: 80%;
  margin: 10%;
  opacity: 0.4;
}
.collectionListingName {
  display: block;
  font-size: 30px;
  color: #000;
  margin-bottom: 5px;
}
.collectionListingName:hover {
  color: #333;
}
.collectionListingDetails {
  color: #999;
  font-size: 14px;
}
.collectionListingMembership {
  text-transform: capitalize;
}
.collectionListingDetailSeparator {
  margin: 8px;
}
.collectionInfo {
  margin-bottom: 35px;
}
.interface-hebrew .collectionInfo .he {
  display: inline;
}
.interface-hebrew .collectionInfo .en {
  display: none;
}
.collectionPage h1 {
  color: black;
  font-size: 30px;
  margin-bottom: 5px;
  --hebrew-font: var(--hebrew-serif-font-family);
  --english-font: var(--english-serif-font-family);
}
.collectionPage .navTitle {
  margin-bottom: 5px;
}
.collectionPage .collectionLabel {
  text-transform: uppercase;
  color: #666;
  font-size: 16px;
  letter-spacing: 2px;
  display: block;
  margin-bottom: 25px;
}
.collectionPage a:hover {
  color: inherit;
}
.collectionPage .collectionWebsite {
  display: block;
  font-size: 16px;
  margin-top: 15px;
  color: #4B71B7;
  direction: ltr;
}
.collectionPage .collectionDescription {
  font-size: 16px;
  color: #666;
  line-height: 1.3;
}
.collectionPage .collectionDescription .dedication {
  --hebrew-font: var(--hebrew-serif-font-family);
  --english-font: var(--english-serif-font-family);
}
.collectionPage .collectionDescription .en .dedication {
  font-style: italic;
  font-size: 18px;
  display: block;
}
.collectionPage .collectionDescription .he .dedication {
  font-size: 20px;
  display: block;
}
.collectionPage .bubbleTab {
  font-size: 16px;
}
.collectionPage .tagsList {
  --hebrew-font: var(--hebrew-serif-font-family);
  --english-font: var(--english-serif-font-family);
}
.collectionPage .emptyMessage .button {
  margin-top: 22px;
}
.collectionPage .emptyMessage .button:hover {
  color: white;
}
.collectionContentsTab .gridBox {
  margin-bottom:  30px;
}
.collectionPage .collectionContentsSectionLabel {
  color: var(--dark-grey);
  size: 16px;
  margin: 30px 0 12px 0;
}
.collectionPage .collectionContentsTag {
  font-size: 24px;
}
.collectionPage .sheetIcon {
  display: none;
}
.collectionPage .filterable-list .sheet a.sheetTitle {
  font-size:  24px;
}
.collectionPage .searchInCollectionLink {
  font-size:  16px;
  color: var(--dark-grey);
  margin-top: 20px;
  display: block;
}
.collectionInvitationBox {
  padding-bottom: 20px;
}
.collectionInvitationBox .button {margin: 0;}
.collectionSheetInner {
  display: flex;
}
.collectionSheetInnerContent {
  flex: 1;
}
.sheet .sheetTitleText {
  font-family: var(--english-serif-font-family);
}
.sheetListingPinButton {
  display: none;
  opacity: 0.3;
  cursor: pointer;
}
.sheet:hover .sheetListingPinButton.active {
  display: block;
}
.sheetListingPinButton.pinned {
  display: block;
  opacity: 0.6;
}
#collectionInvitationInput {
  box-shadow: 0 1px 3px rgba(0,0,0,0.2);
  border: none;
  margin-inline-end: 10px;
  font-size: 18px;
  position: relative;
  border-radius: 7px;
  box-sizing: border-box;
  width: 215px;
  padding: 10px 15px;
}
.collectionInvitationBoxMessage {
  font-size: 18px;
  padding: 12px 0 0;
  text-align: center;
}
.flexLineBreak {
  width: 100%;
  height: 0;
}
.collectionPage .collectionMemberListing {
  padding-bottom: 24px;
  font-family: "Roboto", "Helvetica Neue", "Helvetica", sans-serif;
  font-size: 16px;
  color: #666;
  display: flex;
  flex-direction: row;
  justify-content: start;
}
.collectionMemberListingPic {
  margin-inline-end: 10px;
}
.collectionMemberListingPic.invitation {
  background-color: var(--medium-grey);
  border-radius: 1000px;
  width: 40px;
  height: 40px;
  line-height: 40px;
  text-align: center;
}
.collectionMemberListingName {
  color: black;
}
.collectionMemberListingRole {
  color: var(--dark-grey);
  font-size: 13px;
  margin-top: 4px;
}
.collectionMemberListingText {
  position: relative;
}
.collectionPage .collectionMemberListing .collectionMemberListingActions {
  display: none;
}
.collectionPage .collectionMemberListing:hover .collectionMemberListingActions {
  display: inline-flex;
}
.collectionMemberListingActions .collectionMemberListingActionsButton {
  cursor: pointer;
  color: var(--dark-grey);
  margin-inline-start: 8px;
}
.collectionMemberListingActionsMenu {
  position: absolute;
  left: 0;
  top: 46px;
  line-height: 30px;
  background-color: white;
  border: 1px solid #ccc;
  border-radius: 4px;
  color: #999;
  font-size: 15px;
  z-index: 1;
}
.interface-hebrew .collectionMemberListingActionsMenu {
  right: 0;
  left: unset;
}
.collectionMemberListingActionsMenu .action {
  padding: 4px 10px;
  cursor: pointer;
  white-space: nowrap;
}
.collectionMemberListingActionsMenu .action:hover {
  background-color: #eee;
}
.collectionMemberListingActionsMenu .action + .action {
  border-top: 1px solid #ccc;
}
.collectionMemberListingActionsMenu .role {
  font-size: 17px;
  margin-right: 4px;
}
.collectionMemberListingActionsMenu .role.current {
  color: var(--dark-grey);
}
.collectionInvitationListing {
  display: inline-block;
  min-height: 50px;
  line-height: 50px;
}
.topicFilterBox {
  display: flex;
  align-items: center;
  margin-bottom: 30px;
  background-color: var(--lighter-grey);
  border-radius: 100px;
  padding: 0 10px;
  margin-top: 0;
  width: 285px;
  max-width: 100%;
}
.singlePanel .topicFilterBox {
  margin-top: 20px;
}
.topicFilterBox .searchIcon {
  height: 18px;
  width: 18px;
  opacity: 0.4;
}
.topicFilterInput {
  padding: 0px 10px;
  line-height: 30px;
  flex: 1;
  box-sizing: border-box;
  border: none;
  background: transparent;
  font-size: 18px;
}
.topicsFilterReset {
  cursor: pointer;
  color: var(--medium-grey);
}
.topicsFilterResetIcon {
  height: 16px;
  width: 16px;
  margin-inline-start: 8px;
  vertical-align: -2px;
}
.alphabeticalTopicsNav {
  color: var(--dark-grey);
  margin-bottom: 5px;
}
.alphabeticalTopicsNav a {
  display: inline-block;
  margin-bottom: 10px;
}
.alphabeticalTopicsNav a + a {
  margin-inline-start: 10px;
}
.allTopicsList {
  min-height: 500px;
}
.topicPanel .topicLabel {
  text-transform: uppercase;
  font-weight: lighter;
  margin-bottom: 10px;
  font-size: 14px;
}
.topicPanel .topicLabel a {
  color: #8E8E8E;
}
.topicPanel .sideColumnMore {
  cursor: pointer;
  font-size: 16px;
  line-height: 26px;
  color: #666;
}
.topicPanel .sideColumnMore:hover {
  cursor: pointer;
  text-decoration: underline;
}
.topicPanel .sourceList {
  min-height: 500px;
}
.topicPanel .sourceList .loadingMessage {
  text-align: center;
}
.topicPanel .topicSource {
  margin-bottom: 40px;
  cursor: pointer;
  position: relative;
}
.topicPanel .topicSource .title {
  font-weight: bold;
}
.topicPanel .topicSource .score {
  font-size: 17px;
  color: #333;
  font-weight: normal;
  white-space: nowrap;
  border-radius: 4px;
  padding: 3px;
}
.topicPanel .topicSource .score:hover {
  background-color: #EEE;
}
.topicPanel .topicSource .score:active {
  background-color: #DDD;
}
.hebrew .topicPanel .topicSource .score {
  right: auto;
  left: 5px;
}
.topicPanel .topicSource .score img {
  width: 15px;
  height: 15px;
  vertical-align: middle;
  margin: -4px 0 0 2px;
  opacity: 0.6;
}

ul.sheetCollectionsLinks {
  list-style-type: none;
  padding-inline-start: 0;
  --english-font: var(--english-sans-serif-font-family);
  --hebrew-font: var(--hebrew-sans-serif-font-family);
  font-size: 16px;
  font-weight: 400;
  line-height: 18.75px;
}

h3.sheetCollections {
  text-transform: none;
  color: var(--dark-grey);
  font-size: var(--sans-serif-h3-font-size);
  --english-font: var(--english-sans-serif-font-family);
  --hebrew-font: var(--hebrew-sans-serif-font-family);
  margin-bottom: 17px;
  margin-top: 36px;
  padding-bottom: 18px;
  border-style: none none solid none;
  border-color: var(--light-grey);
  border-width: 1px;
}

.translationsHeader {
  margin-bottom: 35px;
}

.translationsHeader h3 {
  text-transform: none;
  color: var(--dark-grey);
  font-size: var(--sans-serif-h3-font-size);
  --english-font: var(--english-sans-serif-font-family);
  --hebrew-font: var(--hebrew-sans-serif-font-family);
  margin-bottom: 12px;
  margin-top: 0;
}

.translationsHeader .translationsDesc {
  font-size: var(--sans-serif-body-font-size);
  color: var(--dark-grey);
}

.aboutSheetPanel hr {
  height: 0px;
  border: 1px solid var(--light-grey);
}

.aboutSheetPanel h2 {
  font-size: var(--serif-h3-font-size);
  color: #000000;
  text-transform: none;
  margin: 0px;
}

.aboutSheetPanel h3.aboutSheetSubtitle {
  --english-font: var(--english-sans-serif-font-family);
  --hebrew-font: var(--hebrew-sans-serif-font-family);
  margin-top: 5px;
  margin-bottom: 20px;
}

div.aboutSheetMetadata {
  color: var(--medium-grey);
  --english-font: var(--english-sans-serif-font-family);
  --hebrew-font: var(--hebrew-sans-serif-font-family);
  font-size: var(--sans-serif-small-font-size);
  display: flex;
  flex-direction: column;
  margin: 10px 0px;
}
div.aboutSheetMetadata span:not(:first-child)::before{
  content: '•';
  margin-inline-start: 4px;
  margin-inline-end: 4px;
}

.hebrew .topicPanel .topicSource .score img {
  margin: -4px 2px 0 0;
}
.note a {
  color: #333;
  text-decoration: underline;
}
.noteListing {
  margin-bottom: 30px;
  border-bottom: 1px solid #ccc;
}
.noteListing a:hover {
  text-decoration: none;
}
.noteListing .textRange .title {
  font-size: 18px;
  color: #999;
  margin-bottom: 10px;
}
.noteListing .textRange .title:hover {
  text-decoration: underline;
}
.noteListing .textRange .text {
  font-size: 18px;
  font-style: italic;
  color: #999;
  margin-bottom: 18px;
}
.noteListing .textRange .text .he {
  font-style: normal;
}
.noteListing .segment {
  display: block;
}
.noteListing .note {
  font-size: 18px;
}
.noteListing .actionButtons {
  visibility: hidden;
  float: right;
  display: inline-block;
  cursor: pointer;
}
.interface-hebrew .noteListing .actionButtons {
  float: left;
}
.noteListing:hover .actionButtons {
  visibility: visible;
}
.noteListing .actionButtons img {
  width: 16px;
  height: 16px;
}
.noteListing .actionButtons img + img {
  margin: 0 0 0 10px;
}
.interface-hebrew .noteListing .actionButtons img + img {
  margin: 0 10px 0 0;
}
.noteListing:hover .actionButtons img:hover {
  opacity: 0.6;
}
.noteListing .mask {
  background-color: white;
  opacity: 0.5;
}
.addToSourceSheetModal {
  position: absolute;
  display: block;
  left: 40%;
  top: 240px;
  width: 330px;
  padding: 20px;
  background: #FBFBFA;
  border: #ccc 1px solid;
  border-radius: 4px;
  box-shadow: 0 0 10px #ccc;
  z-index: 200;
}
.addToSourceSheetModal .closeButton {
  margin-bottom: 10px;
  cursor: pointer;
  height: 18px;
  width: 18px;
  float: right;
}
.searchBox .keyboardInputInitiator {
    opacity: 0.4;
    width: 22px;
    height: 20px;
    padding: 4px 7px 2px;
    position: initial;
    vertical-align: 0px;
}
.searchBox.TopicSearchBox {
  margin: 30px 0px 20px 30px;
}
.searchBox.TopicSearchBox input {
  padding: 15px;
  box-sizing: border-box;
  box-shadow: 0px 1px 3px rgba(0, 0, 0, 0.25);
  border: none;
  height: 40px;
  width: 209px;
  font-family: "adobe-garamond-pro", "Crimson Text", Georgia, serif;
  border-radius: 6px;
  font-size: 18px;
  color: #000000;
}
.searchBox.TopicSearchBox input.selected {
  color: var(--commentary-blue);
}
.header .searchBox .keyboardInputInitiator {
    display: none;
}
body #keyboardInputMaster {
    opacity: 1;
    background-color: #FBFBFA;
    border: 1px solid #ccc;
    padding: 5px;
    box-shadow: none;
    border-radius: 0.3em;
    /*position: relative;
    top: 100px;
    left: 395px;*/
}
body #keyboardInputMaster thead {
  display: none;
}
body #keyboardInputMaster tbody tr td table{
    border-spacing: 2px 2px;
}
body #keyboardInputMaster tbody tr td table tbody tr td{
    border: 0.5px solid #eee;
    background: white;
    font-family: "Heebo","Roboto", sans-serif;
    min-width: 15px;
    vertical-align: middle;
    padding: 2px 8px;
    text-align: center;
    font-size: 14px;
    color: #333;
}
body #keyboardInputMaster tbody tr td table tbody tr td:hover,
body #keyboardInputMaster tbody tr td table tbody tr td:active,
body #keyboardInputMaster tbody tr td table tbody tr td.pressed{
    border: 1px solid #eee;
    background: #eee;
}
.calendarRefs {
  margin-bottom: 16px;
}
.calendarRef {
  font-size: 18px;
  color: #666;
  display: flex;
  margin: 2px 0;
}
.calendarRef a {
  color: inherit;
}
.calendarRef img {
  margin-top: 2px;
}
#editCollectionPageContainerInner {
  position: relative;
}
#editCollectionPage :not(h1) .int-en {
  font-family: "Roboto", "Helvetica Neue", "Helvetica", sans-serif;
}
#editCollectionPage :not(h1) .int-he {
  font-family: "Heebo", sans-serif;
}
#editCollectionPage .field {
  box-sizing: border-box;
  width: 100%;
  display: inline-block;
  vertical-align: top;
  padding: 12px;
}
#editCollectionPage .field.halfWidth {
  width: 50%;
  display: inline-block;
}
#editCollectionPage .field.quarterWidth {
  width: 25%;
  display: inline-block;
}
#editCollectionPage .field.threeQuarterWidth {
  width: 75%;
  display: inline-block;
}
#editCollectionPage .field > label {
  display: block;
  margin-bottom: 15px;
  color: #666;
}
#editCollectionPage input,
#editCollectionPage textarea {
  display: block;
  width: 100%;
  padding: 15px 12px;
  border-radius: 5px;
  border: none;
  box-sizing: border-box;
  box-shadow: 0 1px 3px rgba(0,0,0,0.2);
  font-family: "Roboto", "Helvetica Neue", "Helvetica", sans-serif;
  color: #333;
  font-size: 14px;
}
.interface-hebrew #editCollectionPage input,
.interface-hebrew #editCollectionPage textarea {
  font-family: "Heebo", sans-serif;
}
#editCollectionPage .hiddenFileInput {
  width: 0.1px;
  height: 0.1px;
  opacity: 0;
  overflow: hidden;
  position: absolute;
  z-index: -1;
}
#editCollectionPage .collectionImage {
  max-width: 200px;
  margin-bottom: 5px;
  display: block;
}
#editCollectionPage .helperText {
  color: #999;
  font-size: 13px;
  width: 500px;
}
#editCollectionPage .collectionHeaderBox {
  width: 100%;
  background-color: white;
  margin-bottom: 5px;
}
#editCollectionPage .collectionHeader {
  float: right;
  max-width: 100%;
}
#editCollectionPage .deleteCollection {
  cursor: pointer;
  margin: 30px 10px;
  color: #999;
  text-align: right;
}
#editCollectionPage .deleteCollection:hover {
  text-decoration: underline;
}
.dropdown {
  position: relative;
}
.dropdown .dropdownMain {
  background: white;
  box-shadow: 0 1px 3px rgba(0,0,0,0.2);
  border-radius: 7px;
  padding: 16px 22px;
  font-size: 16px;
  margin-bottom: 10px;
  cursor: pointer;
  line-height: 19px;
  color: var(--dark-grey);
  display: flex;
  justify-content: space-between;
  flex-direction: row;
}
.dropdown .dropdownMain.selected{
  color: var(--selected-option);
}
.dropdown .dropdownList .dropdownOption {
  font-size: 18px;
  cursor: pointer;
  padding: 0 22px;
  margin: 26px 0;
  border: none;
  color: var(--dark-grey);
  font-style: normal;
  font-weight: normal;
  font-size: 16px;
  line-height: 19px;
}
.dropdown .dropdownOpenButton {
  margin-inline-start: 6px;
  cursor: pointer;
  color: var(--dark-grey);
  font-size: 18px;
}
.interface-hebrew .dropdownOpenButton {
  float: left;
  margin-left: 0;
}
.dropdown .dropdownListBox {
  position: absolute;
  z-index: 1;
  margin-top: -14px;
  width: 100%;
  box-sizing: border-box;
  box-shadow: 0 1px 3px rgba(0,0,0,0.2);
  background: white;
  border-bottom-left-radius: 7px;
  border-bottom-right-radius: 7px;
}
.dropdown .dropdownList {
  color: #999;
  background-color: white;
  box-sizing: border-box;
  padding: 0;
  max-height: 250px;
  overflow-x: hidden;
  overflow-y: scroll;
  border-bottom-left-radius: 7px;
  border-bottom-right-radius: 7px;
}
.singlePanel .dropdown .dropdownList {
  max-height: 150px;
}
.dropdown .dropdownList .dropdownOption.selected {
  color: var(--selected-option);
}
.addToSourceSheetBox .dropdownMain.noselect {
  display: flex;
  justify-content: space-between;
  align-items: center;
  align-content: flex-start;
  text-align: start;
}
.addToSourceSheetBox .dropdownMain.noselect::before{
  content: url("/static/img/sheet.svg");
  opacity: 0.4;
  display: inline-block;
  margin-inline-end: 10px;
  transform: scale(0.8);
  vertical-align: text-bottom;
  line-height: 10px;
}
.addToSourceSheetBox .dropdownMain.noselect::after{
  content: url("/static/icons/chevron.svg");
  margin-inline-start: auto;
  opacity: 0.4;
  height: 24px;
  transform: scale(0.6) rotate(90deg);
  transform-origin: center center;
}
.addToSourceSheetBox .dropdownMain.noselect.open::after{
  transform: scale(0.6) rotate(-90deg);
  transform-origin: center center;
}
.addToSourceSheetBox .dropdownMain .loadingMessage {
  margin: 0;
}
.addToSourceSheetBoxTitle{
  font-style: normal;
  font-weight: normal;
  font-size: 13px;
  line-height: 15px;
  color: #999999;
  margin-bottom: 11px;
}
.addToSourceSheetBox .selectedRef{
  padding: 16px 22px;
  font-size: 16px;
  margin-bottom: 15px;
  cursor: pointer;
  background: #FBFBFA;
  box-shadow: 0px 1px 3px rgba(0, 0, 0, 0.25);
  border-radius: 6px;
  text-align: start;
}
.addToSourceSheetBox .selectedRef span{
  font-family: "adobe-garamond-pro", "Crimson Text", Georgia, "Times New Roman", serif;
  font-style: normal;
  font-weight: normal;
  font-size: 18px;
  line-height: 25px;
  color: #666666;
}
.readerPanel.hebrew .addToSourceSheetBox .selectedRef span{
  font-family: "Taamey Frank", "adobe-garamond-pro", "Crimson Text", Georgia, "Times New Roman", serif;
  font-size: 1.2em;
}
.addToSourceSheetBox .dropdown .dropdownList .dropdownOption::before{
  content: url("/static/img/sheet.svg");
  opacity: 0.4;
  display: inline-block;
  margin-inline-end: 10px;
  transform: scale(0.8);
  vertical-align: text-bottom;
  line-height: 10px;
}
#footer {
  background-color: white;
  border-top: 1px solid #F4F4F4;
  overflow: hidden;
  padding: 18px 40px 70px 40px;
  text-align: left;
  color: #999;
}
.singlePanel #footer {
  padding: 18px 15px 70px 15px;
}
#footer a {
  display: block;
  color: #666;
}
.interface-hebrew #footer{
  direction: rtl;
  text-align: right;
}
.interface-english #footer .int-he {
  display: none;
}
.interface-hebrew #footer .int-he {
  display: inline;
  text-align: right;
}
#footerInner {
  max-width: 1000px;
  margin: 0 auto;
}
#footer .section {
  display: inline-block;
  vertical-align: top;
  width: 200px;
  margin: 20px 0;
}
.interface-english #footer .section {
  text-align: left;
}
.interface-hebrew #footer .section {
  text-align: right;
}
#footer .section .header {
  color: #000;
  margin-bottom: 18px;
  font-weight: normal;
  font-size: 16px;
}
#footer .section.last {
  float: right;
  text-align: right;
}
.interface-hebrew #footer .section.last {
  float: left;
  text-align: left;
}
#footer .section a {
  font-size: 16px;
  margin: 2px 0;
}
#footer .fa {
  margin: 0 3px;
}
#footer .header.connect {
  text-transform: uppercase;
}
.newsletterSignUpBox {
  position: relative;
  margin-bottom: 4px;
}
.newsletterSignUpBox .newsletterInput {
  border-radius: 6px;
  padding: 10px 32px 12px 16px;
  width: 150px;
  font-size: 15px;
  border: 1px solid #EEE;
  margin-bottom: 6px;
  color: #333;
}
.newsletterSignUpBox .educatorNewsletterInput {
  padding: 10px;
  -webkit-appearance: auto
}
.newsletterSignUpBox img {
  height: 18px;
  width: 18px;
  opacity: 0.2;
  position: absolute;
  top: 10px;
  right: 12px;
}
.interface-hebrew .newsletterSignUpBox .newsletterInput {
  padding: 8px 16px 11px 32px;
}
.interface-hebrew .newsletterSignUpBox img {
  right: auto;
  left: 12px;
  transform: scale(-1, 1);
}
.newsletterEducatorOption {
  font-size: 14px;
  padding: 0px 3px;
  margin-top: 2px;
}
.newsletterSignUpBox .subscribeMessage {
  margin: 4px 0 14px 0;
  font-size: 14px;
  font-family: "Roboto", "Helvetica Neue", "Helvetica", sans-serif;
  font-style: italic;
  text-align: center;
  direction: ltr;
}
#footer .section.connect a {
  display: inline;
  margin: 0 4px;
}
#footer .section.connect .socialLinks a {
  color: #666;
}
#footer #siteLanguageToggle {
  color: #999;
  margin-top: 30px;
  font-size: 15px;
}
#footer #siteLanguageToggle #siteLanguageToggleLabel {
  display: block;
  text-transform: uppercase;
  color: #000;
}
#footer a#siteLanguageEnglish,
#footer a#siteLanguageHebrew {
  font-family: "Roboto", "Helvetica Neue", "Helvetica", sans-serif;
  cursor: pointer;
  color: #666;
  display: inline;
  margin: 0 3px;
}
#footer #siteLanguageEnglish:hover,
#footer #siteLanguageHebrew:hover {
  text-decoration: underline;
}
#footer a#siteLanguageHebrew {
  font-family: "Heebo", sans-serif;
}
.gemarra-regular, .gemarra-italic {
  font-weight: bold;
}
.it-text, .gemarra-italic {
  font-style: italic;
}
.categoryAttribution a {
  color: inherit;
}
.bubbleTab {
  padding: 10px 25px;
  margin: 3px;
  background-color: white;
  border-radius: 20px;
  border: 1px solid #DADADA;
  display: inline-block;
  font-size: 12px;
  color: #999;
  font-family: "Roboto", "Helvetica Neue", "Helvetica", sans-serif;
  letter-spacing: 1px;
  cursor: pointer;
}
.bubbleTab:hover {
  text-decoration: none;
}
.bubbleTab.active {
  color: #333;
}
.aboutBox .detailsSection{
  margin-bottom: 40px;
}
.aboutBox .aboutHeader {
  color: var(--dark-grey);
  padding-bottom: 13px;
  margin: 0;
  margin-bottom: 15px;
  text-align: initial;
  text-transform: none;
  font-size: 22px;
  border-bottom: solid 1px var(--light-grey);
  --english-font: var(--english-sans-serif-font-family);
  --hebrew-font: var(--hebrew-sans-serif-font-family);
}
.aboutBox .aboutTitle {
  padding: 10px 0 10px 0;
  display: inline-block;
  font-style: normal;
  font-weight: normal;
  font-size: 24px;
  line-height: 29px;
  color: #000000;
}
.aboutBox .tocCategory{
  display: block;
  margin-bottom: 17px;
  font-size: 16px;
  line-height: 19px;
  letter-spacing: 2px;
  text-transform: uppercase;
  color: var(--dark-grey);
}
.aboutBox .aboutSubtitle {
  font-style: italic;
  font-weight: normal;
  font-size: 18px;
  line-height: 22px;
  color: #666666;
}
.aboutBox .aboutSubtitle .he {
  font-style: normal;
}
.aboutBox .aboutAuthor{
  font-size: 16px;
  line-height: 19px;
  color: var(--dark-grey);
  margin-bottom: 22px;
  display: flex;
}
.readerPanel.hebrew .aboutBox .aboutAuthor .aboutAuthorInner{
  direction: rtl;
}
.aboutBox .aboutAuthor .authorName{
  margin-inline-start: 5px;
  color: black;
}
.aboutBox .aboutDesc {
  margin: 15px 0 15px 0;
  font-style: normal;
  font-weight: normal;
  font-size: 16px;
  line-height: 19px;
  color: var(--dark-grey);
}
.aboutBox .aboutComposed{
  font-size: 14px;
  line-height: 18px;
  color: var(--medium-grey);
}
.guideBox .guideHeader {
  color: var(--dark-grey);
  padding-bottom: 13px;
  margin: 0;
  margin-bottom: 15px;
  text-align: initial;
  text-transform: none;
  font-size: 22px;
  border-bottom: solid 1px var(--light-grey);
  --english-font: var(--english-sans-serif-font-family);
  --hebrew-font: var(--hebrew-sans-serif-font-family);
}

.guideBox .guideHeader i {
  margin-right: 8px;
  font-size: 18px;
  cursor: pointer;
}

.guideBox .guideTitle {
  padding: 10px 0 10px 0;
  display: inline-block;
  font-style: normal;
  font-weight: normal;
  font-size: 24px;
  line-height: 29px;
  color: #000000;
}
.guideBox .guidePromptBox {
  direction: ltr;
  margin-bottom: 20px;
  border-radius: 10px;
  padding: 8px 15px;
  border: 2px solid var(--mishnah-blue);
  background-color: #FFFFFF;
  cursor: pointer;
}
.guideBox .guidePromptBox p {
  font-size: 16px;
}
.guideBox .guidePromptBox span {
  font-size: 14px;
  color: var(--medium-grey);
  margin-top: 10px;
}
.readerApp.interface-hebrew .aboutBox .versionDetails,
.readerApp.interface-hebrew .versionsBox .versionDetails {
  text-align: right;
}
.aboutBox .versionDetails .separator,
.versionsBox .versionDetails .separator {
  margin: 0 3px;
}
.aboutBox .currVersionSection, .aboutBox .alternateVersionsSection {
  padding-bottom: 30px;
}
.aboutBox .versionsBox .language-block:first-child .versionBlock:first-child {
  border-top: none;
  padding-top: 10px;
}
.aboutBox .currVersionSection .versionBlock + .versionBlock {
    border-top: solid 1px #CCC;
    padding-top: 20px;
    margin-top: 20px;
}
.version-with-buy-button {
  display: flex;
  flex-direction: column;
}
.version-with-buy-button .version-text-image{
  display: flex;
  justify-content: space-between;
}
.version-with-buy-button .version-text-image .versionBlock{
  align-self: flex-start;
}
.versionsBox .version-with-buy-button{
    border-top: solid 1px #CCC;
}
.versionsBox .version-with-buy-button .versionBlock{
    border-top: none;
}
.versionsBox .version-with-buy-button .version-text-image .version-with-buy-button-image
{
  padding: 20px;
}
.versionsBox .version-with-buy-button .version-with-buy-button-link{
    padding: 10px 20px;
}
.version-with-buy-button .version-with-buy-button-link{
  align-content: flex-start;
  min-width: 50%;
}
.version-with-buy-button .version-with-buy-button-link a.button{
  color: #FFFFFF;
  padding: 7px 20px;
}
.version-with-buy-button .version-text-image .version-with-buy-button-image img.buy-img {
    height: 85px;
    border-radius: 2px;
}
.versionsBox .versionLanguage {
  padding-bottom: 15px;
  letter-spacing: 1px;
  font-style: normal;
  font-weight: normal;
  font-size: 16px;
  line-height: 19px;
  color: #666666;
}
.interface-hebrew .versionsBox .versionLanguage {
  direction: rtl;
}
.versionsBox div:not(:first-child) .versionLanguage {
  padding-top: 25px;
}
.versionsBox .versionLanguage .versionCount {
  color: #999;
}
.versionsBox a.selectButton:not(.version-with-preview-title-line .selectButton) {
  font-style: normal;
  font-weight: normal;
  font-size: 13px;
  color: #666666;
  box-shadow: 0 1px 2px #999;
  padding: 2px 8px;
  background-color: white;
  border-radius: 4px;
  line-height: 18px;
  cursor: pointer;
}
.versionsBox a.selectButton.currSelectButton:not(.version-with-preview-title-line .selectButton) {
  background-color: #212E50;
  text-decoration: none;
  cursor: default;
  line-height: 20px;
  color: #FFFFFF;
}
.versionsTextList .topFiltersInner .uppercase {
  text-transform: none;
}
span.purim-emoji img{
  height: 25px;
  width: 25px;
}

/* Sheets */

.sheetsInPanel {
  overflow-y: scroll;
  overflow-x: hidden;
  height: 100%;
  padding: 0 15px;
  box-sizing: border-box;
  position: relative;
}
.sheetContent .collectionsWidgetDone .button, .sheetContentSidebar .largeFollowButton {
  background-color: var(--midrash-green);
}
.sheetContentSidebar .largeFollowButton {
  --english-font: var(--english-sans-serif-font-family);
  --hebrew-font: var(--hebrew-sans-serif-font-family);
  font-size: 14px;
  font-weight: 400;
  line-height: 18px;
  min-height: 31px;
  height: 31px;
}

.sheetContent {
  width: 100%;
  box-sizing: border-box;
  font-size: 2.2em;
  line-height: 1.6;
  text-align: justify;
  background-color: inherit;
  margin: 0 auto;
  max-width: 760px;
  position: relative;
  padding: 0 30px;
}
.sheetContent .ref {
  cursor: pointer;
  color: #999;
  font-size: 1em;
}
.sheetContent .ref a {
  color: #999;
}
.sheetContent img {
  max-width: 100%;
}
.sheetContent table {
  margin: auto;
  max-width: 100%;
  width: 100%;
  border-collapse: collapse;
  table-layout: fixed
}
.sheetContent table th,
.sheetContent table td {
  padding: 10px;
  border-top: 1px solid #E6E5E6;
  vertical-align: top;
}
.sheetContent table thead th {
  vertical-align: bottom;
  border-bottom: 2px solid #E6E5E6;
  border-top: none;
}
.sheetContent table th:first-of-type,
.sheetContent table tr td:first-of-type {
  padding-left: 0;
}
.sheetContent table th:last-of-type,
.sheetContent table tr td:last-of-type {
  padding-right: 0;
}
.sheetContent tbody {
  width: 100%;
}
.sheetContent .center {
  text-align: center;
}
.readerPanel .sheetItem {
  position: relative;
}
.heLeft.bilingual section.SheetSource .sheetItem.enOnly > .en,
.heLeft.bilingual section.SheetSource .sheetItem.heOnly > .he,
.heRight.bilingual section.SheetSource .sheetItem.enOnly > .en,
.heRight.bilingual section.SheetSource .sheetItem.heOnly > .he {
  width: 100%;
  padding-right: 15px;
  padding-left: 15px;
}
.readerPanel .sheetItem.indented-1,
.readerPanel section.SheetSource.indented-1,
.readerPanel section.SheetOutsideBiText.indented-1 {
  margin-left:  30px;
  margin-right: 30px;
}
.readerPanel .sheetItem.indented-2,
.readerPanel section.SheetSource.indented-2,
.readerPanel section.SheetOutsideBiText.indented-2 {
  margin-left:  60px;
  margin-right: 60px;
}
.readerPanel .sheetItem.indented-3,
.readerPanel section.SheetSource.indented-3,
.readerPanel section.SheetOutsideBiText.indented-3 {
  margin-left:  90px;
  margin-right: 90px;
}
.sheetContent .customSourceTitle {
  font-family: "Roboto", "Helvetica Neue", "Helvetica", sans-serif;
  text-transform: none;
  margin-bottom: 0;
  margin-top: 40px;
}
.sheetContent p {
  margin: 0 0 1em 0;
}
.segmentNumber.sheetSegmentNumber {
  display: block;
  position: absolute;
  text-align: center;
}
.readerPanel.bilingual.heLeft .sheetItem.segment .segmentNumber.sheetSegmentNumber,
.readerPanel.bilingual.heRight .sheetItem.segment .segmentNumber.sheetSegmentNumber {
  left: 50%;
  margin-left: -15px;
}
.readerPanel.bilingual.heLeft .sheetItem.segment.enOnly .segmentNumber.sheetSegmentNumber,
.readerPanel.bilingual.heRight .sheetItem.segment.enOnly .segmentNumber.sheetSegmentNumber {
  right: 0px;
  left: auto;
  margin-left: 0;
}
.readerPanel.bilingual.heLeft .sheetItem.segment.heOnly .segmentNumber.sheetSegmentNumber,
.readerPanel.bilingual.heRight .sheetItem.segment.heOnly .segmentNumber.sheetSegmentNumber {
  left: 0px;
  margin-left: 0;
}
.readerPanel.english .sheetItem.segment.heOnly .segmentNumber .en,
.readerPanel.hebrew .sheetItem.segment.enOnly .segmentNumber .he
.readerPanel.hebrew section.SheetSource .sheetItem.enOnly > .en,
.readerPanel.english section.SheetSource .sheetItem.heOnly > .he,
.readerPanel.hebrew section.SheetOutsideBiText .sheetItem.enOnly > .en,
.readerPanel.english section.SheetOutsideBiText .sheetItem.heOnly > .he  {
  display: block;
}
.sheetTocIcon {
  color: #ccc;
  font-size: 16px;
  width: 15px;
  height: 15px;
  margin: 0 8px;
  vertical-align: middle;
}
.bookPage .content h2.tagsTitle {
  text-align: center;
  color:black;
  font-size: 13px;
  margin-bottom: 0;
  padding-bottom: 8px;
}
.bookMetaDataBox {
  margin: 40px auto;
  text-align: center;
}
.sheetContent .sheetItem.segment .sourceContentText {
  margin-bottom: 18px;
  display: block;
  overflow-wrap: break-word;
  word-wrap: break-word;
}
.sheetContent h1,
#sheet .outside h1,
.sourceContentText h1 {
  font-weight: 400;
  font-size: var(--serif-h3-font-size);
  text-align: center;
  margin-top: 45px;
  margin-bottom: 30px;
}
.sheetContent h1 span,
.sourceContentText h1 span {
  border-bottom: 4px solid var(--lighter-grey);
}

#aboutCover {
  margin-top: -90px;
  height: 240px;
  padding: 180px 0;
  background-color: #ADA99B;
  box-sizing: border-box;
  text-align: center;
  overflow: hidden;
  position: relative;
}
#aboutVideo {
  position: absolute;
  top: -90px;
  left: 0;
  min-width: 1200px;
  z-index: 0;
  width: 100%;
}
@media (max-width: 450px) {
  #aboutCover {
    height: 270px;
    padding: 180px 0;
  }
  #aboutVideo {
    min-width: 900px;
  }
}
.overlayTextOnSheetsHero {
  color: white;
  --english-font: var(--english-sans-serif-font-family);
  --hebrew-font: var(--hebrew-sans-serif-font-family);
  font-weight: 400;
  margin-inline-start: 10%;
}
.overlayTextOnSheetsHero #title {
  position: absolute;
  font-size: 50px;
  font-weight: 500;
  top: 145px;
  line-height: 62.65px;
}
.overlayTextOnSheetsHero #message {
  position: absolute;
  font-size: 24px;
  line-height: 18px;
  top: 227px;
}
@media screen and (max-width: 800px) {
  .overlayTextOnSheetsHero {
    margin-inline-start: 15%;
  }
  .overlayTextOnSheetsHero #title {
    font-size: 24px;
    top: 115px;
    line-height: revert;
  }
  .overlayTextOnSheetsHero #message {
    font-size: 16px;
    top: 175px;
  }
  #aboutCover {
    height: 150px;
    padding: 130px 0;
  }
}
.sheetContent .addToSheetPlus {
	display: inline-flex;
	justify-content: center;
	align-items: flex-end;
	width: 25px;
	height: 25px;
	background-color: green;
	border-radius: 50%;
	color: white;
	font-size: 30px;
	line-height: 1;
	cursor: pointer;
}
.SheetOutsideBiText .addToSheetButton, .SheetSource .addToSheetButton {
  margin-inline-start: 15px;
  padding-block-start: 10px;
  padding-block-end: 10px;
}
.SheetMedia .addToSheetButton, .SheetComment .addToSheetButton, .SheetOutsideText .addToSheetButton {
  margin-block-start: -10px;
  margin-block-end: 30px;
}
.sheetContent .addToSheetText {
  --english-font: var(--english-sans-serif-font-family);
  --hebrew-font: var(--hebrew-sans-serif-font-family);
  font-size: 16px;
  font-weight: 400;
  line-height: 18.75px;
  color: var(--dark-grey);
  margin-inline-start: 10px;
  cursor: pointer;
}
@media screen and (min-width: 900px) {
  .contentInner .table {
    display: flex;
    flex-direction: row;
  }
  div.sheetsWrapper :nth-child(-n+2 of .card) {
    border-top: 1px solid #EDEDEC;
  }
}
@media screen and (min-width: 700px) and (max-width: 900px)  {
  .contentInner .table {
    display: flex;
    flex-direction: column;
  }
}
@media screen and (min-width: 600px) and (max-width: 700px) {
  .contentInner .table {
    display: flex;
    flex-direction: row;
  }
  div.sheetsWrapper :nth-child(-n+2 of .card) {
    border-top: 1px solid #EDEDEC;
  }
}
@media screen and (max-width: 600px) {
   .contentInner .table {
    display: flex;
    flex-direction: column;
  }
}
.readerPanel.hebrew .sheetContent .sheetItem.segment .sourceContentText.outsideBiText.en {
  display: none;
}
.readerPanel.english .sheetContent .sheetItem.segment .sourceContentText.outsideBiText.he {
  display: none;
}
.readerPanel.hebrew .sheetContent .sheetItem.segment.enOnly .sourceContentText.outsideBiText.en {
  display: inline;
}
.readerPanel.english .sheetContent .sheetItem.segment.heOnly .sourceContentText.outsideBiText.he {
  display: inline;
}
.readerPanel.english .sheetContent .sheetItem .SheetOutsideText.segment.he,
.readerPanel.hebrew .sheetContent .sheetItem .SheetOutsideText.segment.en,
.readerPanel.english .sheetContent .sheetItem .SheetComment.segment.he,
.readerPanel.hebrew .sheetContent .sheetItem .SheetComment.segment.en {
  display: inline;
}
.sourceContentText.centeredSheetContent {
  text-align: center;
}
.sheetContent .sheetItem.segment .sourceContentText p:last-child,
.sheetContent .editorContent .sheetItem.segment .sourceContentText p {
  margin-bottom: 0;
}
.sheetContent .editorContent .sheetItem.noPointer {
  pointer-events: none;
}

.sheetContent .editorContent .sheetItem.noPointer iframe {
  pointer-events: auto;
}


.sheetContent .editorContent .sheetItem.noPointer .element-link,
.sheetContent .editorContent .sheetItem.noPointer .element-link a {
    cursor: pointer;
    pointer-events: auto;
}
.sheetContent .sheetItem.segment .addedBy {
  margin-top: -20px;
}



.sheetContent .element-link {
  display: inline;
  position: relative;
}

.sheetContent .element-link .popup {
  position: absolute;
  left: 0;
  display: flex;
  align-items: center;
  background-color: white;
  padding: 0;
  border-radius: 6px;
  z-index: 1;
  top: -38px;
  pointer-events: auto;
  box-shadow: 0px 1px 3px rgba(0, 0, 0, 0.25);
}

.sheetNotice {
  color: var(--dark-grey);
  background: var(--lighter-grey);
  border: 1px solid var(--light-grey);
  box-sizing: border-box;
  border-radius: 6px;
  padding: 10px 20px;
  margin: 22px 44px 0;
  font-size: 16px;
}
.interface-hebrew .sheetContent .element-link .popup {
  direction: rtl;
}

.sheetContent .element-link .popup input {
  border: none;
  width: 200px;
  padding: 6px;
  font-size: 16px;
  color: rgb(0, 136, 204)
}

.sheetContent .element-link .popup a {
  display: flex;
  align-items: center;
  gap: 5px;
  padding-right: 10px;
  border-right: 1px solid lightgrey;
}

.sheetContent .element-link .popup button {
  border: none;
  background: transparent;
  padding: 6px;
}

.sheetContent .element-link .popup button:hover {
  color: rebeccapurple;
  cursor: pointer;
}

.sheetContent .editorContent,
.sheetContent .editorContent .segment {
  cursor: text;
}

.interface-english .sheetContent .sheetItem.segment .addedBy {
  float: left;
}
.interface-hebrew .sheetContent .sheetItem.segment .addedBy {
  float: right;
}
.youTubeContainer {
  position: relative;
  padding-bottom: 56.25%; /* 16:9 */
  padding-top: 25px;
  height: 0;
  pointer-events: auto;
}
.youTubeContainer iframe {
  position: absolute;
  top: 0;
  left: 0;
  width: 100%;
  height: 100%;
}
.sheetContent .media {
  margin: 0 auto;
  display: table;
  table-layout: fixed;
}
.sheetContent .media.fullWidth {
  width: 100%;
}
.sheetContent .media .mediaCaption {
  display: table-caption;
  caption-side: bottom;
  padding-top: 8px;
}
.sheetContent .media .mediaCaptionInner {
  display: flex;
  justify-content: space-between;
}
.sheetContent .media .mediaCaption .en {
  font-size: 80%;
  text-align: left;
  flex: 1;
}
.sheetContent .media .mediaCaption .he {
  font-size: 72%;
  flex: 1;
  font-family: "Heebo", "sans-serif";
}
.sheetContent .media .mediaCaption.heOnly .he,
.sheetContent .media .mediaCaption.enOnly .en {
  display: block;
}
.sheetContent .media .mediaCaption.heOnly .en,
.sheetContent .media .mediaCaption.enOnly .he {
  display: none;
}
.sheetContent .spacer:only-of-type.empty {
  line-height: inherit;
}
.sheetItem:only-of-type.empty .SheetOutsideText:before,
.sheetContent .spacer:only-of-type.empty:before {
  color: #999;
  position: absolute;
  pointer-events: none;
}
.interface-english .sheetItem:only-of-type.empty .SheetOutsideText:before,
.interface-english .spacer:only-of-type.empty:before,
.interface-english .spacer:only-of-type.empty:before {
  content: "Write something... ";
  margin-inline-start: 50px;
}
.interface-hebrew .sheetItem:only-of-type.empty .SheetOutsideText:before,
.interface-hebrew .spacer:only-of-type.empty:before,
.interface-hebrew .spacer:only-of-type.empty:before {
  content: "לכתוב משהו...";
  margin-inline-start: 50px;
}
.editorAddInterface {
  position: relative;
  pointer-events:none;
  background-color: transparent;
  margin-inline-start: 50px;
}

.editorAddInterface:before {
  content: "";
  margin-inline-start:-46px;
  position: absolute;
  width: 30px;
  height: 30px;
  transform: rotate(45deg);
  background-color: white;
  background-image: url("/static/icons/heavy-x-dark.svg");
  border: 1px solid var(--light-grey);
  background-size: 14px;
  border-radius: 50%;
  pointer-events:auto;
  cursor: pointer;
  background-repeat: no-repeat;
  background-position: center;
  box-sizing: border-box;
  box-shadow: 0px 1px 3px 0px #00000040;
}
.editorAddLineButton {
  position: relative;
  background-color: transparent;
  margin-inline-start: 50px;
}
.hidden.editorAddLineButton::before {
    display: none;
}

.editorAddLineButton:before {
  content: "";
  margin-inline-start:-46px;
  position: absolute;
  width: 30px;
  height: 30px;
  transform: rotate(45deg);
  background-color: white;
  background-image: url("/static/icons/heavy-x-dark.svg");
  border: 1px solid var(--light-grey);
  background-size: 14px;
  border-radius: 50%;
  /*pointer-events:auto;*/
  cursor: pointer;
  background-repeat: no-repeat;
  background-position: center;
  box-sizing: border-box;
  box-shadow: 0px 1px 3px 0px #00000040;
}

.editorAddInterface:hover::before {
background-color: var(--lighter-grey);
}
.editorAddInterface.active:hover::before {
background-color: white;
}

.editorAddInterface.active {
  background-color: white;
  line-height: initial;
}
.editorAddInterface.active:before {
  transform: rotate(0);
}
.editorAddInterface .editorAddInterfaceButton {
  display: none;
}

.addInterfaceInput {
  pointer-events: none;
  display: inline-block;
}
.hidden.editorAddInterface::before {
    display: none;
}


.addInterfaceInput .textPreview {
  border-inline-start: 4px solid;
  padding-inline-start: 36px;
  padding-inline-end: 10px;
  padding-top: 30px;
  padding-bottom: 30px;
  pointer-events: auto;
  margin-top: 10px;
  background-color: white;
}

.addInterfaceInput .button {
  font-size: 14px;
  padding-top: 5px;
  padding-bottom: 5px;
  height: 30px;
  position: absolute;
}

.addInterfaceInput .textPreviewSegment {
  display: inline;
}

.addInterfaceInput .textPreview .inner {
  max-height: 272px;
  overflow-y: scroll;
  padding-inline-end: 30px;
  position: relative;
}

.addInterfaceInput .suggestionBoxContainer,
.addInterfaceInput .textPreviewContainer {
  position: absolute;
  z-index: 1;
}

.addInterfaceInput .suggestionBox,
.addInterfaceInput .textPreview {
  border: 1px solid var(--light-grey);
  box-shadow: 0px 1px 3px rgba(0, 0, 0, 0.25);
  border-radius: 6px;
}

.addInterfaceInput .suggestionBox {
  height: 100%;
}
.addInterfaceInput select.suggestionBox {
  font-size: 22px;
}


.addInterfaceInput select.suggestionBox:focus > option:checked {
  background: var(--light-grey) !important;
}

.addInterfaceInput select.suggestionBox option:checked,
.addInterfaceInput select.suggestionBox option:hover {
    box-shadow: 0 0 10px 100px var(--light-grey) inset;
}

.addInterfaceInput input,
.addInterfaceInput button,
.addInterfaceInput .suggestion {
  pointer-events: auto;
  cursor: pointer;
}

.addInterfaceInput .suggestion {
  border-inline-start: 4px solid;
  padding-inline-start: 36px;
  padding-inline-end: 40px;
  padding-top: 9px;
  padding-bottom: 9px;
  border-bottom: 1px solid var(--lighter-grey);
}

.addInterfaceInput .suggestion:last-of-type {
  border-bottom: none;
}

.addInterfaceInput input {
  min-width: 350px;
  max-width: 450px;
  border-radius: 250px;
  border: none;
  box-shadow: none;
  box-sizing: border-box;
  font-size: 22px;
  padding-inline-start: 30px;
  padding-top: revert;
  margin-inline-end: 20px;
  background: url("/static/icons/iconmonstr-magnifier-2-240.svg") no-repeat scroll left 7px top 7px;
  background-color: var(--lighter-grey);
}
.topicSearch.addInterfaceInput {
  display: flex;
  margin-left: 30px;
  margin-right: 30px;
  justify-content: space-between;
}

.topicSearch.addInterfaceInput input {
  margin-top: 30px;
  height: 30px;
  max-width: 250px;
  min-width: 250px;
  padding-inline-end: 30px;
  margin-left:  0;
  margin-right: 0;
  font-size: 20px;
}
.topicSearch.addInterfaceInput input.selected {
  color: #4B71B7;
}

.topicSearch.addInterfaceInput .button {
  margin-top: 30px;
  position: relative;
  white-space: nowrap;
}
.addInterfaceInput .suggestion {
  font-size: 20px;
}
.topicSearch.addInterfaceInput select.suggestionBox {
  margin-top: 60px;
}
.addInterfaceInput.mediaInput input {
  background: url("/static/icons/link_grey.svg") no-repeat scroll left 7px top 7px;
  background-color: var(--lighter-grey);
}
.readerApp.interface-hebrew .addInterfaceInput input {
  background-position: right 7px top 7px;
  font-family: var(--hebrew-serif-font-family);
}

.addInterfaceInput input::placeholder {
  font-size: 22px;
  font-style: normal;
}

.addInterfaceInput input+span.helperCompletionText {
  position: absolute;
  margin-inline-start: 4px;
  color: var(--medium-grey);
}

.editorAddInterface.active .editorAddInterfaceButton {
  width: 30px;
  height: 30px;
  padding: 10px;
  display: inline-block;
  background-size: auto 12px;
  background-repeat: no-repeat;
  background-position: center;
  border-radius: 6px;
  background-origin: content-box;
  background-color: var(--lighter-grey);
  margin-inline-end: 6px;
  box-sizing: border-box;
  cursor: pointer;
  pointer-events: auto;
}
.editorAddInterface.active .cursorHolder {
  display: inline-block;
 }
#addSourceButton.editorAddInterfaceButton {
  background-image: url("/static/icons/quotation.svg");
}
#addImageButton.editorAddInterfaceButton {
  background-image: url("/static/icons/image.svg");
}
#addMediaButton.editorAddInterfaceButton {
  background-image: url("/static/icons/video.svg");
}

#addImageFileSelectorLabel {
  width: 30px;
  height: 30px;
  margin-inline-start: -5px;
  margin-top: -5px;
  display: block;
  position: absolute;
  cursor: pointer;
}

.sheetContent .sheetItem .SheetOutsideText.segment p {
  margin: 0
}
.sheetContent .sheetItem .SheetOutsideText.segment {
  margin: 0
}
.sheetContent .sheetItem .SheetSource.segment,
.sheetContent .sheetItem .SheetOutsideBiText.segment {
  margin-top: 2px;
  margin-bottom:30px;
}
.sheetContent .text.loading {
  cursor: wait;
}
.oldSheetNotice,
.oldSheetNotice a,
.editSheetNotice,
.editSheetNotice a {
  font-size: 12px;
  font-family: "Roboto", "Helvetica Neue", "Helvetica", sans-serif;
  color: #999;
}
.cookiesNotification {
  position: fixed;
  z-index: 9999;
  color: white;
  background-color: #212E50;
  border-top: 1px solid #ccc;
  bottom: 0;
  box-sizing: border-box;
  width: 100%;
  padding: 10px 0;
  line-height: 1.1;
  text-align: center;
  unicode-bidi: plaintext;
}
.cookiesNotification a {
  text-decoration: underline;
  color: inherit;
  margin-inline-start: 5px;
}
.cookiesNotification .button {
  margin-inline-start: 12px;
}
.readerMessageBox {
  z-index: 9999;
  color: #000;
  font-size: 16px;
  background-color: #ededec;
  border: 1px solid #ccc;
  top: 0;
  left: 0;
  box-sizing: border-box;
  padding: 10px 0;
  margin: 40px;
  line-height: 1.1;
  text-align: center;
}
.readerMessageBox a {
  text-decoration: underline;
  color: inherit;
}
.he sup.sourcePrefix {
  margin-right: -35px;
  position: absolute;
  text-decoration: none;
  font-family: "Roboto", "Helvetica Neue", "Helvetica", sans-serif;
  color: #000;
}
.en sup.sourcePrefix {
  margin-left: -35px;
  position: absolute;
  text-decoration: none;
  font-family: "Roboto", "Helvetica Neue", "Helvetica", sans-serif;
  color: #000;
}
.heLeft.bilingual .sheetContent .text sup.sourcePrefix,
.heRight.bilingual .sheetContent .text sup.sourcePrefix {
    margin-right: -28px;
}
.heLeft.bilingual .sheetContent .text .en sup.sourcePrefix,
.heRight.bilingual .sheetContent .text .en sup.sourcePrefix {
  display: none
}
.sheetItem.ref-display-none .ref {
  display: none;
}
section.SheetSource .en,
section.SheetOutsideBiText .en {
  background-color: #FBFBFA;
}
section.SheetSource,
section.SheetOutsideBiText {
  border-inline-start: 4px solid;
  border-inline-end: 1px solid #DDDDDD;
  border-block-start: 1px solid #DDDDDD;
  border-block-end: 1px solid #DDDDDD;
  border-radius: 4px;
  margin-bottom: 30px;
}

.readerPanel.hebrew section.SheetSource .sheetItem > .he,
.readerPanel.english section.SheetSource .sheetItem > .en,
.readerPanel.hebrew section.SheetOutsideBiText .sheetItem > .he,
.readerPanel.english section.SheetOutsideBiText .sheetItem > .en {
  display: block;
}
.readerPanel.hebrew section.SheetSource .sheetItem > .en,
.readerPanel.english section.SheetSource .sheetItem > .he,
.readerPanel.hebrew section.SheetOutsideBiText .sheetItem > .en,
.readerPanel.english section.SheetOutsideBiText .sheetItem > .he  {
  display: none;
}
.interface-english section.SheetSource .sheetItem > .he,
.interface-english section.SheetSource .sheetItem > .en,
.interface-english section.SheetOutsideBiText .sheetItem > .he,
.interface-english section.SheetOutsideBiText .sheetItem > .en {
  padding: 15px 20px 15px 16px;
}
.interface-english section.SheetSource .sheetItem > .en {
  border-block-start: 1px solid #DDDDDD;
  border-block-end: 1px solid #DDDDDD;
}
.interface-hebrew section.SheetSource .sheetItem > .he,
.interface-hebrew section.SheetSource .sheetItem > .en,
.interface-hebrew section.SheetOutsideBiText .sheetItem > .he,
.interface-hebrew section.SheetOutsideBiText .sheetItem > .en {
  padding: 15px 16px 15px 20px;
}
section.SheetSource .segmentNumber,
section.SheetSource .SheetOutsideBiText {
  display: none;
}
.sheetContent section.SheetSource .sheetItem.segment .sourceContentText,
.sheetContent section.SheetOutsideBiText .sheetItem.segment .sourceContentText {
  margin: 0;
}
.sheetContent section.SheetSource .sheetItem.segment {
  margin-block-end: 0;
}
.sheetItem .SheetSource,
.sheetItem .SheetOutsideBiText {
  border-inline-start: 4px solid;
  padding-inline-start: 16px;
  padding-inline-end: 20px;
  box-shadow: 0px 1px 6px rgba(0, 0, 0, 0.25);
}
.sheetItem .SheetSource.segment,
.sheetItem .SheetOutsideBiText.segment {
cursor: pointer;
}

.sheetItem .SheetSource.selected.segment,
.sheetItem .SheetOutsideBiText.selected.segment {
  border-top: 2px solid var(--select-blue);
  border-bottom: 2px solid var(--select-blue);
  border-inline-end: 2px solid var(--select-blue);
  margin-top: 0;
  margin-bottom: 28px;
  margin-inline-end: -2px;
  cursor: text;
}
.sheetItem .SheetSource .he,
.sheetItem .SheetSource .en,
.sheetItem .SheetOutsideBiText .he,
.sheetItem .SheetOutsideBiText .en {
  padding-inline-start: 16px;
  padding-inline-end: 20px;
  margin-inline-start: -16px;
  margin-inline-end: -20px;
  padding-top: 15px;
  padding-bottom: 15px;
}
.interface-hebrew .sheetItem .SheetSource .he,
.interface-hebrew .sheetItem .SheetSource .en,
.interface-hebrew .sheetItem .SheetOutsideBiText .he,
.interface-hebrew .sheetItem .SheetOutsideBiText .en {
  padding-inline-start: 20px;
  padding-inline-end: 16px;
  margin-inline-start: -20px;
  margin-inline-end: -16px;
}
.interface-hebrew .bilingual.heLeft .sheetItem .SheetOutsideBiText .he,
.interface-hebrew .bilingual.heLeft .sheetItem .SheetSource .he,
.interface-hebrew .bilingual.heRight .sheetItem .SheetOutsideBiText .en,
.interface-hebrew .bilingual.heRight .sheetItem .SheetSource .en,
.interface-english .bilingual.heRight .sheetItem .SheetOutsideBiText .he,
.interface-english .bilingual.heRight .sheetItem .SheetSource .he,
.interface-english .bilingual.heLeft .sheetItem .SheetOutsideBiText .en,
.interface-english .bilingual.heLeft .sheetItem .SheetSource .en {
  padding-inline-end: 20px;
  margin-inline-end: 0px;
  padding-inline-start: 20px;
  margin-inline-start: 0px;
}
.interface-hebrew .bilingual.heLeft .sheetItem .SheetOutsideBiText .en,
.interface-hebrew .bilingual.heLeft .sheetItem .SheetSource .en,
.interface-english .bilingual.heLeft .sheetItem .SheetOutsideBiText .he,
.interface-english .bilingual.heLeft .sheetItem .SheetSource .he {
  padding-inline-end: 16px;
  margin-inline-end: 0px;
  padding-inline-start: 20px;
  margin-inline-start: 0px;
}

.interface-hebrew .bilingual.heRight .sheetItem .SheetOutsideBiText .he,
.interface-hebrew .bilingual.heRight .sheetItem .SheetSource .he,
.interface-english .bilingual.heRight .sheetItem .SheetOutsideBiText .en,
.interface-english .bilingual.heRight .sheetItem .SheetSource .en {
  padding-inline-end: 20px;
  margin-inline-end: 0px;
  padding-inline-start: 16px;
  margin-inline-start: 0px;
}

.readerPanel.bilingual.heRight .sheetItem .SheetSource,
.readerPanel.bilingual.heRight .sheetItem .SheetOutsideBiText,
.readerPanel.bilingual.heLeft .sheetItem .SheetSource,
.readerPanel.bilingual.heLeft .sheetItem .SheetOutsideBiText {
  padding-left: 0;
  padding-right: 0;
}

.readerPanel.english .sheetItem .SheetSource .he,
.readerPanel.english .sheetItem .SheetSource .en,
.readerPanel.english .sheetItem .SheetOutsideBiText .he,
.readerPanel.english .sheetItem .SheetOutsideBiText .en,
.readerPanel.hebrew  .sheetItem .SheetSource .he,
.readerPanel.hebrew  .sheetItem .SheetSource .en,
.readerPanel.hebrew  .sheetItem .SheetOutsideBiText .he,
.readerPanel.hebrew  .sheetItem .SheetOutsideBiText .en
{
  padding-inline-start: initial;
  padding-inline-end: initial;
  margin-inline-start: initial;
  margin-inline-end: initial;
}

.readerPanel.english .sheetItem .SheetSource.segment,
.readerPanel.hebrew .sheetItem .SheetSource.segment {
  padding-top: 15px;
  padding-bottom: 15px;
}


.sheetItem .SheetSource .he.editable.selected .sourceContentText,
.sheetItem .SheetSource .en.editable.selected .sourceContentText,
.sheetItem .SheetOutsideBiText .he.editable.selected .sourceContentText,
.sheetItem .SheetOutsideBiText .en.editable.selected .sourceContentText {
  background-color: #FFFFFF;
  box-shadow: inset 0px 0px 3px rgba(0, 0, 0, 0.3);
  border-radius: 6px;
}
.sheetItem .SheetSource ::selection,
.sheetItem .SheetOutsideBiText ::selection {
  background-color: rgba(0,0,0,0);
}
.sheetItem .SheetSource .he.editable.selected ::selection,
.sheetItem .SheetSource .en.editable.selected ::selection,
.sheetItem .SheetOutsideBiText .he.editable.selected ::selection,
.sheetItem .SheetOutsideBiText .en.editable.selected ::selection {
  background-color: #D2DCFF;
}
.sheetItem .SheetSource .en,
.sheetItem .SheetOutsideBiText .en {
  background-color: #FBFBFA;
}
.sheetItem .SheetSource .ref,
.sheetItem .SheetOutsideBiText .ref {
  pointer-events: none;
  user-select: none;
}
.readerPanel.bilingual .sheetItem .SheetSource:after,
.readerPanel.bilingual .sheetItem .SheetOutsideBiText:after {
  content: " ";
  display: block;
  clear: both;
  height: 0;
  background-color: #FBFBFA;
}
.sheetItem .SheetMedia {
  margin-bottom: 14px;
}
.readerPanel.bilingual.heRight .SheetSource {
  background-image:
  linear-gradient(
    to left,
    #fff,
    #fff 50%,
    #FBFBFA 50%,
    #FBFBFA 100%,
    #fff 100%
  );
}
.readerPanel.bilingual.heLeft .SheetSource {
  background-image:
  linear-gradient(
    to right,
    #fff,
    #fff 50%,
    #FBFBFA 50%,
    #FBFBFA 100%,
    #fff 100%
  );
}

.bilingual.heLeft .sheetContent .boxedSheetItem,
.bilingual.heRight .sheetContent .boxedSheetItem {
  margin-bottom: 30px;
}

.bilingual.heLeft .sheetContent .sheetItem .SheetSource.segment,
.bilingual.heRight .sheetContent .sheetItem .SheetSource.segment {
  margin-bottom: 0;
}

.boxedSheetItem + .spacer {
  margin-top: -30px;
  transition: all .5s ease-in-out;
}

.boxedSheetItem + .spacer.spacerSelected {
  margin-top: unset;
  margin-bottom:30px;
  transition: all .5s ease-in-out;
}

.boxedSheetItem[draggable] {
  -moz-user-select: none;
  -khtml-user-select: none;
  -webkit-user-select: none;
  user-select: none;
  -khtml-user-drag: element;
  -webkit-user-drag: element;
}

.boxedSheetItem.dragged {
  opacity: .2;
}

.boxedSheetItem .boxedSourceChildren {
  position: absolute;
  top: 0;
}

.draggedOver.draggedOverBefore::before {
  content: "​"; /* zwsp required for chrome to display content */
  display: block;
  background-color: #D2DCFF;
  width: 100%;
}
.draggedOver.draggedOverAfter::after {
  content: "​"; /* zwsp required for chrome to display content */
  display: block;
  background-color: #D2DCFF;
  width: 100%;
}

.dragIcon {
  background-color: #F0F8FF;
  width: auto;
  height: 30px;
  left: -3000px;
  border-inline-start: 4px solid;
  font-size: 22px;
  padding-top: 10px;
  padding-left: 10px;
  padding-right: 10px;
  text-align: center;
  position: absolute;
}
.dragIconContainer {
  position: absolute;
  left: -9999px;
  display: flex;
  flex-direction: column;
  background-color: rgba(255, 255, 255, 0.1);
}
.feedbackBox p {
  font-size: 16px;
  letter-spacing: 1px;
}
.feedbackBox .button {
  margin: auto;
  width: 100%;
}
.feedbackBox input {
  padding: 16px 22px;
  margin-bottom: 20px;
  cursor: pointer;
  font-size: 18px;
  border-radius: 4px;
  box-shadow: none;
  border: 1px solid #E9E9E9;
  width: 100%;
  box-sizing: border-box;
}
.connectionsPanel textarea.feedbackText {
  border-radius: 7px;
  box-shadow: 0 1px 3px rgba(0,0,0,0.2);
}
.img-circle {
  border-radius: 50%;
}
.tab-view .tab-list {
  display: flex;
  flex-direction: row;
  justify-content: flex-start;
}
.tab-view .tab-list .tab {
  font-size: 16px;
  color: black;
  text-align: center;
  padding: 10px 0;
  margin: 0;
  margin-inline-end: 30px;
  cursor: pointer;
}

.tab-view .tab-list .tab.popover {
  margin-inline-end: 0;
  margin-inline-start: 10px;
}

.interface-hebrew .tab-view .tab-list .tab.popover{
    transform: scale(1.3);
}

.tab-view .tab-list .tab a {
  color: inherit;
}
.tab-view .tab-list .tab a:hover {
  text-decoration: none;
}
.tab-view .tab-list .active .tab {
  border-bottom: 4px solid #CCC;
}
.tab-view .tab-list .tab img {
  width: 18px;
  height: 18px;
  margin: 0 10px 0 0;
  top: 2px;
  position: relative;
}
.interface-hebrew .tab-view .tab-list .tab img {
  margin: 0 0 0 10px;
}
.tab-view .tab-list .justifyright {
  margin: 0 0 4px auto;
  display: flex;
  align-items: center;
}
.tab-view .tab-list .tab.filter,
.tab-view.largeTabs .tab-list .tab.filter {
  margin: 0;
}

.interface-hebrew .singlePanel .tab-view.largeTabs .tab-list .tab.filter {
  margin-top: 3px;
}

.tab-view .tab-list .tab.popover {
  position: relative;
  display: inline-block;
}


.tab-view .tab-list .tab.filter.open {
  background-color: inherit;
}
.tab-view .tab-list .tab.filter img {
  margin: 0 0 1px 6px;
  width: 18px;
  height: 18px;
}
.interface-hebrew .tab-view .tab-list .tab.filter img {
  margin: 0 6px 1px 0;
}
.tab-view .tab-list .applink a {
    color: #666;
}
.interface-hebrew .tab-view .tab-list .justifyright {
  margin: 0 auto 0 0;
}
.tab-list :not(.active) .tab, .tab-list :not(.active) .tab a{
    color: #666;
}
.tab-view.largeTabs .tab-list {
    border-bottom: 1px solid #CCC;
    margin-bottom: 18px;
}
.tab-view.largeTabs .filter-bar {
  margin-bottom: 30px;
}
.tab-view.largeTabs .tab-list .tab {
  font-size: 22px;
}
.singlePanel .tab-view.largeTabs .tab-list .tab:not(.popover) {
    font-size: 16px;
}
.tab-view.largeTabs .tab-list .active .tab {
  border-bottom: 4px solid var(--light-grey);
}

.singlePanel .tab-view.largeTabs .tab-list .active .tab {
  padding-bottom: 18px;
}

.langSelectPopover {
  position: absolute;
  top: 100%;
  right: 0;
  background-color: #fff;
  border-radius: 6px;
  box-shadow: 0px 1px 3px 0px rgba(0, 0, 0, 0.25);
  text-align: start;
  width: 266px;
  padding-bottom: 15px;
}

.interface-hebrew .singlePanel .langSelectPopover {
  right: -233px;
}
.langSelectPopover .langHeader {
  font-weight: 500;
  font-size: 16px;
  padding: 15px;
  margin-bottom: 15px;
  border-bottom: 1px solid var(--light-grey);
}

.langSelectPopover .radioChoice.active {
  background-color: var(--sefaria-blue);
  color: #fff;
}

.langSelectPopover .radioChoice {
  display: flex;
  justify-content: space-between;
  align-items: center;
  font-size: 14px;
  color: #000;
  margin-inline: 15px;
  background-color: var(--lighter-grey);
  cursor: pointer;
}

.langSelectPopover .radioChoice:nth-of-type(2) {
  border-radius: 6px 6px 0px 0px;
}

.langSelectPopover .radioChoice:nth-of-type(4) {
  border-radius: 0px 0px 6px 6px;
}

.langSelectPopover .radioChoice label {
  flex-grow: 1;
  padding: 10px;
  cursor: pointer;
}

.langSelectPopover .radioChoice input[type=radio] {
    appearance: none;
    background-color: #fff;
    width: 20px;
    height: 20px;
    border: 2px solid var(--medium-grey);
    border-radius: 20px;
    display: inline-grid;
    place-content: center;
    margin-top: 0;
    margin-inline-end: 10px;

  }

/* Styles the radio select as a checkbox  */
.langSelectPopover .radioChoice input[type=radio]::before {
    content: "";
    width: 10px;
    height: 10px;
    transform: scale(0);
    transform-origin: bottom left;
    background-color: var(--sefaria-blue);
    clip-path: polygon(13% 50%, 34% 66%, 81% 2%, 100% 18%, 39% 100%, 0 71%);
}

.langSelectPopover .radioChoice input[type=radio]:checked::before {
    transform: scale(1);
}

.langSelectPopover .radioChoice input[type=radio]:checked{
    background-color:   #fff;
    border: 0;
}

@media (max-width: 540px) {
  .profile-page .tab-view .tab .tabIcon {
    display: none;
  }

  .tab-view .tab-list{
    flex-wrap: wrap;
  }
  .profile-page .profile-actions .resourcesLink.profile-settings,
  .profile-page .profile-actions .button.logoutLink{
    display: none;
  }
}
.profile-page .textRange {
  font-size: 18px;
  color: #666;
}
.profile-page .note-text {
  font-size: 18px;
}
.profile-page .note {
  display: flex;
  flex-direction: row;
  justify-content: space-between;
  padding: 10px 0 20px 0;
}
.profile-page .note + .note {
  border-top: 1px solid #CCC;
}
.profile-page .noteLeft {
  flex-grow: 1;
}
.profile-page .noteRight {
  display: flex;
  flex-direction: row;
  align-items: flex-start;
}
.profile-page .note .noteRight img {
  display: none;
}
.profile-page .note .noteRight img + img {
  margin: 0 0 0 10px;
}
.interface-hebrew .profile-page .note .noteRight img + img {
  margin: 0 10px 0 0;
}
.profile-page .note:hover .noteRight img {
  display: inline-block;
  width: 16px;
  height: 16px;
  opacity: 0.4;
}
.profile-page .note:hover .noteRight img:hover {
  opacity: 0.6;
  cursor:pointer;
}
.profile-page .social-icon img, .sheetContentSidebar .social-icon img {
  width: 13px;
  height: 13px;
  opacity: 0.4;
}
.sheetContentSidebar .title.sub-title, .sheetContentSidebar .title.sub-sub-title {
  --english-font: var(--english-sans-serif-font-family);
  --hebrew-font: var(--hebrew-sans-serif-font-family);
  font-size: 14px;
  font-weight: 400;
  line-height: 18px;
  margin-block-end: 10px;
}
.sheetContentSidebar .title.sub-sub-title {
  margin-block-end: 20px;
}
.profile-page .social-icon + .social-icon {
  padding: 0 5px;
}
.profile-page .social-icon:hover img {
  opacity: 0.6;
}
.editorToggleHeader {
  width: 100%;
  background-color: #18345D;
  color: white;
  height: 60px;
  font-size: 16px;
  margin-top: -60px;
  margin-left: -12px;
  margin-bottom: 80px;
  padding-right: 12px;
  display: flex;
  justify-content: center;
  align-items: center;
  position: relative;
  left: 0;
}
.interface-hebrew .editorToggleHeader {
  direction: rtl;
}
.editorToggleHeader .button {
  padding: 5px 8px;
  margin-inline-start: 15px;
  margin-top: 5px;
  height: 30px;
  letter-spacing: 0;
}
.feedbackOverlay {
  position: fixed;
  width: 100%;
  height:100%;
  background-color: #FBFBFA;
  z-index: 1001;
  top: 0;
  left: 0;
  padding: 120px 60px;
  box-sizing: border-box;
}
.interface-hebrew .feedbackOverlay {
  direction: rtl;
}
.feedbackOverlay .buttonContainer {
  margin-top: 50px;
}
.feedbackOverlay h2 {
  font-size: 30px;
  font-family: "adobe-garamond-pro", "Crimson Text", Georgia, serif;
  margin: 0 auto 50px auto;
  color: black;
  text-transform: none;
  max-width: 600px;
}
.feedbackOverlay p, .feedbackOverlay ul  {
  font-size: 16px;
  font-family: "Roboto", "Helvetica Neue", "Helvetica", sans-serif;
  color: black;
  max-width: 600px;
  margin: 10px auto;
}
.feedbackOverlay textarea {
  font-size: 18px;
  color: #000;
  box-shadow: 0px 1px 3px rgba(0, 0, 0, 0.25);
  border-radius: 6px;
  border: none;
  width: 100%;
  padding: 12px;
  font-weight: normal;
  font-style: normal;
  margin-top: 10px;
  height: 120px;
}
.interface-hebrew textarea,
.interface-hebrew textarea::placeholder,
.interface-hebrew input
{
  font-family: var(--hebrew-sans-serif-font-family);
}
.feedbackOverlay textarea::placeholder {
  font-size: 16px;
  font-style: normal;
  color: #666;
}
.feedbackOverlay a {
  color: #4871bf;
}
.feedbackOverlay .button {
  margin: 0;
}
.feedbackOverlay a.button  {
  color: white;
}
.sheetList .sheet {
  border-bottom: none;
}
.sheetList .sheet {
  display: flex;
  flex-direction: row;
}
.sheetList .sheet .sheetLeft {
  display: flex;
  flex-direction: column;
}
.sheetList .sheet .sheetTags {
  color: #999;
}
.sheetList .sheet .sheetTags .bullet {
  margin: 0 5px;
}
.sheetList .sheet a {
  color: inherit;
  cursor: pointer;
}
.sheetList .sheet a.sheetTitle {
  display: flex;
  flex-direction: row;
  align-items: center;
  margin-bottom: 10px;
  font-size: 18px;
}
.sheetList .sheet .sheetLeft .sheetTitle img,
.textList .sheet .sheetLeft .sheetTitle img {
  width: 18px;
  height: 18px;
  margin-inline-end: 10px;
}
.sheetLeft div.sheetSummary {
  margin-bottom: 10px
}
.default-profile-img {
  width: 175px;
  height: 175px;
  background-color: #999;
  border-radius: 50%;
  display: flex;
  justify-content: center;
  align-items: center;
  color: white;
  font-size: 75px;
  font-family: "Roboto", "Helvetica Neue", "Helvetica", sans-serif;
}
.default-profile-img.invisible {
  visibility: hidden;
}
.profile-page .filterable-list {
  /* to distinguish top half of profile from bottom half */
    background-color: white;
    border: 1000px solid white;
    border-top: 4px solid white;
    border-bottom: 120px solid white;
    margin: -4px 0 -120px -1000px;
    width: 100%;
}
.interface-hebrew .profile-page .filterable-list {
  margin: -4px -1000px -120px 0;
}
.filterable-list .filter-bar {
  border-bottom: 1px solid #E2E2E1;
  display: flex;
  flex-direction: row;
  align-items: center;
  padding: 16px 0;
  justify-content: space-between;
}
.filterable-list .filter-bar-new {
  padding: 0 0 20px 0;
  justify-content: space-between;
  align-items: center;
  display: flex;
  flex-wrap: wrap;
  flex-direction: row;
}
.filterable-list .filter-bar-new .filter-input {
  background-color: #EDEDED;
  border-radius: 5px;
  padding: 5px;
  color: black;
  width: 250px;
  display: flex;
  align-items: center;
}
.filterable-list .filter-bar-new .filter-input ::placeholder {
  color: #999;
}
.filterable-list .filter-bar-new .sort-option {
  padding: 7px;
  color: #666;
  font-size: 16px;
  cursor: pointer;
  margin: 0 0 0 7px;
  background-color: #EDEDED;
  border-radius: 5px;
}
.interface-hebrew .filterable-list .filter-bar-new .sort-option {
  margin: 0 7px 0 0;
}
.filterable-list .filter-bar-new .sort-option.active {
  color: black;
}
.filterable-list .filter-bar-new .systemText span {
  color: #000;
}
.filterable-list .filter-bar .filter-bar-inner {
  display: flex;
  align-items: center;
}
.filterable-list .readerNavMenuSearchButton {
  margin: 0 10px 0 5px;
  display: inline-flex;
  top: 0;
}
.interface-hebrew .filterable-list .readerNavMenuSearchButton {
  margin: 0 5px 0 10px;
}
.filterable-list input {
  border: 0;
  font-size: 18px;
  font-family: "adobe-garamond-pro", "Crimson Text", Georgia, serif;
  background-color: transparent;
}
.filterable-list .loadingMessage {
  margin-top: 30px;
}
.profile-page .filterable-list .filter-content {
  padding-top: 25px;
}
.profile-page .sheet-header {
  display: flex;
  flex-direction: column;
  align-items: flex-start;
  margin-bottom: 10px;
}
.profile-page .collectionListingImage {
  width: 18px;
  height: 18px;
  border-radius: 50%;
  vertical-align: middle;
  margin: 0;
  margin-inline-end: 10px;
  position: relative;
  top: -2px;
}
.profile-page .collectionListingName {
  font-size: 18px;
  margin-bottom: 10px;
}
.profile-page .collectionListing + .collectionListing {
  border-top: 0;
}
.profile-page .profile-summary-content a {
  color: inherit;
}
.profile-page .profile-summary a.logoutLink {
  color: #666;
  padding: 16px 15px;
}
.profile-page .profile-summary {
  display: flex;
  flex-direction: row;
  justify-content: space-between;
  margin-bottom: 40px;
}
.profile-page .profile-summary .summary-column {
  display: flex;
  flex-direction: column;
  flex-grow: 3;
  flex-basis: 0;
}
.profile-page .profile-summary .summary-column.start {
  align-items: flex-start;
}
.profile-page .profile-summary .summary-column.end {
  flex-grow: 1;
}
.profile-summary .small-margin {
  margin: 0 4px;
}
.profile-summary .sub-sub-title > .small-margin:first-child,
.profile-summary .sub-sub-title > span:first-child .small-margin {
  margin: 0 4px 0 0;
}
.profile-summary .sub-sub-title > .small-margin:last-child,
.profile-summary .sub-sub-title > span:last-child .small-margin {
  margin: 0 0 0 4px;
}
.interface-hebrew .profile-summary .sub-sub-title > .small-margin:last-child,
.interface-hebrew .profile-summary .sub-sub-title > span:last-child .small-margin {
  margin: 0 4px 0 0;
}
.profile-page .aboutText {
  margin-top: 20px;
  font-size: 18px;
  line-height: 1.4;
}
@media (max-width: 540px) {
  .profile-page .profile-pic:hover .profile-pic-hover-button.profile-pic-button-visible {
    display: none !important;  /* dont allow profile pic upload on mobile b/c causes black image on iOS */
  }
  .profile-page .profile-pic .profile-pic-button {
    top: calc(-1 * ((87px/2) + (46px/2)));  /* height of .profile-img + height of .profile-pic-button */
  }
  .profile-page .editorToggleHeader {
    display: none !important;
  }
  .profile-page .profile-summary .profile-img {
    width: 87px !important;
    height: 87px !important;
    font-size: 43.5px !important;
  }
  .profile-page .profile-summary .default-profile-img {
    width: 87px !important;
    height: 87px !important;
    font-size: 43.5px !important;
  }
  .profile-page .profile-summary .profile-actions {
    flex-wrap: wrap;
  }
}
.profile-page .profile-summary .follow {
  color: #999;
  font-size: 13px;
  letter-spacing: 1px;
}
.profile-page .profile-summary .follow .follow-bull {
  padding: 0 5px;
}
.profile-page .profile-summary .profile-actions {
  display: flex;
  flex-direction: row;
  margin: 10px 0;
}
.profile-page .resourcesLink.faded {
  color: #666;
}
.resourcesLink.blue {
  color: white;
  background-color: #18345d;
}
.resourcesLink.studyCompanion {
  margin-inline-start: 10px;
}
@media screen and (max-width: 900px) {
  .resourcesLink.studyCompanion {
    margin-inline-start: 0;
  }
}
@media screen and (max-width: 900px) {
  .resourcesLink.studyCompanion {
    margin-inline-start: 0;
  }
}
.resourcesLink.blue img {
  filter: invert(1);
  opacity: 1;
}
.profile-page .authorByLine {
  margin: 20px 0;
}
.authorByLineImage a {
  text-decoration: none;
}
.profile-page .follow-header {
  font-size: 20px;
  color: #000;
  padding-bottom: 10px;
}
.profile-page .follow-header .follow-count {
  color: #999;
}
.profile-page .resourcesLink  {
  min-height: 46px;
  height: 46px;
  overflow: visible;
  padding: 0px 16px;
  border-top: 0;
  display: flex;
  align-items: center;
  width: unset;
}
.profile-page .emptyList {
  display: flex;
  flex-direction: column;
  align-items: flex-start;
}
.profile-page .emptyList .emptyListText {
  font-size: 16px;
  margin: 30px 0;
  color: #999;
  font-family: "Roboto", "Helvetica Neue", "Helvetica", sans-serif;
  line-height: 1.5;
}
.profile-page .profile-summary .resourcesLink + .resourcesLink,
.profile-page .profile-summary .largeFollowButton + .resourcesLink {
  margin: 0 0 0 10px;
}
.interface-hebrew .profile-page .profile-summary .largeFollowButton + .resourcesLink,
.interface-hebrew .profile-page .profile-summary .resourcesLink + .resourcesLink {
  margin: 0 10px 0 0;
}
.profile-page .profile-summary .title {
  margin-bottom: 10px;
}
.profile-page .profile-summary .sub-title {
  color: #000;
  font-family: "Roboto", "Helvetica Neue", "Helvetica", sans-serif;
  font-size: 16px;
}
.profile-page .profile-summary .sub-sub-title {
  color: #666;
  font-family: "Roboto", "Helvetica Neue", "Helvetica", sans-serif;
  font-size: 16px;
}
/* Tooltip - source: https://codepen.io/cristina-silva/pen/XXOpga */
.tooltip-toggle {
  cursor: pointer;
  position: relative;
  line-height: normal;
}
.tooltip-toggle svg {
  height: 18px;
  width: 18px;
}
/*Tooltip text container*/
.three-dots-button.tooltip-toggle::before {
  /* make the tooltip appear on right. % is an estimate that works most of the time */
  top: 0;
  transform: translateY(-35%);
  left: 30px;
  color: #999;
  text-align: left;
}
.interface-hebrew .three-dots-button.tooltip-toggle::before {
  left: unset;
  right: 30px;
  text-align: right;
}
@media (max-width: 450px) {
  .three-dots-button.tooltip-toggle::before {
    left: -165px;
  }
  .interface-hebrew .three-dots-button.tooltip-toggle::before{
    right: -165px;
  }
}

.tooltip-toggle::before {
  color: #000;
  font-family: "Roboto", "Helvetica Neue", "Helvetica", sans-serif;
  font-size: 13px;
  opacity: 0;
  pointer-events: none;
  text-align: center;
  position: absolute;
  top: 30px;
  left: -70px;
  padding: 10px;
  background-color: #fff;
  box-shadow: 0 1px 3px rgba(0,0,0,.2);
  border-radius: 5px;
  content: attr(aria-label);
  text-transform: none;
  transition: all 0.5s ease;
  width: 140px;
  z-index: 1;
}
/*Triggering the transition*/
.tooltip-toggle:hover::before, .tooltip-toggle:hover::after {
  opacity: 1;
  transition: all 0.75s ease;
}
.largeFollowButton {
  display: inline-flex;
  min-height: 46px;
  height: 46px;
  overflow: visible;
  padding: 0px 16px;
  align-items: center;
  text-align: center;
  cursor: pointer;
  background: #18345d;
  color: #fff;
  border-radius: 6px;
  box-shadow: 0 1px 3px rgb(0 0 0 / 20%);
}
.profile-page .largeFollowButton.following .int-en,
.profile-page .largeFollowButton.following .int-he {
  color: black;
}
.largeFollowButton.following span {
  color: #666;
}
.smallFollowButton {
  height: 20px;
  line-height: 18px;
  width: min-content;
  text-align: center;
  cursor: pointer;
  background: var(--sefaria-blue);
  color: white;
  border-radius: 3px;
  margin-inline-start: 15px;
  display: none;
  letter-spacing: normal;
  padding: 0 3px;
}
.smallFollowButton.smallText span {
  color: white;
}
.largeFollowButton.following, .smallFollowButton.following {
  background: #fff;
  color: black;
}
.smallFollowButton.following{
  border: 1px solid #CCCCCC;
  box-sizing: border-box;
}
.smallFollowButton.following.smallText span {
  color: black;
}
.authorByLine.small .smallFollowButton.following{
  line-height: 18px;
}
.authorByLine .smallFollowButton.following{
  line-height: 16px;
}
body .homeFeedWrapper {
  background-color: white;
}
body .homeFeedWrapper .content {
  padding: 0;
}
.columnLayout {
  display: flex;
  flex-direction: row;
}
@media (max-width: 540px) {
  .topicPanel .columnLayout {
    flex-direction: column;
  }
  .topicPanel .sideColumn {
    padding: 20px 25px 30px 25px;
    max-width: 100%;
    align-self: stretch;
    border: 0;
    margin: 0;
  }
  .topicPanel .navSidebar {
    width: unset;
    border-top: 30px solid #FBFBFA;
    margin: 0;
  }
}
.sideColumn .topicSideColumn {
  margin-bottom: 20px;
}

.sideColumn .section {
  margin-bottom: 70px;
}
.sideColumn .section h2 {
  text-transform: none;
  font-size: 24px;
  letter-spacing: normal;
  text-align: inherit;
  margin: 0 0 30px 0;
}
.sideColumn .section h2 .int-en {
  text-align: left;
}
.sideColumn .section h2 .int-he {
  text-align: right;
}
.sideColumn .section .description {
  margin-bottom: 25px;
}
.sideColumn .button img {
  width: 16px;
  height: 16px;
  margin: 0 5px;
  position: relative;
  top: 2px;
  filter: invert(1);
}
.sideColumn .button.white img {
  filter: none;
  opacity: .4;
}
.sideColumn .button .fa {
  opacity: .4;
  margin: 0 5px;
}
.sideColumn .inlineButtonBox {
  display: flex;
  justify-content: space-between;
}
.sideColumn .inlineButtonBox a {
  flex: 1;
}
.sideColumn .inlineButtonBox a .button {
  width: 100%;
}

.sideColumn .button {
  letter-spacing: 0;
}
.sideColumn h2 {
  font-weight: 400;
}

.sideColumn .newsletterInput {
  height: 53px;
}
.sideColumn .newsletterSignUpBox img {
    height: 23px;
    width: 23px;
    opacity: 0.35;
    position: absolute;
    top: 15px;
    right: 17px;
}
.interface-hebrew .sideColumn .newsletterSignUpBox img {
  right: auto;
  left: 17px;
  transform: scale(-1, 1);
}
.sideColumn .newsletterInput, .sideColumn .newsletterInput::placeholder {
  width: 100%;
  box-sizing: border-box;
  font-size: 16px;
  font-weight: normal;
  font-style: normal;
  color: #000;
}
.interface-english .sideColumn .newsletterInput, .interface-english .sideColumn .newsletterInput::placeholder  {
  font-family: "Roboto", "Helvetica Neue", "Helvetica", sans-serif;
}
.interface-hebrew .sideColumn .newsletterInput, .interface-hebrew .sideColumn .newsletterInput::placeholder   {
  font-family: "Heebo", sans-serif;
}

.sideColumn .feedbackBoxOverlay.open {
  position: fixed;
  width: 100%;
  height: 100%;
  top: 0;
  left: 0;
  display: flex;
  align-items: center;
  justify-content: center;
  background-color: #FBFBFA;
}
.sideColumn .feedbackBoxOverlay.open .feedbackBox {
  width: 470px;
}
.homeFeedWrapper .mainColumn {
  background-color: white;
}
.storyFeedInner,
.interface-hebrew .storyFeedInner {
  width: 760px;
  margin: 0 auto;
  padding-top: 60px;
  max-width: 100%;
  box-sizing: border-box;
  min-height: 500px;
}
.interface-hebrew .topicPanel .storyFeedInner {
  padding-top: 0;
}
.storyByLine:hover .smallFollowButton,
.authorByLine:hover .smallFollowButton {
  display: inline-block;
}
.bilingual .homeFeedWrapper span.he,
.bilingual .readerNavMenu.topicPanel .he {
  display: block;
  padding-bottom: 10px;
}
.mainColumn .story {
  padding: 0 0 60px 0;
}

.story .subHeading .int-en, .story .subHeading .int-he  {
  color: #666;
}
.story .learningPrompt {
  padding: 20px 0 20px;
}
.story details .learningPrompt {
  background-color: var(--highlight-blue-light);
  margin-inline-start: -20px;
  padding-inline-start: 20px;
  padding-inline-end: 20px;
  border-top: 1px solid var(--light-grey);
}

.story.topicPassageStory {
  box-shadow: 0px 1px 3px rgba(0, 0, 0, 0.25);
}

.story.topicPassageStory .storyBody {
  padding-inline-end: 20px;
  padding-top: 20px;
}
.story.topicPassageStory .contentText.subHeading {
  padding-bottom: 20px;
}

.mainColumn .story .storyTitleBlock {
  clear: both;
}
.mainColumn .story .storyTitleBlock {
  text-align: start;
}
.colorBarBox {
  clear: both;
  border-inline-start: 4px solid transparent;
  padding-inline-start: 20px;
}
.readerPanel.hebrew .savedHistoryList .colorBarBox{
  direction: rtl;
}
.interface-english .citationLine,
.interface-english .learnMoreLink {
  padding-left: 34px;
}
.interface-hebrew .citationLine,
.interface-hebrew .learnMoreLink {
  padding-right: 34px;
}
.storyTextListItem {
  padding-bottom: 18px;
}
.storyTextListItem:last-child {
  padding-bottom: 0;
}
.mainColumn .saveButton {
  align-self: flex-start;
}
.mainColumn .saveLine.storyTitleWrapper .saveButton,
.mainColumn .story.publishSheetStory .saveLine .saveButton  {
  margin-top: 2px;
}

.interface-english .mainColumn .story .storyTypeBlock {
  float: left;
}
.interface-hebrew .mainColumn .story .storyTypeBlock {
  float: right;
}

.story details .storyBody {
  margin-top: 0;
}

.story details > summary {
  cursor: pointer;
  list-style: none;
}
.story details > summary::-webkit-details-marker {
    display: none;
}

.story details > summary .topicStoryDescBlock {
  background-color: var(--lightest-grey);
  margin-inline-start: -20px;
  padding: 20px;
  display: flex;
  justify-content: space-between;
}

/* extremely hacky, but required unless there's a major refactor of CategoryHeader logic */
.story details > summary .topicStoryDescBlock > span:nth-child(1) {
  flex: 1
}


.story details > summary .storyTitleBlock {
  background: url('/static/icons/arrow-down-bold.svg') no-repeat transparent;
  background-size: 14px;
  background-position-y: center;
  margin: 0;
  padding: 0px 0px 1px 24px;
  vertical-align: middle;
}

.interface-hebrew .story details > summary .storyTitleBlock {
  background-position-x: right;
  padding: 0px 24px 1px 0px;
}

.story details[open] > summary .storyTitleBlock {
  background: url('/static/icons/arrow-up-bold.svg') no-repeat transparent;
  background-size: 14px;
  background-position-y: center;
}

.interface-hebrew .story details[open] > summary .storyTitleBlock {
  background-position-x: right;
}


.story .storyBody {
  clear: both;
  margin: 10px 0;
  text-align: justify;
  font-size: 18px;
}
/*HACK to make English text of sources in topic pages ltr*/
.interface-hebrew .storyBody {
    direction: ltr;
    margin-top: 10px;
    margin-right: -17px;
    margin-bottom: 10px;
    margin-left: 26px;
}
.story .storySheetListItem > div.storyBody.sheetSummary > * {
  color: var(--dark-grey);
  font-family: var(--english-sans-serif-font-family);
  font-size: 15px;
}
.story .storyBody .en {
  line-height: 1.6;
}
.story .storyBody .he {
  font-size: 22px;
  line-height: 1.6;
}
.story .storySheetList {
  clear: both;
}
.story .storySheetListItem {
  padding-bottom: 20px;
}
.story .storySheetListItem:last-child {
  padding-bottom: 0;
}
.story .storySheetList .sheetTitle {
  padding-bottom: 10px;
}
.story .storySheetList .storyTitle span {
  font-size: 20px;
}
.story .saveLine {
  display: flex;
  align-items: flex-start;
  clear: both;
  margin-bottom: 10px;
}
.story .saveLine .beforeSave {flex: 1;}
.interface-hebrew .story .saveLine .beforeSave {
  padding-left: 10px;
}
.interface-english .story .saveLine .beforeSave {
  padding-right: 10px;
}
.story .citationLine.contentText .int-en,
.story .citationLine.contentText .int-he {
  color: #999;
}
.authorByLine {
  display: flex;
}
.authorByLine .authorByLineText {
  padding: 0 10px;
  line-height: 22px;
  margin-top: -1px;
  display: flex;
  justify-content: center;
  flex-direction: column;
}
.authorByLine .authorByLineText.small{
  line-height: 18px;
}
.authorByLine .authorOrganization,
.authorByLine .authorName {
  display: block;
}
.saveLine .authorByLine + .saveButton {
  position: relative;
  bottom: 12px;
}
.authorOrganization {
  color: #999;
}
.authorByLine.small {
  font-size: 14px;
  width: max-content;
}
/* .mainColumn a:not(.button) {
  color: #000;
} */
.storyBody a {
  text-decoration: underline;
}
.learnMoreLink a {
  text-decoration: none;
  color:  #999;
}
.segment .queryTextHighlight {
  background-color: #D2DCFF;
  padding-left: 2px;
  padding-right: 2px;
}
body .homeFeedWrapper.userStats {
  font-family: "Roboto", "Helvetica Neue", "Helvetica", sans-serif;
  background-color: #faf9f9;
}
.editTextInfo {
  top: 0px;
  right: 0px;
  left: 0px;
  height: 100%;
  width: 100%;
  position: absolute;
  overflow: auto;
  z-index: 1;
  background-color:  var(--lighter-grey);

}
.editTextInfo .static .inner {
  padding: 5px 0 100px;
}
.editTextInfo .static input {
  cursor: auto;
  color: #000000;
}
.editTextInfo .static label {
  margin-bottom: 15px;
  height: revert;
}
.editTextInfo #newIndex {
  margin: 100px auto;
  font-size: 16px;
  font-weight: normal;
  color: #000;
  --english-font: var(--english-sans-serif-font-family);
  --hebrew-font: var(--hebrew-sans-serif-font-family);
}

.editTextInfo #newIndex .publishBox {
  text-align: start;
  background-color: #EDEDEC;
  border-radius: 6px;
  padding: 0 0 0 0;
  margin: 0 0 0 0;
  width: 660px;
  max-width: 100%;
}
.editTextInfo #newIndex .publishBox .react-tags__selected-tag-name {
  --english-font: "adobe-garamond-pro", "Crimson Text", Georgia, serif;
  --hebrew-font: "Heebo", sans-serif;
  font-size: 18px;
  font-weight: normal;
  color: #000;
}
.editTextInfo #newIndex .default {
  height: 200px;
  width: 97%;
  box-shadow: 0px 1px 3px rgb(0 0 0 / 20%);
  border: none;
  border-radius: 7px;
  font-size: 16px;
  line-height: 18.75px;
  padding: 10px;
}
 .editTextInfo #newIndex .default::placeholder {
   color: #666;
 }
.button.small.deleteTopic {
  color: var(--dark-grey);
  float: right;
  margin-top: 30px;
  background-color: var(--lightest-grey);
}
.button.small.addTopic {
  background-color: #212E50;
  color: #FFFFFF;
  float: right;
  margin-right: 30px;
}
.categoryChooserMenu {
  overflow: hidden;
  background: url("/static/img/arrow-down.png") 98% 20px/10px 10px no-repeat #ffffff;
  width: 100%;
  height: 50px;
  margin: 0 0 10px 0;
  border-radius: 7px;
  box-shadow: 0px 1px 3px rgb(0 0 0 / 20%);
  border: none;
}
.section .collectiveTitle {
  display: flex;
  justify-content: space-between;
}
.reorderTool {
  height: 50px;
  margin: 0 0 10px 0;
  border-radius: 7px;
  box-shadow: 0px 1px 3px rgb(0 0 0 / 20%);
  border: none;
}

.reorderTool #title {
  margin: 10px;
  display: inline-block;
  width: 85%;
}

.reorderTool #up, .reorderTool #down {
  width: 10px;
  margin: 0 4% 0 0;
  display: inline-block;
}

.categoryChooserMenu select {
  background: transparent;
  font-size: 16px;
  width: 680px;
  border: none;
  margin: 0 0 10px 0;
  padding: 4px 25px 4px 10px;
}

.connectionsPanel .editTextInfo .categoryChooserMenu {
  width: 102%;
}

.connectionsPanel .editTextInfo .collectionsWidget {
  width: 70%;
}
.connectionsPanel .editTextInfo .categoryChooserMenu select {
  width: 98.5%;
}

.searchBox .editTextInfo .collectionsWidget {
  width: 280px;
}

.searchBox .editTextInfo #newIndex {
  margin: 50px auto;
}
.searchBox .categoryChooserMenu {
  width: 97%;
  background: url("/static/img/arrow-down.png") 99% 20px/10px 10px no-repeat #ffffff;
}
.searchBox .categoryChooserMenu select {
  width: 100%;
}
.searchBox .editTextInfo #newIndex input {
  width: 97%;
}
.searchBox .editTextInfo #newIndex #topicDesc {
  width: 92%;
}
.categoryChooserMenu img {
  opacity: 0.43;
  padding: 0 5px;
  height: 10px;
  width: 10px;
}

.editTextInfo #newIndex .publishBox .react-tags__selected-tag {
  margin: 0 12px 12px 0;
  padding: 12px 14px;
}

.editTextInfo #newIndex .publishBox input {
  box-shadow: none;
}

.editTextInfo #newIndex .publishBox .react-tags__search {
  padding: 0 0 0 0;
}

.editTextInfo #newIndex .optional {
  font-size: 13px;
  color: var(--light-grey);
  font: var(--english-sans-serif-font-family);
}

.editTextInfo #newIndex input[type="text"] {
  padding: 4px 10px 4px 10px;
  width: 640px;
  height: 50px;
  font-size: 16px;
  margin: 0 0 10px 0;
  max-width: 97%;
  box-shadow: 0px 1px 3px rgba(0,0,0,0.2);
  box-sizing: content-box;
  border-radius: 7px;
  background: white;
  font-family: revert;
}
.editTextInfo #newIndex input::placeholder {
  color: #666;
  font-size: 16px;
}
.editTextInfo #newIndex #heTitle {
  direction: rtl;
}
.interface-english .editTextInfo .static label {
  text-align: left;
}
.interface-hebrew .editTextInfo .static label {
  text-align: right
}
.editTextInfo #newIndex .sectionType input{
	width: 100px;
	margin: 0 5px;
	font-size: 16px;
}

.editTextInfo #newIndex .remove {
	color: white;
	background: #bbb;
	display: inline-block;
	height: 18px;
	width: 18px;
	line-height: 18px;
	border-radius: 6px;
	text-align: center;
	font-size: 14px;
	font-family: sans-serif;
	cursor: pointer;
	vertical-align: 15%;
}

.editTextInfo #newIndex .sectionType .remove {
	margin: -5px 11px 0 -32px;
}
.editTextInfo #newIndex .headerWithButtons a {
    color: #666;
}
.editTextInfo .nodeTemplate {
	display: none;
}
@media screen and (max-width: 680px) {

  .categoryChooserMenu {
    background: url("/static/img/arrow-down.png") 300px 20px/10px 10px no-repeat #ffffff;
    width: 320px;
  }
  .editTextInfo .static .headerWithButtons h1 {
    margin: 30px;
  }
  .categoryChooserMenu select {
    width: 340px;
  }
  .editTextInfo #newIndex input {
    width: 300px;
  }
  .editTextInfo #newIndex .publishBox {
    width: 320px;
  }
}

.collectionsModalBox {
  position: fixed;
  width: 100%;
  height: 100%;
  top: 0;
  left: 0;
  z-index: 1002;
  display: flex;
  align-items: center;
  justify-content: center;
}
.collectionsModalBox .collectionsWidget {
  width: 340px;
  box-shadow: 0 1px 8px rgba(0,0,0,.2);
}
.collectionsWidget {
  background-color: white;
  border-radius: 8px;
  z-index: 1;
}
.editTextInfo .collectionsWidget {
  width: 39%;
  box-shadow: 0 1px 8px rgba(0, 0, 0, .2);
  height: 100px;
  position: absolute;
  padding: 50px 50px 0 50px;
  text-align: center;
  margin-top: 200px;
}

.collectionsWidgetTop {
  display: flex;
  padding: 15px 20px;
  border-bottom: 1px solid #DDD;
  text-align: start;
}

.collectionsEditorTop {
  margin-bottom: 15px;
}

.collectionsWidgetTitle {
  flex-grow: 1;
  font-size: 22px;
  vertical-align: middle;
  display: block;
  color: #666;
}
.collectionsWidgetClose {
  font-size: 40px;
  color: #CCC;
  line-height: 14px;
  cursor: pointer;
}
.collectionsWidgetList {
  height: 180px;
  padding: 0px 20px;
  overflow-y: scroll;
  border-bottom: 1px solid #EDEDEC;
}
.collectionsWidgetList .checkmarkLabel {
  display: block;
  letter-spacing: 1.1px;
  font-size: 18px;
  margin: 20px 0;
  text-align:  start;
}
.collectionsWidgetList .emptyMessage {
  display: block;
  color: #666;
  padding: 20px 0px;
  line-height: 1.5;
  text-align: start;
}
.collectionsWidgetCreate,
.collectionsWidgetDone {
  display: flex;
  padding: 0px 20px;
}
.collectionsWidgetCreate {
  border-bottom: 1px solid #ccc;
  display: flex;
  align-items: center;
}

.collectionsEditorCreate {
  display: flex;
  align-items: center;
  padding: 0px 20px;
}

.collectionsWidgetPlus {
  color: #666;
  font-size: 25px;
  margin-inline-end: 13px;
  margin-top: -5px;
}
.collectionsWidget .collectionsWidgetCreateInputBox {
  flex: 1;
  margin-inline-end: 10px;
}
.collectionsWidget input.collectionsWidgetCreateInput {
  height: 50px;
  border: none;
  font-size: 18px;
  color: black;
  width: 100%;
  box-sizing: border-box;
}
.collectionsWidget input.collectionsWidgetCreateInput::placeholder {
  font-style: normal;
  color: #666;
}
.interface-hebrew .collectionsWidget input.collectionsWidgetCreateInput::placeholder {
  font-family: "Heebo", sans-serif;
}
.userStats h1 {
  text-align: center;
  font-weight: normal;
  font-family: "adobe-garamond-pro", "Crimson Text", Georgia, serif;
  font-size: 30px;
  padding: 60px 0 30px;
  margin: 0;
}
.userStats h2 {
  text-transform: none;
  padding: 40px 0 30px;
  font-size: 21px;
  color: #888;
}
.userStats .statcardRow {
  display: flex;
  justify-content: space-around;
}
.userStats .statcardRow .statcard {
  background-color: #fff;
  height: 190px;
  width: 32%;
  box-shadow: 0 1px 3px rgba(0,0,0,0.2);
  border-radius: 5px;
  display: flex;
  flex-direction: column;
  justify-content: center;
}
.userStats .statcardRow .statcard img {
  opacity: 0.3;
  height: 60px;
  width: 60px;
  margin: 0 auto 20px;
}
.userStats .statcardRow .statcard .statcardValue {
  font-size: 24px;
  text-align: center;
}
.userStats .statcardRow .statcard .statcardLabel {
  font-size: 21px;
  padding-top: 5px;
  text-align: center;
  color: #aaa;
}
.userStats .chartRow {
  display: flex;
  justify-content: space-between;
}
.userStats .chartRow.centered {
  justify-content: space-around;
}
.userStats .statHeader {
  padding-top: 40px;
  text-align: center;
}
.userStats .statHeader span {
  color: #666;
  letter-spacing: 0.7px;
  line-height: 23px;
}
.userStats .chartRow .chartWrapper {
  font: 11px sans-serif;
  padding: 0;
}
.bilingual .userStats .blockLink .he,
.english .userStats .blockLink .he {
  display: none;
}
.hebrew .userStats .blockLink .en {
  display: none;
}
.bilingual .userStats .blockLink .en,
.english .userStats .blockLink .en {
  font-family: "adobe-garamond-pro", "Crimson Text", Georgia, serif;
}
.hebrew .userStats .blockLink .he {
  font-family: "Taamey Frank", "adobe-garamond-pro", "Crimson Text", Georgia, "Times New Roman", serif;
}
.userStatModeChooser {
  padding: 0;
  display:  flex;
  justify-content: center;
  width: 240px;
  margin: 0 auto;
  background: white;
  border-radius: 5px;
  box-shadow: 0 1px 3px rgba(0,0,0,0.2);
}
.userStatModeButton {
  background-color: #fff;
  color: #666;
  border-radius: 5px;
  height: 50px;
  width: 120px;
  text-align: center;
  vertical-align: center;
  cursor: pointer;
  font-size: 16px;
}
.userStatModeButton.active {
  background-color: #19365d;
  color: #fff;
}
.userStatModeButton span {
  display: block;
  margin: 15px 0;
}
.userStats .blockLink {
  height: 100%;
  display: flex;
  align-items: center;
  justify-content: center;
}
.userStats .yourPopularSheetsBlock > div {
  padding: 10px 0;
}
.userStats .chartLabel {
  text-align: center;
  padding-top: 8px;
}
a.topicLexiconTitle.contentText {
  color: black;
}
.editorToolbar {
  position:fixed;
  top: 0;
  left: 0;
  z-index: 100000;
}
#sheetEditToggle {
  padding-top: 0;
  padding-bottom: 0;
  padding-inline-end: 8px;
  padding-inline-start: 0;
  margin-top: 15px;
  margin-inline-end: 0;
  margin-bottom: 0;
  margin-inline-start: -70px;
  width: 70px;
  height: 30px;
  background: #fff;
  border: #ccc solid 1px;
  color: #666;
  font-family: "Roboto", "Helvetica Neue", "Helvetica", sans-serif;
  font-size: 13px;
  box-sizing: border-box;
  border-radius: 6px;
  visibility: hidden;
}
#sheetEditToggle img {
  height: 13px;
  margin-top: 0;
  margin-bottom: 0;
  margin-inline-start: 0;
  margin-inline-end: 5px;
  top: 2px;
  position: relative;
  filter: invert(67%) sepia(32%) saturate(0%) hue-rotate(54deg) brightness(85%) contrast(91%); /* #999 */
}
#sheetEditToggle i {
  margin: 5px;
}
.hoverMenu {
  position: absolute;
  z-index: 1;
  top: -10000px;
  left: -10000px;
  margin-top: -6px;
  opacity: 0;
  background-color: #333333;
  border-radius: 4px;
  transition: opacity 0.75s;
  padding: 8px 10px 6px;
  box-shadow: 0 1px 3px rgba(0,0,0,0.2);
}
.highlightDot {
  height: 16px;
  width: 16px;
  background-color: #bbb;
  border-radius: 50%;
  display: inline-block;
}
.highlightMenu .highlightCancel {
  z-index: 0;
  height: 15px;
  width: 15px;
  position: relative;
  top: -1px;
  font-size: 18px;
}

.highlightButton {
  background-color: white;
  border: none;
  padding: 5p 5px 2px 5px;
  position: relative;
  margin: auto;
}

.highlightButton:hover {
  background-color: var(--lightest-grey);
}

.highlightMenu {
  position: absolute;
  z-index: 1;
  border: 1px solid #CCCCCC;
  box-sizing: border-box;
  border-radius: 3px;
  background-color: white;
  padding: 5px 7px 2px 7px;
  top: 33px;
  left: -10px;
  white-space: nowrap;
}
.hoverButton {
  padding: 10px;
}
.hoverButton i {
  color: #CCCCCC
}
.hoverButton i.active {
  color: #fff;
}
.editorHoverBox {
  position: fixed;
  top: 120px;
  background-color: #ccc;
  padding: 3px;
  font-size: 12px;
}
.inlineTextRef {
    color: #4B71B7
}
.headerWithButtons {
  display: flex;
  align-items: center;
  margin-bottom: 60px;
}
.headerWithButtons h1,
.static .headerWithButtons h1 {
  margin: 0;
  text-transform: capitalize;
}
.headerWithButtons .start,
.headerWithButtons .end {
  flex: 1;
}
.headerWithButtons .start {
  text-align: start;
}
.headerWithButtons .end {
  text-align: end;
}
@media screen and (max-width: 700px) {
  .headerWithButtons {
    display: flex;
    flex-direction: column;
    justify-content: center;
  }
  .headerWithButtons h1 {
    margin-bottom: 20px;
  }
  .headerWithButtons .start,
  .headerWithButtons .end {
    text-align: center;
  }
}
#communityPagePreviewControls {
  position: fixed;
  width: 380px;
  bottom: 0;
  right: 0;
  color: white;
  z-index: 9999;
  background-color: #18345D;
  padding: 20px;
  line-height: 1.6;
  text-align: center;
  border: 1px solid #ccc;
}
.interface-hebrew #communityPagePreviewControls {
  right: auto;
  left: 0;
}
#communityPagePreviewControls a.date {
  display: block;
  font-size: 22px;
}
#communityPagePreviewControls a {
  margin-inline-end: 10px;
}
#communityPagePreviewControls a:hover {
  color: inherit;
}
.bold {
  font-weight: bold; /* because apparently it isn't recommended to use <b> or <strong> to style thing https://developer.mozilla.org/en-US/docs/Web/HTML/Element/strong#usage_notes */
}
/* Customize checkmark inputs */
.checkmarkLabel {
  display: block;
  position: relative;
  padding-inline-start: 28px;
  cursor: pointer;
  user-select: none;
}
/* Hide the browser's default checkbox */
.checkmarkLabel input {
  position: absolute;
  opacity: 0;
  cursor: pointer;
  height: 0;
  width: 0;
}
/* Create a custom checkbox */
.checkmark {
  position: absolute;
  top: 3px;
  left: 0;
  height: 13px;
  width: 13px;
  background-color: white;
  border: 1px solid #CCC;
  border-radius: 3px;
}
.interface-hebrew .checkmark {
  left: auto;
  right: 0;
}
/* On mouse-over, add a grey background color */
.checkmarkLabel:hover input ~ .checkmark {
  background-color: #EEE;
}
/* Create the checkmark/indicator (hidden when not checked) */
.checkmark:after {
  content: "";
  position: absolute;
  display: none;
}
/* Show the checkmark when checked */
.checkmarkLabel input:checked ~ .checkmark:after {
  display: block;
}
/* Style the checkmark/indicator */
.checkmarkLabel .checkmark:after {
  left: 4px;
  top: 1px;
  width: 3px;
  height: 6px;
  border: solid #666;
  border-width: 0 2px 2px 0;
  -webkit-transform: rotate(45deg);
  -ms-transform: rotate(45deg);
  transform: rotate(45deg);
}
/* demo coloring of ref-link parentheses for quotation finder project*/
span.ref-link-color-1 {color: orange}
span.ref-link-color-2 {color: #0cd200}
span.ref-link-color-3 {color: blue}
/* start css code for loading bezel */
.sourceLoader {
  margin-left: -34px;
  top: 15px;
  font-size: 4px;
  width: 1em;
  height: 1em;
  border-radius: 50%;
  position: relative;
  text-indent: -9999em;
  -webkit-animation: load5 1.1s infinite ease;
  animation: load5 1.1s infinite ease;
  -webkit-transform: translateZ(0);
  -ms-transform: translateZ(0);
  transform: translateZ(0);
}

.beitMidrashContainer {
  background: #333333;
  color: white;
  height: 100%;
  font-size: 16px;
  --english-font: var(--english-sans-serif-font-family);
  --hebrew-font: var(--hebrew-sans-serif-font-family);
  font-weight: 400;
  box-sizing: border-box;
  position: relative;
  display: flex;
  flex-direction: column;
}

.beitMidrashContainer video {
  width: 100%;
}

.beitMidrashContainer video.flippedVideo {
  transform: rotateY(180deg);
}

.beitMidrashContainer video.pip {
  position: absolute;
  height: 50px;
  top: 20px;
  inset-inline-end: 10px;
  text-align: end;
  width: initial;
  border-radius: 6px;
}

.beitMidrashContainer video.hiddenVideo {
  display: none;
}

.beitMidrashContainer .muteButton {
  position: absolute;
  width: 40px;
  height: 30px;
  border-radius: 6px;
  z-index: 1;
  background-color: #999999;
  opacity: 0.5;
  left: -8.5px;
  top: -3px;
  box-shadow: 0px 1px 3px rgba(0, 0, 0, 0.25);
  cursor: pointer;
}

.beitMidrashContainer #micIcon {
  display: inline-block;
  position: relative;
  background-image: url("/static/img/unmute.svg");
  /* background-position: center; */
  background-repeat: no-repeat;
  background-size: auto;
  opacity: 1;
  width: 20px;
  height: 22px;
  background-position: 5px;
}

.beitMidrashContainer .muted #micIcon {
  background-image: url("/static/img/mute.svg");
}
.beitMidrashContainer .muted .muteButton {
  background-color: #CB6158;
}

.beitMidrashContainer #buttonHolder {
  display: flex;
  width: 80%;
  justify-content: space-between;
  margin-top: -50px;
  margin-inline-start: 30px;
  padding-bottom: 50px;
}

.beitMidrashContainer .endCallButton {
  position: absolute;
  width: 40px;
  height: 30px;
  border-radius: 6px;
  z-index: 1;
  background-color: #CB6158;
  left: -8.5px;
  top: -3px;
  box-shadow: 0px 1px 3px rgba(0, 0, 0, 0.25);
  background-image: url("/static/img/endcall.svg");
  background-position: center;
  background-repeat: no-repeat;
  cursor: pointer;
}

.beitMidrashContainer #endCallIcon {
  display: inline-block;
  position: relative;
  background-image: url("/static/img/endcall.svg");
  background-position: center;
  background-repeat: no-repeat;
  background-size: contain;
  opacity: 1;
  width: 20px;
  height: 20px;
}



.beitMidrashContainer summary {
  list-style: none;
}

.beitMidrashContainer summary::-webkit-details-marker {
  display: none;
}

.beitMidrashHomeContainer {
  position: absolute;
  top: 0;
  bottom: 0;
  left: 0;
  margin-top: 14px;
  display: flex;
  flex-direction: column;
  width: 100%;
}

#beitMidrashHeader {
  color: white;
  font-size: 22px;
  font-weight: 500;
  margin-inline-start: 30px;
  display: flex;
  justify-content: space-between;
}

#newCall {
  margin:10px;
}

#newCallImg {
  height: 12px;
  width: 24px;
  margin-left: 34px;
  margin-right: 18px;
}

.peopleInBeitMidrash {
  overflow-y: auto;
  overflow-x:hidden;
  flex-grow: 1;
  display: flex;
  flex-direction: column;
  margin: 10px 30px;
  border-top: 1px solid #999999;
}

.peopleInBeitMidrashInnerContainer {
    width:100%;
    overflow:visible;
    position: relative;
}

.beitMidrashUser {
  color: white;
  font-size: 16px;
  font: "Roboto";
  font-weight: 400;
  display: flex;
  gap: 10px;
  /* width: 270px; */
  padding-inline-end: 10px;
  padding-top: 10px;
  cursor: pointer;
}

.beitMidrashUser:hover {
  background-color: #555;
}

.beitMidrashUser .userDetailsToggle {
  float: inline-end;
  margin-inline-end: 15px;
  color:  var(--medium-grey);
  font-weight: bolder;
  display: none;
}

.beitMidrashUser:hover .userDetailsToggle {
  display: block;
}

.beitMidrashUser .userDetailsMenu {
  position: absolute;
  background-color: black;
  box-shadow: 0px 1px 3px rgba(0, 0, 0, 0.25);
  border-radius: 6px;
  right: 0px;
}
.beitMidrashUser .userDetailsMenu[dir="rtl"] {
  position: absolute;
  background-color: black;
  box-shadow: 0px 1px 3px rgba(0, 0, 0, 0.25);
  border-radius: 6px;
  left: 0px;
  right: auto;
}

.beitMidrashUser .userDetailsMenu.hidden {
  right: -99999px;
  left: auto;
}
.beitMidrashUser .largeFollowButton {
  all: revert;
}

.beitMidrashUser .userDetailsMenu ul {
  list-style-type: none;
  margin-block-start: 0;
  margin-block-end: 0;
  padding-inline-start: 0;
  padding-left: 0;
  margin: 15px;
  float: inline-end;
}


.beitMidrashUser.unreadMessages::after {
  content: '';
  display: inline-block;
  width: 15px;
  height: 15px;
  border-radius: 100%;
  background-color: var(--halakhah-red);
  flex-shrink: 0;
}


#beitMidrashProfilePic {
  margin-right: 10px;
}

.beitMidrashUserText {
  margin: 0;
  flex: 1;
}

.beitMidrashUserText li div.largeFollowButton,
.beitMidrashUserText li img {
  display: inline-block;
}
.beitMidrashUserText li img {
  margin-bottom: -2px;
  width: 16px;
  margin-inline-end: 9px;
}
.bm-follow-button {
  color: white;
  display: inline-block;
}
.bm-follow-button img {
  width: 16px;
}

.beitMidrashUserText li {
  margin-top: 8px;
  margin-bottom: 8px;
}


.beitMidrashUserHeader {
  display: flex;
  flex-direction: row;
}

.beitMidrashUserNameStatus {
  flex-grow: 1;
}

.beitMidrashUserNameStatus .fa-headphones {
  margin-inline-start: 5px;
}

.beitMidrashOrg {
  font-weight: 200;
}

.noUsers {
  margin-top: 10px;
}
.noUsers input {
    background: #FBFBFA;
    box-shadow: 0px 1px 3px rgba(0, 0, 0, 0.25);
    border-radius: 6px;
    border: none;
    width: calc(100% - 22px);
    padding: 15px 11px;
    font-family: "Roboto", "Helvetica Neue", "Helvetica", sans-serif;
    color: #666;
    font-style: normal;
    font-weight: normal;
    font-size: 16px;
    line-height: 19px;
    margin-top: 10px;
}

.chat {
  bottom: 0;
  right: 0;
  overflow: hidden;
  min-height: 300px;
  max-height: 300px;
  display: flex;
  flex-direction: column;
  padding-top: 20px;
  margin: 10px 30px 20px;
  border-top: 1px solid #999999;

}

#hideButtonHolder{
  display: flex;
  flex-direction: row;
  justify-content: flex-end;
}

#hideButton {
  color: #CCCCCC;
  font-size: 14px;
  font-weight: 400;
  cursor: pointer;
}

.chatBoxHeader {
  display: flex;
  align-items: center;
  margin-top: 5px;
  justify-content: space-between;
}

#chatUser {
  display: flex;
  align-items: center;
  cursor: pointer;
}

#greenCameraButton {
  width: 24px;
  height: 12px;
  cursor: pointer;
}

.chatBoxName {
  margin-inline-start: 10px;
}


.chats-container {
  overflow-y: auto;
  display: flex;
  flex-grow:2;
  flex-direction: column;
}

.chatMessage {
  display: flex;
  margin: 7px 0;
  margin-inline-start: 4px;
}

.chatText {
  margin-inline-start: 13px;
  flex-grow: 1;
}

.chatNameAndTime {
  color: #999999;
  font-size: 14px;
  font-weight: 500px;
}

.chat-form {
  position: relative;
  bottom: 0;
  display: flex;
  align-items: center;
}

.chat-input-holder {
  background-color: black;
  display: flex;
  align-items: center;
  flex-direction: row;
  border-radius: 6px;
  padding: 0 15px;
  border: 0px;
  height: 50px;
  width: 100%;
  justify-content: space-between;
}

.chat-input {
  color: white;
  background: transparent;
  border: 0;
  display: flex;
  justify-content: flex-end;
  flex-grow:1;
  font-size: 16px;
}

.chat-input:active {
  outline: none;
}

.chat-submit {
  background-image: url("/static/img/chat_submit_arrow.svg");
  background-position: center;
  background-repeat: no-repeat;
  background-size: contain;
  height: 20px;
  width: 18px;
  border: 0px;
  background-color: black;
  cursor: pointer;
}

.chat-submit-blue {
  background-image: url("/static/img/chat_submit_arrow_blue.svg");
}

.chat-submit-hebrew {
  -moz-transform: scaleX(-1);
  -o-transform: scaleX(-1);
  -webkit-transform: scaleX(-1);
  transform: scaleX(-1);
  filter: FlipH;
  -ms-filter: "FlipH";
}

.callContainer {
  display: flex;
  flex-direction: column;
  height: 100%;
}

.callContainer .default-profile-img,
.callContainer .img-circle {
  opacity: 0.25;
  border-radius: 0;
}

.callContainer .callText {
  margin: 53px 29px 23px;
  font-size: 22px;
  font-weight: 500;
}

.callContainer.incoming .callText {
  margin: 23px 29px;
}

#endCallButtonHolder {
  display: flex;
  width: 80%;
  justify-content: flex-end;
  margin-top: -50px;
}

#endCallIcon {
  display: inline-block;
  position: relative;
  background-image: url("/static/img/endcall.svg");
  background-position: center;
  background-repeat: no-repeat;
  background-size: contain;
  opacity: 1;
  width: 20px;
  height: 20px;
}

.endCallButton {
  position: absolute;
  width: 40px;
  height: 30px;
  border-radius: 6px;
  z-index: 1;
  background-color: #CB6158;
  left: -8.5px;
  top: -3px;
  box-shadow: 0px 1px 3px rgba(0, 0, 0, 0.25);
  background-image: url("/static/img/endcall.svg");
  background-position: center;
  background-repeat: no-repeat;
}

#incomingCallButtonHolder {
  display: flex;
  justify-content: space-evenly;
  margin: 15px;
}

#acceptButton {
  background-color: #5D956F;
  border-radius: 6px;
  color: white;
  border: 0px;
  height: 40px;
  width: 127.67px;
  margin: 5px;
  cursor: pointer;
}

#declineButton {
  background: #CB6158;
  border-radius: 6px;
  color: white;
  border: 0px;
  height: 40px;
  width: 127.67px;
  margin: 5px;
  cursor: pointer;
}

#currentlyReadingContainer {
  margin: 5px 30px;
  flex-grow: 1;
}

.blockButton {
  cursor: pointer;
}
.sheetsHomepage .button {
  background-color: var(--midrash-green);
}
.sheetsHomepage .sheetsHomepageSectionTitle {
  color: var(--midrash-green);
  font-family: 'Roboto', "Helvetica Neue", "Helvetica", sans-serif;
  font-size: 14px;
  font-weight: 400;
  line-height: 18px;
  margin-bottom: 15px;
}
.multiPanel .sheetsHomepage .sheetsTopicTOC .sheetsHomepageSectionTitle {
  flex: 1 1 100%;
}
.sheetsHomepage .sidebarLayout {
  justify-content: space-between;
  margin-top: 50px;
}
.sheetsHomepage .sidebarLayout .sheetsTopics {
  display: flex;
  flex-direction: column;
}
.sheetsHomepage .content .contentInner {
  width: 875px;
}
.sheetsHomepage .sidebarLayout .sheetsTopicsCalendar, .sheetsHomepage .sidebarLayout .sheetsTopicTOC {
  margin-inline-start: 10%;
}
.sheetsHomepage .sidebarLayout .sheetsTopicsCalendar {
  column-gap: 20px;
}
.sheetsHomepage .sheetsTopicTOC .sheetsWrapper {
  flex: 1;
  display: flex;
  flex-wrap: wrap;
  column-gap: 20px;
}
.sheetsHomepage .sheetsTopicsCalendar .sheetsWrapper {
  flex: 1;
  display: flex;
  flex-direction: column;
}
.singlePanel .sheetsTopicTOC, .singlePanel .sheetsTopicsCalendar {
  margin-top: 30px;
}
.multiPanel .sheetsTopicTOC {
  margin-top: 30px;
}
.singlePanel .sheetsHomepage .navSidebar {
  margin-block-start: 5px;
  width: revert;
}
.singlePanel .sheetsHomepage .navSidebarModule {
  padding: 0 10%;
}
.singlePanel .sheetsHomepage .sheetsWrapper, .singlePanel .sheetsHomepage .sheetsTopicsCalendar {
  flex-direction: column;
  margin-bottom: 10px;
}
.singlePanel .sheetsHomepage .sidebarLayout {
  margin-top: revert;
}

.singlePanel .sheetsHomepage .sidebarLayout .sheetsTopics {
  width: revert;
}
.singlePanel .sheetsHomepage .button {
  display: block;
}
@media screen and (max-width: 840px) {
  .sheetsHomepage .sidebarLayout .sheetsTopics {
    width: 100%;
  }
  .sheetsHomepage .button {
    display: block;
  }
  .sheetsHomepage .navSidebar {
    width: revert;
    border-top: 40px solid #FBFBFA;
    margin-block-start: -40px;
    border-bottom: 40px solid #FBFBFA;
  }
}
@media screen and (max-width: 700px) {
  .sheetsHomepage .navSidebar {
    margin-top: 30px;
  }
}
.button.getStartedSheets {
  width: 111px;
  height: 39px;
  padding: 10px 15px 10px 15px;
  border-radius: 6px;
  border: 1px solid #CCCCCC;
  display: block;
  background-color: white;
  color: black;
  font-size: 16px;
  white-space: nowrap;
}
.button.getStartedSheets:hover {
  color: black;
}
.image-in-text {
    display: flex;
    justify-content: center;
    margin: 0 auto;
    max-width: 100%;
    height: auto;
    padding-top: 20px;
    padding-left: calc((100% - 2/3 * 100vw - 200px) / 2);
    padding-right: calc((100% - 2/3 * 100vw - 200px) / 2);
    flex-direction: column;
}

@media screen and (max-width: 540px) {
  .image-in-text {
    padding-left: calc((100% - 100vw) / 2);
    padding-right: calc((100% - 100vw) / 2);
    width: 100%;
    height: auto;
  }
}

@media screen and (min-aspect-ratio: 2/1) {
  .image-in-text {
    max-height: calc(4/3 * 2/3 * 100vw);
  }
}

@media screen and (min-width: 540px) {
  .image-in-text {
    width: 67%;
  }
}

.dropdownHeader {
  margin-bottom: 10px;
  font-family: Roboto;
  font-size: 16px;
  font-weight: 400;
  line-height: 18.75px;
  color: var(--selected-option);

}

.dropdownHeaderText {
  padding-left: 10px;
}

.dropdownDesc {
  font-family: Roboto;
  font-size: 14px;
  font-weight: 400;
  line-height: 18px;
  padding-left: 30px;
  padding-bottom: 10px;
  padding-right: 10px;
}

.dropdownItem {
  padding: 10px 5px !important;
  flex-direction: column;
  margin-inline-start: 5px;

}

.dropdownSeparator {
  border: 1px solid var(--light-grey);
}
.sheetMetaDataBox a.dropdownLinks-button {
  font-weight: bold;
}
.sheetMetaDataBox a.dropdownLinks-button:hover {
  text-decoration: none;
}
.header .dropdownLinks {
  display: block;
  align-items: center;
  margin-top: 2px;
  margin-bottom: 4px;
  color: #666;
  cursor: pointer;
  position: relative;
  -webkit-margin-start: 20px;
  -moz-margin-start: 20px;
  margin-inline-start: 10px;
}
.dropdownLinks .toolsButtonContainer {
  margin: revert;
}
.dropdownLinks #saveButtonText {
  padding-inline-start: 15px;
}
.sheetsInPanel .dropdownDesc {
  display: none;
}
.sheetsInPanel .toolsButtonText,
.sheetsInPanel .dropdownHeaderText,
.sheetsInPanel #saveButtonText {
  --english-font: var(--english-sans-serif-font-family);
  --hebrew-font: var(--hebrew-sans-serif-font-family);
  font-size: 14px;
  font-weight: 600;
  line-height: 18px;
  color: #666666;
  margin-inline-start: 10px;
  padding: revert;
}
.sheetsInPanel .sidebarLayout {
  justify-content: space-between;
}
.sheetsInPanel .dropdownLinks {
  min-width: 50%;
  margin-top: 10px;
  color: #666;
  cursor: pointer;
  position: relative;
  -webkit-margin-start: 20px;
  -moz-margin-start: 20px;
  margin-inline-start: 10px;
  line-height: 0px;
}
.sheetsInPanel .dropdownHeader {
  margin-bottom: revert;
}
.header .dropdownLinks img, .sheetsInPanel .dropdownLinks img {
  height: 18px;
  width: 18px;
  vertical-align: middle;
}

.interface-english .header .dropdownLinks img {
  margin-inline-end: 2px;
}

.interface-hebrew .header .dropdownLinks img {
  margin-inline-end: 6px;
}

/* .header .dropdownLinks a.dropdownLinks-button::after {
  display: inline-block;
  background: no-repeat url("/static/icons/chevron-down.svg");
  height: 10px;
  width: 12px;
  vertical-align: middle;
  content: "";
  transform: scale(0.75);
} */
<<<<<<< HEAD

=======
>>>>>>> 112c5f8a
.sheetsInPanel .dropdownLinks a.dropdownLinks-button::after {
  display: inline-block;
  height: 10px;
  width: 12px;
  vertical-align: middle;
  content: "";
  transform: scale(0.75);
}
.header .dropdownLinks .dropdownLinks-menu, .sheetsInPanel .dropdownLinks .dropdownLinks-menu {
  top: 35px;
  position: absolute;
  z-index: 1;
  width: 150px;
  background: #FBFBFA;
  box-shadow: 0px 1px 3px rgba(0, 0, 0, 0.25);
  border-radius: 6px;
  display:none;
  overflow:hidden;
}
.sheetsInPanel .dropdownItem {
  padding: 5px 5px !important;
}

.sheetsInPanel .dropdownLinks .dropdownLinks-menu {
  background: white;
  box-shadow: revert;
  border: 1px solid #CCCCCC;
}


.interface-english .header .dropdownLinks .dropdownLinks-menu {
  right: 0px;
  min-width: 150px;
  width: max-content;
}
.interface-english .sheetsInPanel .dropdownLinks .dropdownLinks-menu {
  min-width: 150px;
  width: max-content;
}
.interface-hebrew .header .dropdownLinks .dropdownLinks-menu {
  left: 0px;
  min-width: 150px;
  width: max-content;
}
.interface-hebrew .sheetsInPanel .dropdownLinks .dropdownLinks-menu  {
  min-width: 150px;
  width: max-content;
}
.dropdownLinks-options {
  display: flex;
  flex-direction: column;
  padding: 4px;
  max-width: 220px;
}
.header .dropdownLinks .dropdownLinks-menu.open, .sheetsInPanel .dropdownLinks .dropdownLinks-menu.open {
  display: block;
}

.productsFlexWrapper {
  display: flex;
  flex-direction: column;
}

.product {
  max-width: 600px;
}

#productsPageContent {
  margin-inline-start: 70px;
  margin-top: 165px;
  margin-bottom: 165px;
}

.productInner {
  display: flex;
  align-items: right;
  flex-direction: row;
}

.productInner img {
  max-width: 100%;
  max-height: 116px;
  height: auto;
  display: block;
  margin-inline-end: 3%;
  padding-bottom: 20px;
}

.productInner .productsDesc {
  font: var(--english-sans-serif-font-family);
  color: var(--dark-grey);
  font-size: 16px;
}

.productImgWrapper {
  flex: 0 0 auto;
}

.productDescWrapper {
  flex: 1 1 auto;
  padding-left: 20px;
  padding-right: 20px;
}

.productsDesc p {
  margin-top: 0;
}

.productsHeader {
  display: flex;
  justify-content: space-between;
  margin-top: 10%;
  margin-bottom: 2%;
  padding-bottom: 2%;
  border-bottom: 1px solid var(--light-grey);
}

.productsTitleAndLabel {
  flex: auto;
}

.productsHeader .productsTitle {
  font: var(--english-sans-serif-font-family);
  color: var(--dark-grey);
  font-size: 22px;
  font-weight: 500px;
}

.productsHeader .productsTypeLabel {
  font: var(--english-sans-serif-font-family);
  font-size: 14px;
  font-weight: 400;
  line-height: 18px;
  background-color: var(--lighter-grey);
  border-radius: 6px;
  padding: 0.01px 5px;
  color: var(--dark-grey);
  margin-inline-start: 3%;
}

.productsHeader .cta {
  display: flex;
  align-items: center;
}

.productsHeader .cta .productsCTA {
  color: var(--commentary-blue);
  border-width: 10px;
  margin-inline-end: 10px;
}


.productsHeader .cta .productsCTAIcon {
  height: 12px;
  top: 646px;
  left: 610px;
  margin: 0 5px;
  vertical-align: baseline;
  /** This uses the filter to recolor SVGs in a single line to commentary blue.
  To determine the appropriate parameters, see a filter color picker such as https://angel-rs.github.io/css-color-filter-generator/ */
  filter: brightness(0) saturate(100%) invert(52%) sepia(17%) saturate(6763%) hue-rotate(200deg) brightness(78%) contrast(77%);

}

.productsTitle {
  font-family: var(--english-sans-serif-font-family);
  font-size: 22px;
  font-weight: 500;
  line-height: 25.78px;
  text-align: left;
  color: var(--dark-grey);
}

.productsCTA::after {
    content: " ›";
    color: var(--commentary-blue);
}

.productsDevBox {
    background: var(--lighter-grey);
    color: var(--dark-grey);
    font-family: var(--english-sans-serif-font-family);
    font-size: 16px;
    font-weight: 400;
    line-height: 18.75px;
    display: flex;
    align-items: flex-start;
    flex-direction: column;
    padding: 3%;
    margin-top: 10%;
    max-width: 600px;
}

.productsDevBox .productsDevHeader {
  font-family: var(--english-sans-serif-font-family);
  font-size: 22px;
  font-weight: 500;
  line-height: 25.78px;
  padding-bottom: 2%;

}

.productsDevBox a {
  color: var(--commentary-blue) !important;

}

.productsDevBox a::after {
  content: " ›";
  color: var(--commentary-blue);
}

@media (max-width: 480px) {

  .productImgWrapper {
    display: block;
    margin-left: auto;
    margin-right: auto;
  }

  #productsPageContent {
    margin: 100px 10px 0px 10px;;
  }

  .productsHeader {
    flex-direction: column;
    align-items: flex-start;
    padding-top: 5px;
    padding-bottom: 5px;
  }

  .productsTitleAndLabel {
    display: flex;
    flex-direction: column;
    align-items: flex-start;
    padding-top: 5px;
    padding-bottom: 5px;
  }

  .productsTypeLabel {
    padding: 1px 5px !important;
    margin-top: 3px;
    margin-left: 0px !important;
  }

  .cta {
    flex-direction: column;
    align-items: flex-start !important;
  }

  .cta a {
    padding-top: 3px;
    padding-bottom: 3px;
  }

  .productInner {
    flex-direction: column;
  }

  .productDescWrapper{
    padding-left: 0px;
    padding-right: 0px;
  }
}

.noteRefTitle {
  font-size: 18px;
}

.noteText{
  color: var(--dark-grey);
}

.footerContainer {
  max-width: 100%;
  display: flex;
  flex-direction: row;
  flex-wrap: wrap;
  padding-top: 25px;
}

.footerContainer a {
  padding: 3px 10px;
}


.footerContainer {
  max-width: 100%;
  display: flex;
  flex-direction: row;
  flex-wrap: wrap;
  padding-top: 25px;
}

.footerContainer a {
  padding: 3px 10px;
}

.stickySidebarFooter {
  position: sticky;
  top: 0;
}

.image-in-text-title {
  margin: auto; /* English System Small */
  margin-top: 15px;
  text-align: center;
  font-family: 'Roboto';
  font-style: normal;
  font-weight: 400;
  font-size: 14px;
  line-height: 18px;
  color: #666666;
}

.languageHeader {
  padding-right: 10px;
  padding-left: 10px;
  padding-top: 4px;
  padding-bottom: 2px;
  font-size: 12px;
  font-weight: 400;
  line-height: 18px;
  color: var(--medium-grey);

}

.languageToggleFlexContainer{
  display: flex;
  flex-direction: row;
  /* padding: 10px 0px; */
  align-items: baseline;
  line-height: 18px;
  height: 23px;
  padding-bottom: 15px;
}

.languageDot{
  font-size: 25px;
  padding: 10px 2px;
}

.englishLanguageButton::after {
  content: "•";
  padding: 0px 4px;
}

@-webkit-keyframes load5 {
0%,100%{box-shadow:0 -2.6em 0 0 #ffffff,1.8em -1.8em 0 0 rgba(0,0,0,0.2),2.5em 0 0 0 rgba(0,0,0,0.2),1.75em 1.75em 0 0 rgba(0,0,0,0.2),0 2.5em 0 0 rgba(0,0,0,0.2),-1.8em 1.8em 0 0 rgba(0,0,0,0.2),-2.6em 0 0 0 rgba(0,0,0,0.5),-1.8em -1.8em 0 0 rgba(0,0,0,0.7)}
12.5%{box-shadow:0 -2.6em 0 0 rgba(0,0,0,0.7),1.8em -1.8em 0 0 #ffffff,2.5em 0 0 0 rgba(0,0,0,0.2),1.75em 1.75em 0 0 rgba(0,0,0,0.2),0 2.5em 0 0 rgba(0,0,0,0.2),-1.8em 1.8em 0 0 rgba(0,0,0,0.2),-2.6em 0 0 0 rgba(0,0,0,0.2),-1.8em -1.8em 0 0 rgba(0,0,0,0.5)}
25%{box-shadow:0 -2.6em 0 0 rgba(0,0,0,0.5),1.8em -1.8em 0 0 rgba(0,0,0,0.7),2.5em 0 0 0 #ffffff,1.75em 1.75em 0 0 rgba(0,0,0,0.2),0 2.5em 0 0 rgba(0,0,0,0.2),-1.8em 1.8em 0 0 rgba(0,0,0,0.2),-2.6em 0 0 0 rgba(0,0,0,0.2),-1.8em -1.8em 0 0 rgba(0,0,0,0.2)}
37.5%{box-shadow:0 -2.6em 0 0 rgba(0,0,0,0.2),1.8em -1.8em 0 0 rgba(0,0,0,0.5),2.5em 0 0 0 rgba(0,0,0,0.7),1.75em 1.75em 0 0 #ffffff,0 2.5em 0 0 rgba(0,0,0,0.2),-1.8em 1.8em 0 0 rgba(0,0,0,0.2),-2.6em 0 0 0 rgba(0,0,0,0.2),-1.8em -1.8em 0 0 rgba(0,0,0,0.2)}
50%{box-shadow:0 -2.6em 0 0 rgba(0,0,0,0.2),1.8em -1.8em 0 0 rgba(0,0,0,0.2),2.5em 0 0 0 rgba(0,0,0,0.5),1.75em 1.75em 0 0 rgba(0,0,0,0.7),0 2.5em 0 0 #ffffff,-1.8em 1.8em 0 0 rgba(0,0,0,0.2),-2.6em 0 0 0 rgba(0,0,0,0.2),-1.8em -1.8em 0 0 rgba(0,0,0,0.2)}
62.5%{box-shadow:0 -2.6em 0 0 rgba(0,0,0,0.2),1.8em -1.8em 0 0 rgba(0,0,0,0.2),2.5em 0 0 0 rgba(0,0,0,0.2),1.75em 1.75em 0 0 rgba(0,0,0,0.5),0 2.5em 0 0 rgba(0,0,0,0.7),-1.8em 1.8em 0 0 #ffffff,-2.6em 0 0 0 rgba(0,0,0,0.2),-1.8em -1.8em 0 0 rgba(0,0,0,0.2)}
75%{box-shadow:0 -2.6em 0 0 rgba(0,0,0,0.2),1.8em -1.8em 0 0 rgba(0,0,0,0.2),2.5em 0 0 0 rgba(0,0,0,0.2),1.75em 1.75em 0 0 rgba(0,0,0,0.2),0 2.5em 0 0 rgba(0,0,0,0.5),-1.8em 1.8em 0 0 rgba(0,0,0,0.7),-2.6em 0 0 0 #ffffff,-1.8em -1.8em 0 0 rgba(0,0,0,0.2)}
87.5%{box-shadow:0 -2.6em 0 0 rgba(0,0,0,0.2),1.8em -1.8em 0 0 rgba(0,0,0,0.2),2.5em 0 0 0 rgba(0,0,0,0.2),1.75em 1.75em 0 0 rgba(0,0,0,0.2),0 2.5em 0 0 rgba(0,0,0,0.2),-1.8em 1.8em 0 0 rgba(0,0,0,0.5),-2.6em 0 0 0 rgba(0,0,0,0.7),-1.8em -1.8em 0 0 #fff}
}
@keyframes load5 {
0%,100%{box-shadow:0 -2.6em 0 0 #ffffff,1.8em -1.8em 0 0 rgba(0,0,0,0.2),2.5em 0 0 0 rgba(0,0,0,0.2),1.75em 1.75em 0 0 rgba(0,0,0,0.2),0 2.5em 0 0 rgba(0,0,0,0.2),-1.8em 1.8em 0 0 rgba(0,0,0,0.2),-2.6em 0 0 0 rgba(0,0,0,0.5),-1.8em -1.8em 0 0 rgba(0,0,0,0.7)}
12.5%{box-shadow:0 -2.6em 0 0 rgba(0,0,0,0.7),1.8em -1.8em 0 0 #ffffff,2.5em 0 0 0 rgba(0,0,0,0.2),1.75em 1.75em 0 0 rgba(0,0,0,0.2),0 2.5em 0 0 rgba(0,0,0,0.2),-1.8em 1.8em 0 0 rgba(0,0,0,0.2),-2.6em 0 0 0 rgba(0,0,0,0.2),-1.8em -1.8em 0 0 rgba(0,0,0,0.5)}
25%{box-shadow:0 -2.6em 0 0 rgba(0,0,0,0.5),1.8em -1.8em 0 0 rgba(0,0,0,0.7),2.5em 0 0 0 #ffffff,1.75em 1.75em 0 0 rgba(0,0,0,0.2),0 2.5em 0 0 rgba(0,0,0,0.2),-1.8em 1.8em 0 0 rgba(0,0,0,0.2),-2.6em 0 0 0 rgba(0,0,0,0.2),-1.8em -1.8em 0 0 rgba(0,0,0,0.2)}
37.5%{box-shadow:0 -2.6em 0 0 rgba(0,0,0,0.2),1.8em -1.8em 0 0 rgba(0,0,0,0.5),2.5em 0 0 0 rgba(0,0,0,0.7),1.75em 1.75em 0 0 #ffffff,0 2.5em 0 0 rgba(0,0,0,0.2),-1.8em 1.8em 0 0 rgba(0,0,0,0.2),-2.6em 0 0 0 rgba(0,0,0,0.2),-1.8em -1.8em 0 0 rgba(0,0,0,0.2)}
50%{box-shadow:0 -2.6em 0 0 rgba(0,0,0,0.2),1.8em -1.8em 0 0 rgba(0,0,0,0.2),2.5em 0 0 0 rgba(0,0,0,0.5),1.75em 1.75em 0 0 rgba(0,0,0,0.7),0 2.5em 0 0 #ffffff,-1.8em 1.8em 0 0 rgba(0,0,0,0.2),-2.6em 0 0 0 rgba(0,0,0,0.2),-1.8em -1.8em 0 0 rgba(0,0,0,0.2)}
62.5%{box-shadow:0 -2.6em 0 0 rgba(0,0,0,0.2),1.8em -1.8em 0 0 rgba(0,0,0,0.2),2.5em 0 0 0 rgba(0,0,0,0.2),1.75em 1.75em 0 0 rgba(0,0,0,0.5),0 2.5em 0 0 rgba(0,0,0,0.7),-1.8em 1.8em 0 0 #ffffff,-2.6em 0 0 0 rgba(0,0,0,0.2),-1.8em -1.8em 0 0 rgba(0,0,0,0.2)}
75%{box-shadow:0 -2.6em 0 0 rgba(0,0,0,0.2),1.8em -1.8em 0 0 rgba(0,0,0,0.2),2.5em 0 0 0 rgba(0,0,0,0.2),1.75em 1.75em 0 0 rgba(0,0,0,0.2),0 2.5em 0 0 rgba(0,0,0,0.5),-1.8em 1.8em 0 0 rgba(0,0,0,0.7),-2.6em 0 0 0 #ffffff,-1.8em -1.8em 0 0 rgba(0,0,0,0.2)}
87.5%{box-shadow:0 -2.6em 0 0 rgba(0,0,0,0.2),1.8em -1.8em 0 0 rgba(0,0,0,0.2),2.5em 0 0 0 rgba(0,0,0,0.2),1.75em 1.75em 0 0 rgba(0,0,0,0.2),0 2.5em 0 0 rgba(0,0,0,0.2),-1.8em 1.8em 0 0 rgba(0,0,0,0.5),-2.6em 0 0 0 rgba(0,0,0,0.7),-1.8em -1.8em 0 0 #fff}
}
/* end css code for loading bezel */<|MERGE_RESOLUTION|>--- conflicted
+++ resolved
@@ -13870,10 +13870,7 @@
   content: "";
   transform: scale(0.75);
 } */
-<<<<<<< HEAD
-
-=======
->>>>>>> 112c5f8a
+
 .sheetsInPanel .dropdownLinks a.dropdownLinks-button::after {
   display: inline-block;
   height: 10px;
