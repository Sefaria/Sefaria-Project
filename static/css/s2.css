body {
  padding: 0;
  margin: 0;
  -webkit-text-size-adjust: 100%;
}
*::selection {
  background-color: #D2DCFF;
}
body.sepia {
  background-color: #FBFBFA;
}
body.dark {
  background-color: #333331;
}
body:not(.user-is-tabbing) *:focus {
  outline: none;
}
a, a:hover {
  color: inherit;
}
@font-face {
  /*Mixed Hebrew - English serif text*/
  font-family: 'HebrewInEnglish Serif Font';
  src: url('/static/fonts/Taamey-Frank/TaameyFrankCLM-Medium.ttf'), local(Georgia), local(serif);
  unicode-range: U+0590-05FF, U+25CC;
}
@font-face {
  /*Mixed Hebrew - English serif text*/
  font-family: 'HebrewInEnglish Serif Font';
  src: url('/static/fonts/Taamey-Frank/TaameyFrankCLM-Bold.ttf'), local(Georgia), local(serif);
  font-weight: bold;
  unicode-range: U+0590-05FF, U+25CC;
}
@font-face {
  /*Mixed Hebrew - English serif text*/
  font-family: 'HebrewInEnglish Serif Font';
  src: url('/static/fonts/Taamey-Frank/TaameyFrankCLM-MediumOblique.ttf'), local(Georgia), local(serif);
  font-style: italic;
  unicode-range: U+0590-05FF, U+25CC;
}
@font-face {
  /*Mixed Hebrew - English serif text*/
  font-family: 'HebrewInEnglish Serif Font';
  src: url('/static/fonts/Taamey-Frank/TaameyFrankCLM-BoldOblique.ttf'), local(Georgia), local(serif);
  font-weight: bold;
  font-style: italic;
  unicode-range: U+0590-05FF, U+25CC;
}
@font-face {
  /*Mixed English - Hebrew serif text*/
  font-family: 'EnglishInHebrew Serif Font';
  src: url("https://use.typekit.net/af/2011b6/00000000000000003b9b00c1/27/l?primer=7fa3915bdafdf03041871920a205bef951d72bf64dd4c4460fb992e3ecc3a862&fvd=n4&v=3");
  font-weight: normal;
  unicode-range: U+0041-007A;
}
@font-face {
  /*Mixed English - Hebrew serif text*/
  font-family: 'EnglishInHebrew Serif Font';
  src: url("https://use.typekit.net/af/af619f/00000000000000003b9b00c5/27/l?primer=7fa3915bdafdf03041871920a205bef951d72bf64dd4c4460fb992e3ecc3a862&fvd=n7&v=3");
  font-weight: bold;
  unicode-range: U+0041-007A;
}
@font-face {
  /*Mixed English - Hebrew serif text*/
  font-family: 'EnglishInHebrew Serif Font';
  src: url("https://use.typekit.net/af/5cace6/00000000000000003b9b00c2/27/l?primer=7fa3915bdafdf03041871920a205bef951d72bf64dd4c4460fb992e3ecc3a862&fvd=i4&v=3");
  font-style: italic;
  unicode-range: U+0041-007A;
}
@font-face {
  /*Mixed English - Hebrew serif text*/
  font-family: 'EnglishInHebrew Serif Font';
  src: url("https://use.typekit.net/af/6c275f/00000000000000003b9b00c6/27/l?primer=7fa3915bdafdf03041871920a205bef951d72bf64dd4c4460fb992e3ecc3a862&fvd=i7&v=3");
  font-style: italic;
  font-weight: bold;
  unicode-range: U+0041-007A;
}
@font-face {
  font-family: 'Noto Color Emoji';
  src: url('/static/fonts/NotoColorEmoji.ttf');
  unicode-range: U+1F1E6-1F1FF;
}
@font-face {
  font-family: 'Meltho';
  src: url('/static/fonts/SyrCOMBatnan.otf');
  unicode-range: U+0700-074F;
}
@font-face {
  font-family: 'Noto Sans Samaritan';
  unicode-range: U+0800-083F;
}
@font-face {
  /*Greek*/
  font-family: 'Cardo';
    src: url('/static/fonts/Cardo-Regular.ttf');
  unicode-range: U+0300-036F, U+0370-03FF, U+1D00-1D7F, U+1DBF, U+1F00-1FFF, U+2126, U+AB65, U+10140-1018F, U+101A0, U+1D200-1D24F;
}
:root {
  /* font stacks */
  --english-sans-serif-font-family: "Roboto", "Helvetica Neue", "Helvetica", sans-serif;
  --hebrew-sans-serif-font-family: "Heebo", "Roboto", sans-serif;

  --english-serif-font-family: "Cardo", "Meltho",  "HebrewInEnglish Serif Font", "adobe-garamond-pro", "Crimson Text", Georgia, "Times New Roman", serif, "Noto Sans Samaritan";
  --hebrew-serif-font-family: "Noto Color Emoji", "EnglishInHebrew Serif Font", "Cardo", "Taamey Frank", "adobe-garamond-pro", "Crimson Text", "Times New Roman", serif;

  --serif-h1-font-size: 48px;
  --serif-h2-font-size: 30px;
  --serif-h3-font-size: 24px;
  --serif-body-font-size: 18px;
  --serif-small-font-size: 14px;

  --sans-serif-h1-font-size: 40px;
  --sans-serif-h2-font-size: 30px;
  --sans-serif-h3-font-size: 22px;
  --sans-serif-body-font-size: 16px;
  --sans-serif-small-font-size: 14px;

  /* colors */
  --inline-link-blue: #4871bf;
  --sefaria-blue: #18345D;
  --highlight-blue: #DDEEFF;
  --highlight-blue-light: #F0F7FF;
  --beit-midrash-grey: #333333;
  --dark-grey: #666666;
  --medium-grey: #999999;
  --light-grey: #CCCCCC;
  --lighter-grey: #EDEDEC;
  --lightest-grey: #FBFBFA;
  --commentary-blue: #4B71B7;
  --essay-links-green: #3B5849;
  --tanakh-teal: #004E5F;
  --mishnah-blue: #5A99B7;
  --talmud-gold: #CCB479;
  --midrash-green: #5D956F;
  --halakhah-red: #802F3E;
  --kabbalah-purple: #594176;
  --liturgy-rose: #AB4E66;
  --philosophy-purple: #7F85A9;
  --taanitic-green: #00827F;
  --chasidut-green: #97B386;
  --mussar-purple: #7C416F;
  --responsa-red: #CB6158;
  --apocrypha-pink: #C6A7B4;
  --modern-works-blue: #B8D4D3;
  --grammar-green: #B2B272;
  --reference-orange: #D4896C;
  --miscelaneous-green: #3B5849;
  --selected-option: #000000;
  --select-blue: #0B71E7;
}
/* Font Family */
body, .sans-serif {
  --english-font: var(--english-sans-serif-font-family);
  --hebrew-font: var(--hebrew-sans-serif-font-family);
  --is-serif: initial; /* false */
}
.serif {
  --english-font: var(--english-serif-font-family);
  --hebrew-font: var(--hebrew-serif-font-family);
  --is-serif: ; /* true */
}
.sans-serif-in-hebrew {
  --english-font: var(--english-serif-font-family);
  --hebrew-font: var(--hebrew-sans-serif-font-family);
}
body, .en, .int-en {
  --is-hebrew: initial; /* false */
}
.he, .int-he {
  unicode-bidi: plaintext;
  --is-hebrew: ; /* true */
}

* {
  --hebrew-font-conditional: var(--is-hebrew) var(--hebrew-font);
  font-family: var(--hebrew-font-conditional, var(--english-font));
}

.he {
  font-size: 122%;
}
.int-he {
  direction: rtl;
}
.int-he.enInHe {
  direction: ltr;
}
.enInHe {
  unicode-bidi: isolate;
}
.int-en.heInEn {
  direction: rtl;
}
.btn, .btn-sm, .btn-xs {
  display: inline-block;
  color: white;
  display: flex;
  justify-content: center;
  align-content: center;
  flex-direction: column;
  margin: 10px 20px;
  background-color: var(--sefaria-blue);
  box-shadow: 0 1px 3px rgba(0,0,0,0.2);
  border-radius: 7px;
  cursor: pointer;
  font-size: 16px;
  box-sizing: border-box;
  line-height: 19px;
  text-align: center;
  --english-font: var(--english-sans-serif-font-family);
  --hebrew-font: var(--hebrew-sans-serif-font-family);
}
.btn.white, .btn-sm.white, .btn-xs.white {
  background-color: white;
  color: #333;
}
.btn {
  width: 300px;
  height: 50px;
}
.btn-sm {
  width: 150px;
  height: 40px;
}
.btn-xs {
  width: 75px;
  height: 30px;
}
/*
Legacy Style Guide Font Hierarchy -- the below should be refactored away in favor of the above
*/
.featureTitle .int-en {
  font-family: "adobe-garamond-pro", "Crimson Text", Georgia, serif;
  font-size: 50px;
  font-weight: normal;
  color: #000;
}
.pageTitle .int-en,
.pageTitle .int-he.enInHe {
  font-family: "adobe-garamond-pro", "Crimson Text", Georgia, serif;
  font-size: 30px;
  font-weight: normal;
  color: #000;
}
.readerPanel.hebrew .he .enInHe {
  font-size: 83%;
}
.readerPanel span.mediumGrey {
  color: var(--medium-grey);
}
.chapterText .int-en {
  font-family: "adobe-garamond-pro", "Crimson Text", Georgia, serif;
  font-size: 18px;
  font-weight: normal;
  text-transform: uppercase;
  letter-spacing: 0.05em;
  color: #333;
}
.chapterText.lowercase .int-en {
  text-transform: none;
}
.sectionTitleText .int-en {
  font-family: "Roboto", "Helvetica Neue", "Helvetica", sans-serif;
  font-size: 16px;
  font-weight: normal;
  color: #666;
  text-transform: uppercase;
  letter-spacing: 0.1em;
}
.smallText .int-en,
.smallText .int-he.enInHe {
  font-family: "Roboto", "Helvetica Neue", "Helvetica", sans-serif;
  font-size: 14px;
  font-weight: normal;
  color: #999;
}
.systemText .int-en,
.systemText .int-he.enInHe {
  --english-font: var(--english-sans-serif-font-family);
  --hebrew-font: var(--hebrew-sans-serif-font-family);
  /* font-family: "Roboto", "Helvetica Neue", "Helvetica", sans-serif; */
  font-size: 16px;
  font-weight: normal;
  color: #000;
}
.contentText .int-en,
.contentText .en,
.contentText.en {
  font-family: "adobe-garamond-pro", "Crimson Text", Georgia, serif;
  font-size: 18px;
  font-weight: normal;
  color: #000;
}
.featureTitle .int-he {
  font-family: "Heebo", sans-serif;
  font-size: 40px;
  font-weight: normal;
  color: #000;
}
.pageTitle .int-he,
.pageTitle .int-en.heInEn {
  font-family: "Heebo", sans-serif;
  font-size: 30px;
  font-weight: normal;
  color: #000;
}
.chapterText .int-he {
  font-family: "Taamey Frank", "Times New Roman", serif;
  font-size: 22px;
  font-weight: normal;
  text-transform: uppercase;
  letter-spacing: 0.05em;
  color: #333;
}
.sectionTitleText .int-he {
  font-family: "Heebo", sans-serif;
  font-size: 16px;
  font-weight: normal;
  color: #666;
  text-transform: uppercase;
  letter-spacing: 0.1em;
}
.smallText .int-he,
.smallText .int-en.heInEn {
  font-family: "Heebo", sans-serif;
  font-size: 14px;
  font-weight: normal;
  color: #999;
}
.systemText .int-he,
.systemText .int-en.heInEn {
  font-family: "Heebo", sans-serif;
  font-size: 16px;
  font-weight: normal;
  color: #000;
}
.contentText .int-he,
.contentText .he,
.contentText.he {
  font-family: "Taamey Frank", "Times New Roman", serif;
  font-size: 18px;
  font-weight: normal;
  color: #000;
}
.italics {
  font-style: italic;
}
/* end Legacy Style Guide */
#s2 {
  position: fixed;
  top: 0;
  width: 100%;
  height: 100%;
  z-index: 1000;
}


#s2.headerOnly {
  z-index: 1000;
  height: 60px;
}
#readerAppWrap {
  display: flex;
  flex-direction: column;
  width: 100%;
  height: 100%;
}
body:not(.inApp).nochrome #s2 .headerNavSection a:not(.home),
body:not(.inApp).nochrome #s2 .headerLinksSection,
body:not(.inApp).nochrome #footerContainer {
  display: none;
}
#bannerMessage {
  color: white;
  background-color: #4871bf;
  height: 120px;
  box-sizing: border-box;
  padding: 0 36px;
  display: flex;
  transition: .5s;
}
#bannerMessage.hidden {
  height: 0;
}
body.hasBannerMessage {
  transition: padding-top .3s;
  padding-top: 120px;
}
body.hasBannerMessage #s2.headerOnly {
  height: 180px;
}
.interface-hebrew #bannerMessage {
  direction: rtl;
}
#bannerMessageClose {
  position: absolute;
  top: -3px;
  right: 7px;
  color: white;
  opacity: 0.5;
  font-size: 26px;
  cursor: pointer;
}
.interface-hebrew #bannerMessageClose {
  right: auto;
  left: 7px;
}
#bannerMessageContent {
  display: flex;
  flex: 1;
  align-items: center;
  justify-content: space-between;
  color: white;
  max-width: 880px;
  margin: 0 auto;
}
#bannerTextBox {
  flex: 1;
}
#bannerTextBox a {
  color: white;
}
#bannerButtonBox {
  margin-left: 50px;
}
.interface-hebrew #bannerButtonBox {
  margin: 0 50px 0 0;
}
#bannerMessage .mobileOnly {
  display: none;
}
@media (max-width: 540px) {
  #bannerButtonBox,
  .interface-hebrew #bannerButtonBox {
    margin:0;
    margin-inline-start: 10px;
    max-width: 170px;
  }
  #bannerMessage .mobileOnly {
    display: block;
  }
  #bannerMessage {
    padding: 0 10px;
  }
}
@media (max-width: 450px) {
  #bannerMessage {
    font-size: 13px;
  }
}
.noOverflowX {
  overflow-x: hidden;
}
.readerApp {
  display: flex;
  flex: 1;
  position: relative;
}
.noselect {
  user-select: none;
}
input.noselect {
  -webkit-user-select: auto; /* Safari/Opera -- required for Safari to allow inputs to be accessible. See http://caniuse.com/#feat=user-select-none "Known Issues" for details  TODO Check back to see if bug is fixed in future version */
}
.interface-hebrew {
  direction: rtl;
}
.interface-hebrew .int-en,
.interface-english .int-he {
  display: none;
}
.interface-hebrew #panelWrapBox {
  direction: rtl;
}
.interface-english #panelWrapBox,
.readerApp.interface-english .readerPanel {
  direction: ltr;
}
#panelWrapBox {
  position: absolute;
  height: calc(100% - 60px);
  box-sizing: border-box;
}
.multiPanel #panelWrapBox {
  top: 60px;
}
#panelWrapBox.wrapBoxScroll {
  overflow-x: scroll;
  overflow-y: hidden;
}
.singlePanel #panelWrapBox {
  padding-top: 0;
  height: 100%;
  top: 0;
}
.headerInner {
  position: absolute;
  top: 0;
  left: 0;
  width: 100%;
  height: 60px;
  background: white;
  z-index: 1001;
  box-sizing: border-box;
  padding: 0 30px;
  display: flex;
  justify-content: space-between;
  align-items: center;
}
.headerOnly .headerInner, .headerInner.boxShadow {
  box-shadow: 0 1px 3px rgba(0,0,0,0.2);
}
.interface-hebrew .header {
  direction: rtl;
}
.headerInner .headerNavSection {
  display: flex;
  justify-content: flex-start;
}
.headerInner .headerNavSection a {
  font-size: 16px;
  color: #666;
  margin-inline-end: 30px;
  font-weight: 500;
  line-height: 26px;
  vertical-align: middle;
}
.headerInner .headerLinksSection {
  display: flex;
  justify-content: flex-end;
  min-width: 40%;
  align-items: center;
}
.header .header-nav {
  margin-top: 1px;
}
.header .header-links {
  margin-top: 1px;
}
.header .textLink,
.header .home,
.header .menuButton,
.header .my-profile,
.header .notifications,
.header .readerNavMenuSearchButton {
  cursor: pointer;
}
.header .textLink,
.header .menuButton,
.header .my-profile,
.header .readerNavMenuSearchButton {
  display: inline-block;
  color: #999;
  border: none;
  background: transparent;
  padding: 0;
}
.header .my-profile,
.header .notifications {
  display: inline-block;
  vertical-align: middle;
}
.header .textLink,
.header .menuButton,
.header .my-profile {
  font-size: 24px;
  line-height: 24px;
  margin-top: 2px;
}
.header .searchBox {
  overflow: hidden;
  display: flex;
  align-items: center;
  padding: 0;
  text-align: inherit;
  background: #EDEDEC;
  border-radius: 250px;
  width: 140px;
  height: 30px;
}
.header .searchBox.searchFocused {
  width: 280px;
}
.header .searchBox input {
  background-color: transparent; /*for firefox */
  padding: 0;
  flex: 1;
  height: 100%;
  margin-bottom: 1px;
  font-size: var(--serif-body-font-size);
}
.header .searchBox input::placeholder {
  font-style: normal;
}
.header .search {
  outline: none;
  border: none;
  box-shadow: none;
  color: black;
  font-size:  18px;
  margin: 0;
  width: 100px;
}
.header .searchFocused .search {
  width: 200px;
}
.header .search.hebrewSearch {
  font-size: 18px;
}
.mobileNavMenu {
  position: fixed;
  height: calc(100vh - 60px);
  box-sizing: border-box;
  top: 60px;
  width: 100%;
  background-color: white;
  left: 0;
  z-index: 1000;
  overflow-y: scroll;
}
div:has(#bannerMessage) + .readerApp.singlePanel .mobileNavMenu {
  position: fixed; /*This takes the 60px of the header plus 120px of the banner into account */
  height: calc(100vh - 180px);
  top: 180px;
}
@supports not selector(:has(a, b)) {
  /* Fallback for when :has() is unsupported */
  .mobileNavMenu {
    position: absolute;
  }
}

.mobileNavMenu.closed {
  display: none;
}
.mobileNavMenu .searchLine {
  padding: 15px 10px;
  border-bottom: 1px solid #EDEDEC;
}
.header .mobileNavMenu .searchBox,
.header .mobileNavMenu .searchBox.searchFocused
.header .mobileNavMenu .searchBox .search,
.header .mobileNavMenu .searchBox.searchFocused .search {
  width: 100%;
}
.header.mobile .ui-autocomplete {
  width: 100% !important;
}
.mobileNavMenu a,
.mobileInterfaceLanguageToggle {
  display: block;
  color: #666;
  font-size: 16px;
  padding: 15px;
}
.mobileNavMenu hr {
  border: none;
  border-bottom: 1px solid #EDEDEC;
}
.mobileNavMenu a > img,
.mobileInterfaceLanguageToggle img {
  margin-inline-end: 15px;
  width: 16px;
  height: 16px;
  position: relative;
  top: 3px;
}
.mobileNavMenu a > img.blackIcon {
  opacity: 0.4;
}
.mobileNavMenu a.blue {
  background-color: #18345D;
  color: white;
  border-bottom: unset;
}
.mobileNavMenu a.blue img {
  filter: invert(1);
  opacity: 1;
}
.mobileNavMenu .mobileAccountLinks {
  background-color: #FBFBFA;
  border-top: 1px solid #CCC;
  border-bottom: 1px solid #CCC;
}
.mobileNavMenu .mobileAccountLinks img {
  opacity: 1;
}
.mobileNavMenu .mobileAccountLinks .login {
  padding: 15px;
}
.mobileNavMenu .signupLink::after {
  content: "•";
  padding: 0px 4px;
}
.interface-english .mobileNavMenu .signupLink {
  padding-right: 0px !important;
}
.interface-english .mobileNavMenu .loginLink {
  padding-left: 0px !important;
}
.interface-hebrew .mobileNavMenu .signupLink {
  padding-left: 0px !important;
}
.interface-hebrew .mobileNavMenu .loginLink {
  padding-right: 0px !important;
}
.mobileNavMenu .profile-pic {
  display: inline-block;
  margin-inline-end: 11px;
  position: relative;
  top: 4px;
}
.mobileNavMenu .mobileAccountLinks .accountLinks {
  display: block;
}
.header .mobileInterfaceLanguageToggle .int-en,
.header .mobileInterfaceLanguageToggle .int-he {
  display: inline;
}
.mobileInterfaceLanguageToggle a {
  display: inline;
  padding: 0;
  border: none;
}
.mobileInterfaceLanguageToggle .separator {
  margin: 0 7px;
  font-size: 13px;
}
.mobileInterfaceLanguageToggle .inactive {
  color: #999;
}
.mobileNavMenu .logout {
  color: #999;
}
.ui-autocomplete .ui-menu-item.search-override {
  border-bottom: solid 1px #ccc;
  padding-top: 12px;
}
.ui-autocomplete .ui-menu-item.hebrew-result a {
  direction: rtl;
}
.ui-autocomplete .ui-menu-item.english-result a {
  direction: ltr;
}
.header .home {
  margin-top: 2px;
}
.header .home img {
  vertical-align: middle;
  height: 25px;
  margin-top: -7px;
  width: 92px;
}
.interface-hebrew .header .home img {
  width: 77px;
}
.header .accountLinks {
  display: flex;
  align-items: center;
  font-size: 16px;
  margin-top: 2px;
  color: #666;
}
.header .accountLinks > * {
  margin-inline-start: 17px;
  position: relative;
}
.header .accountLinks.anon a {
  margin: 0;
}
.header .accountLinks.anon a:nth-last-child(2){
  background: #FFFFFF;
  border: 1px solid #EDEDEC;
  box-sizing: border-box;
  border-radius: 6px;
}
.accountLinks .help {
  margin-inline-start: 23px;
  margin-top: 3px;
}
.loggedIn .help {
  margin-inline-start: 17px;
}
.loggedIn .help img {
  height: 24px;
  margin-bottom: 3px;
}
.accountLinks.anon .help {
  margin-top: 6px;
}
.header .interfaceLinks {
  display: block;
  align-items: center;
  margin-top: 2px;
  color: #666;
  cursor: pointer;
  position: relative;
  -webkit-margin-start: 20px;
  -moz-margin-start: 20px;
  margin-inline-start: 10px;
}
.header .interfaceLinks img {
  height: 18px;
  width: 18px;
  vertical-align: middle;
  margin-inline-end: 2px;
}
.header .interfaceLinks a.interfaceLinks-button::after {
  display: inline-block;
  background: no-repeat url("/static/icons/chevron-down.svg");
  height: 10px;
  width: 12px;
  vertical-align: middle;
  content: "";
  transform: scale(0.75);
}
.header .interfaceLinks .interfaceLinks-menu {
  top: 35px;
  position: absolute;
  z-index: 1;
  width: 150px;
  background: #FBFBFA;
  box-shadow: 0px 1px 3px rgba(0, 0, 0, 0.25);
  border-radius: 6px;
  display:none;
  overflow:hidden;
}
.header .interfaceLinks .interfaceLinks-menu.profile-menu {
  top: 10px;
  display: block;
}
.header .interfaceLinks .interfaceLinks-menu .interfaceLinks-header.profile-menu {
  padding: 10px 17px 10px 17px;
  font-weight: 700;
  color: #000000;
  height: 23px;
}
.header .interfaceLinks .interfaceLinks-menu.profile-menu .profile-menu-middle {
  margin-top: 5px;
  margin-bottom: 5px;
}
.interface-english .header .interfaceLinks .interfaceLinks-menu {
  right: 0px;
  min-width: 150px;
  width: max-content;
}
.interface-hebrew .header .interfaceLinks .interfaceLinks-menu {
  left: 0px;
  min-width: 150px;
  width: max-content;
}
.header .interfaceLinks .interfaceLinks-menu .interfaceLinks-header {
  font-style: normal;
  font-weight: normal;
  font-size: 14px;
  line-height: 18px;
  color: #999999;
  padding: 12px;
  border-bottom: 1px solid #CCCCCC;
}
.header .interfaceLinks .interfaceLinks-menu .interfaceLinks-header:not(:first-child) {
  border-top: 1px solid #CCC;
}
.interface-english .header .interfaceLinks .interfaceLinks-menu .interfaceLinks-header {
  font-family: "Roboto", "Helvetica Neue", Helvetica, sans-serif;
}
.interface-hebrew .header .interfaceLinks .interfaceLinks-menu .interfaceLinks-header {
  font-family: "Heebo", sans-serif;
}

.interfaceLinks-options {
  display: flex;
  flex-direction: column;
  padding: 4px;
  max-width: 220px;
}
.header .interfaceLinks .interfaceLinks-option {
  display: flex;
  text-decoration: none;
  font-style: normal;
  font-weight: normal;
  font-size: 16px;
  line-height: 23px;
  color: #666666;
  padding: 5px;
  direction: ltr;
}
.header .interfaceLinks .interfaceLinks-option:hover {
  background-color: var(--lighter-grey);
}
.header .interfaceLinks .interfaceLinks-menu.open {
  display: block;
}
.interface-hebrew .header .interfaceLinks .interfaceLinks-option.int-bi {
  direction: rtl;
}
.interface-english .header .interfaceLinks .interfaceLinks-option.int-bi {
  direction: ltr;
}
.header .interfaceLinks .interfaceLinks-row {
  align-items: center;
  display: flex;
  text-decoration: none;
  font-style: normal;
  font-weight: 400;
  line-height: 18px;
  text-align: right;
  color: #000000;
  font-family: "Roboto", "Heebo", "Helvetica Neue", Ariel, sans-serif;
  padding: 5px 17px 5px 17px;
  font-size: 14px;
  text-decoration-color: #666666;
  height: 23px;
}
.header .interfaceLinks .interfaceLinks-row:hover {
  background-color: var(--lighter-grey);
}
div.interfaceLinks-row a:hover {
  text-decoration: none;
}
.header .interfaceLinks .interfaceLinks-row.languages {
  display: flex;
}
div.interfaceLinks-row a.active {
  color: #000000;
  display: flex;
  order: -1;
}
div.interfaceLinks-row a.active::after {
  content: "•";
  padding: 0 4px;
}
div.interfaceLinks-row a {
  color: #666666;
  display: flex;
}
.header .interfaceLinks .interfaceLinks-row.bottom {
  font-size: 14px;
  text-decoration-color: #000000;
}
.header .interfaceLinks .interfaceLinks-menu.profile-menu .interfaceLinks-hr {
  border-top:  1px solid #CCCCCC;
  margin-top: 0px;
  margin-bottom: 0px;
}
.header .interfaceLinks .interfaceLinks-row.logout {
  font-size: 14px;
  color: #666666;
  padding-top: 5px;
  margin-top: 5px;
  margin-bottom: 5px;
}
.header .profile-menu-he {
  color: #666666;
}
.header .interfaceLinks .interfaceLinks-option::before {
  content: "";
  font-family: FontAwesome;
  color: #999;
  font-weight: normal;
  font-size: 13px;
  font-style: normal;
  padding: 0 15px;
}
.header .interfaceLinks .interfaceLinks-option.active {
  order: -1;
}
.header .interfaceLinks .interfaceLinks-option.active::before {
  content: "\f00c";
  padding: 0 8px;
}
@media screen and (max-width: 910px) {
  .header .headerInner {
    padding: 0 15px;
  }
  .header .accountLinks .login {
    padding: 5px 5px;
  }
  .header .accountLinks {
    margin-inline-start: 5px;
  }
}
@media screen and (max-width: 780px) {
  .header .donate {
    display: none;
  }
}
@media screen and (max-width: 700px) {
  .multiPanel .header .home {
    display: none;
  }
}
@media screen and (max-width: 580px) {
  .header .interfaceLinks,
  .header .dropdownLinks,
  .accountLinks .help,
  .header .notifications {
    display: none;
  }
}
.header .notifications.unread::after {
  content:"";
  background-color: #CB6158;
  width: 8px;
  height: 8px;
  border-radius: 4px;
  display: block;
  top: 3px;
  right: 1px;
  position: absolute;
}
.header .login {
  color: #666;
  display: inline-block;
  line-height: 1;
  padding: 8px 15px;
}
.header .headerInner.mobile {
  padding: 0 15px;
}
.header .headerInner.mobile {
  display: flex;
}
.header .headerInner.mobile div {
  flex: 1;
}
.mobileHeaderCenter {
  text-align: center;
}
.header .headerInner.mobile .mobileHeaderLanguageToggle {
  text-align: end;
}
.mobileHeaderLanguageToggle.hebrew .en,
.mobileHeaderLanguageToggle.english .he {
  display: none;
}
.overlay {
  width: 100%;
  height: 100%;
  background-color: black;
  opacity: 0.3;
  position: fixed;
  z-index: 1001;
}
.overlayDialogModal {
  position: fixed;
  top: 0;
  left: 0;
  width: 100%;
  height: 100%;
  z-index: 1000;
  background-color: rgba(1, 1, 1, 0.7);
}
.dialogModal {
  top: 129px;
  border: none;
  background: transparent;
  display: block;
}
.dialogModal .modal-content {
  background-color: #fff;
  padding: 20px;
  border-radius: 10px;
  box-shadow: 0 2px 10px rgba(0, 0, 0, 0.1);
  max-width: 500px;
  width: 100%;
}
.sefariaModalBox {
  transition: none;
}
#interruptingMessageBox {
  display: flex;
  justify-content: center;
  align-items: center;
  position: fixed;
  width: 100%;
  height: 100%;
  left: 0;
  right: 0;
  top: 0;
  z-index: 1001;
  opacity: 1;
  transition: opacity .3s ease-in;
}
#interruptingMessageBox.hidden {
  opacity: 0;
}
#interruptingMessageOverlay, .whiteOverlay {
  width: 100%;
  height: 100%;
  background-color: white;
  opacity: 0.7;
  position: absolute;
}
#interruptingMessage {
  max-width: 90%;
  max-height: 90%;
  box-sizing: border-box;
  position: absolute;
  padding: 18px 15px;
  z-index: 1001;
  border: 1px solid #E6E6E6;
  background-color: #FBFBFA;
  text-align: center;
  color: #666;
}
#interruptingMessage.sefariaModalContentBox {
  background-color: #18345D;
  color: white;
  padding: 50px 70px;
  border-color: transparent;
  border-radius: 5px;
}
@media (max-width: 450px) {
  #interruptingMessage.sefariaModalContentBox {
    max-width: 100%;
    max-height: 100%;
    width: 100%;
    height: 100%;
    border-radius: 0;
  }
}
#interruptingMessage.beitMidrashModalContentBox {
  height: 230px;
  width: 450px;
  text-align: start;
  background-color: var(--beit-midrash-grey);
  color: var(--light-grey);
  padding: 15px;
  border-color: transparent;
  border-radius: 5px;
}
@media (max-width: 450px) {
  #interruptingMessage.beitMidrashModalContentBox {
    max-width: 100%;
    max-height: 100%;
    width: 100%;
    height: 100%;
    border-radius: 0;
  }
}

#interruptingMessage.beitMidrashModalContentBox .buttonContainer {
  display: flex;
  flex-direction: row;
  width: calc(100% + 20px);
  margin: 0 -10px;
}

#interruptingMessage.beitMidrashModalContentBox button {
  margin: 10px;
}

#interruptingMessage.beitMidrashModalContentBox button.red {
  background-color: var(--responsa-red);
  color: white;
}

#interruptingMessage.beitMidrashModalContentBox .sefariaModalContent h2 {
  margin-top: 0px;
  --english-font: var(--english-sans-serif-font-family);
  --hebrew-font: var(--hebrew-sans-serif-font-family);
}

#interruptingMessage.beitMidrashModalContentBox button.light-grey {
  background-color: var(--lighter-grey);
  color: var(--dark-grey);
}

#interruptingMessage.beitMidrashModalContentBox button.dark-grey {
  background-color: var(--beit-midrash-grey);
  color: var(--light-grey);
  border: 1px var(--light-grey) solid;
}

.beitMidrashModalInnerContent {
  margin-bottom: 10px;
}

.sefariaModalContent {
  display: flex;
  flex-direction: column;
  align-items: flex-start;
  justify-content: space-between;
  height: 100%;
  font-size: 16px;
  line-height: 1.5;
}
.interface-hebrew .sefariaModalContent {
  direction: rtl;
}
.sefariaModalContent a {
  color: white;
}
.sefariaModalContent h2 {
  font-weight: normal;
  font-size: 30px;
  margin-bottom: 0px;
}
.sefariaModalInnerContent {
  display: flex;
  flex-direction: column;
  align-items: flex-start;
  margin-bottom: 40px;
}
.sefariaModalInnerContent div, .sefariaModalInnerContent h3{
  display: flex;
  align-items: center;
  text-align: start;
  padding: 10px 0;
}
.sefariaModalContent h3{
  align-items: center;
  text-align: start;
  padding: 10px 0;
  font-size: 18px;
  line-height: 1.5;
  font-weight: normal;
  margin-bottom: 10px;
  margin-top: 5px;
}
.sefariaModalBottomContent {
  font-size: 16px;
  color: #999;
}
.sefariaModalContent .button {
  width: 100%;
}
.sefariaModalInnerContent img {
  width: 16px;
  height: 16px;
  padding-right: 10px;
}
.readerApp.interface-hebrew .sefariaModalInnerContent img {
  padding-right: 0;
  padding-left: 10px;
}
#interruptingMessageContentBox {
  position: relative;
  border: 1px solid #CCC;
  background-color: white;
}
#interruptingMessageContentBox.hasColorLine{
  border-top: none;
}
.colorLine {
  width: 100%;
  height: 4px;
  z-index: 101;
  background: linear-gradient(90deg, var(--tanakh-teal) 0% 10%, var(--mishnah-blue) 10% 20%, var(--talmud-gold) 20% 30%, var(--midrash-green) 30% 40%, var(--halakhah-red) 40% 50%, var(--kabbalah-purple) 50% 60%, var(--liturgy-rose) 60% 70%, var(--philosophy-purple) 70% 80%, var(--taanitic-green) 80% 90%, var(--chasidut-green) 90% 100%)
}
#interruptingMessageClose.sefariaModalClose {
  color: white;
}
#interruptingMessageClose {
  position: absolute;
  top: 2px;
  right: 12px;
  color: #AAA;
  font-size: 32px;
  cursor: pointer;
}
#interruptingMessageContent {
  padding: 32px 32px 16px 32px;
}
#interruptingMessage h1 {
  font-style: italic;
  font-size: 28px;
  font-weight: normal;
  letter-spacing: 1px;
  text-align: center;
  margin: 0 0 30px;
  color: #333;
}
.interface-hebrew #interruptingMessage h1 {
  font-style: normal;
}

/* Styles used from previously existing modals */

.line-break {
  white-space: pre-wrap;
}

#defaultModal {
    width: 410px;
    max-height: 100%;
    max-width: 100%;
}

.interface-english #defaultModal {
    text-align: left;
}

.interface-hebrew #defaultModal {
    text-align: right;
    direction: rtl;
}

#defaultModalBody {
    color: #555555;
    margin-top: 0;
}

#defaultModalBody .reactMarkdown {
  font-family: "adobe-garamond-pro", Georgia, serif;
}

#defaultModal #defaultModalBody .sub {
    color: var(--medium-grey);
    font-size: 12px;
    font-family: "Roboto", "Helvetica Neue", Helvetica, sans-serif;
}

#defaultModal .button {
    margin-bottom: 20px;
}

#defaultModal img {
    max-width: 100%;
}

#defaultModal .buttons {
    text-align: right;
}

.leader {
    font-weight: bold;
}

.center {
    text-align: center;
}

#email-input-wrapper {
    display: flex;
    align-items: flex-start;
    flex-direction: column;
}

.newsletterInput#email-input {
    width: 300px;
    padding: 10px;
    margin-bottom: 20px;
    border-radius: 7px;
    border: 1px solid #EEEEEE;
    color: var(--beit-midrash-grey);
}

.header .my-profile img {
  height: 24px;
  width: 24px;
  border-radius: 50%;
  display: block;
}
.header .readerNavMenuMenuButton {
  margin: 0 8px 0 6px;
  font-size: 17px;
}
.readerNavMenuSearchButton {
  position: relative;
  margin: 0 9px 0 7px;
  top: -2px;
}
.header .readerNavMenuSearchButton {
  top: 2px;
}
.readerNavTop .readerNavMenuSearchButton {
  top: 0;
}
.readerNavMenuSearchButton img {
  height: 18px;
  width: 18px;
  opacity: 0.4;
}
.sidebarSearch .readerNavMenuSearchButton img {
  margin-top: 12px;
}
.header .headerNavContent {
  position: absolute;
  height: 100%;
  width: 100%;
  box-sizing: border-box;
  top: 0;
  padding-top: 60px;
  z-index: 1000;
}
.ui-autocomplete {
  position: absolute;
  background: white;
  list-style-type: none;
  padding: 6px 0;
  box-shadow: 0 1px 3px rgba(0,0,0,.2);
  border-bottom-left-radius: 6px;
  border-bottom-right-radius: 6px;
  z-index: 1000000 !important;
  --english-font: var(--english-serif-font-family);
  --hebrew-font: var(--hebrew-serif-font-family);
}
.header > .ui-autocomplete {
  z-index: 1000 !important;
}
.ui-autocomplete .ui-menu-item {
  display: flex;
  padding: 6px 12px;
}
.ui-autocomplete .ui-menu-last-item {
  border-top:  1px solid var(--lighter-grey);
  display: flex;
  padding: 6px 12px;
}
.interface-hebrew .ui-autocomplete .ui-menu-item {
  direction: rtl;
  text-align: right;
}
.ui-autocomplete .ui-menu-item img {
  display: inline-block;
  opacity: .4;
  height: 18px;
  width: 18px;
}
.ui-autocomplete .ui-menu-item img.ac-img-User {
  opacity: 1;
}
.ui-autocomplete .ui-menu-item a {
  display: inline-block;
  line-height: 21px;
  font-size: 19px;
  color: #000;
  cursor: pointer;
  margin: 0 10px;
  vertical-align: top;
}
.ui-autocomplete .ui-menu-item.ui-state-focus {
  background: #EDEDEC;
}
.ui-helper-hidden-accessible {
  display: none;
}
.interface-hebrew .ui-autocomplete .ui-menu-item a {
  direction: rtl;
  text-align: right;
}
#globalWarningMessage {
  position: fixed;
  width: 100%;
  z-index: 1000;
  text-align: center;
  bottom: 0;
  color: white;
  background-color: #EFB4B6;
  padding: 14px 20px;
  box-sizing: border-box;
}
#globalWarningMessage .close {
 float: right;
 cursor: pointer;
 font-size: 20px;
}
.multiPanel .readerPanelBox {
  box-sizing: border-box;
}
.readerPanelBox {
  position: absolute;
  height: 100%;
  width: 100%;
  direction: ltr; /* Even in Hebrew Interface we want scroll bars on the right */
}
.readerPanelBox + .readerPanelBox {
  border-left: 1px solid #eee;
}
.readerPanelBox.sidebar {
  border-left: none;
}
.readerPanel {
  position: relative;
  width: 100%;
  height: 100%;
  overflow: hidden;
  background-color: inherit;
}
.readerContent {
  width: 100%;
  height: calc(100% - 60px);
  background-color: inherit;
}
.dark .readerContent {
  color: white;
}
.readerContent .readerError {
  padding: 100px 150px;
}
.readerContent .readerError .readerErrorText {
  padding-top: 20px;
  font-size: .8em;
}
.textColumn {
  width: 100%;
  height: 100%;
  overflow-y: scroll;
  overflow-x: hidden;
  -webkit-overflow-scrolling: touch;
  position: relative;
  box-sizing: border-box;
  background-color: inherit;
}
.textColumn .loadingMessage.base,
.sheetsInPanel .loadingMessage {
  margin: 30px 0;
  color: #999;
  font-size: 16px;
  font-style: normal;
  text-align: center;
  padding: 0 6px 4px;
}
.textColumn .loadingMessage.base.prev {
  margin: 70px 0 0 0;
}
.textColumn .loadingMessage.base.next {
  margin: 30px 0 70px;
  height: calc(100% - 128px);  /* The 128px here appears to be the minimum needed to keep a line on the screen when scrolling passes loaded content) */
}
.textColumn .textRange.loading + .textRange.loading {
  display: none;
}
.int-he .int-he {
  font-size: inherit;
}
.readerPanel .content {
  direction: ltr; /* Even in Hebrew Interface, we want scroll bars on the right */
}
.readerPanel .he {
  direction: rtl;
  text-align: right;
  unicode-bidi: initial;
}

.interface-hebrew .readerPanel .en {
  direction: ltr;
}
.interface-hebrew .readerPanel.bilingual .en {
  direction: ltr;
}
.interface-hebrew .readerPanel .contentInner,
.interface-hebrew .readerPanel .columnLayout,
.interface-hebrew .readerControls,
.interface-hebrew .readerPanel .textRange,
.interface-hebrew .readerPanel .readerNavMenu .gridBox,
.interface-hebrew .readerPanel.bilingual .readerNavMenu .gridBox,
.readerPanel.hebrew .readerNavSection,
.readerPanel.hebrew .readerNavMenu .gridBox {
  direction: rtl;
}
.interface-english .readerPanel.hebrew .readerNavMenu .readerTocResources .gridBox {
  direction: ltr;
}
.interface-english .readerPanel .readerNavMenu,
.readerPanel.english .readerNavSection,
.readerPanel.english .readerNavMenu .gridBox{
  direction: ltr;
}
.readerPanel.bilingual .readerNavSection,
.readerPanel.bilingual .readerNavMenu .gridBox {
  direction: ltr;
}
.readerPanel.english .he {
  display: none;
}
.readerPanel.english .he.heOnly{
  display: inline;
  text-align: right;
}
.readerPanel.english .en {
  display: inline;
}
.readerPanel.hebrew .he {
  display: inline;
  text-align: right;
}
.readerPanel.hebrew .en {
  display: none;
}
.readerPanel.english .heOnly .he,
.readerPanel.bilingual .heOnly .he {
  display: inline;
}
.languageToggle {
  display: inline;
  line-height: 32px;
}
.languageToggle img {
  opacity: 0.4;
  height: 18px;
  width: 18px;
}
.bilingual .languageToggle .he {
  display: none;
}
.loadingMessage {
  font-size: 14px;
  font-style: italic;
}
.bilingual .loadingMessage .he {
  display: none;
}
.readerPanel.light {
  background-color: white;
}
.readerPanel.sepia {
  background-color: #f7f7f7;
}
.readerPanel.dark {
  background-color: #333331;
}
.readerNavMenu,
.homeFeedWrapper {
  position: absolute;
  display: flex;
  flex-direction: column;
  top: 0;
  left: 0;
  width: 100%;
  height: 100%;
  box-sizing: border-box;
}
.readerNavMenu .content,
.homeFeedWrapper .content {
  box-sizing: border-box;
  overflow-y: scroll;
  -webkit-overflow-scrolling: touch;
  font-size: 16px;
}
.readerNavMenu .content {
  padding: 60px 0 0 0;
}
.singlePanel .readerNavMenu .content {
  padding: 85px 0 0 0;
}
.singlePanel .readerNavMenu .categoryColorLine {
  top: 60px;
}
.singlePanel .readerNavMenu.bookPage:not(.fullBookPage) .content {
  padding-top: 25px;
}
.singlePanel .readerNavMenu.bookPage:not(.fullBookPage) .categoryColorLine {
  top: 0;
}
.readerNavMenu.compare .content,
.readerNavCategoryMenu.compare .content,
.bookPage.compare .content {
  padding: 30px 10px;
}
.readerNavMenu .content .contentInner {
  width: 725px;
  margin: 0 auto;
  min-height: 520px;
  max-width: 100%;
  box-sizing: border-box;
  padding-bottom: 70px;
  padding-inline-start: 30px;
  padding-inline-end: 30px;
}
.homeFeedWrapper .content .contentInner {
  max-width: none;
}
.homeFeedWrapper.userStats .content .contentInner {
  max-width: 660px;
  margin: 0 auto;
}
.navTitle {
  display: flex;
  flex-direction: row;
  justify-content: space-between;
  margin-bottom: 40px;
}
.navTitle.tight {
  margin-bottom: 15px;
}
.readerNavMenu .navTitle h1,
.singlePanel .readerNavMenu .navTitle h1 {
  margin-bottom: 0;
}
.navTitle + .dedication {
  margin-bottom: 20px;
}
.navSidebarModule + .dedication {
  margin-top: -30px;
}
.navTitle .languageToggle,
.tocTitle .languageToggle,
.header .languageToggle {
  text-align: center;
  color: #ccc;
  display: inline-flex;
  width: 32px;
  height: 32px;
  border: 1px solid #ccc;
  border-radius: 6px;
  cursor: pointer;
  font-size: 22px;
  flex-direction: row;
  align-items: center;
  justify-content: center;
}
.navTitleTab {
  margin-inline-end: 26px;
  color: #999;
}
.navTitleTab:hover {
  color: inherit;
  text-decoration: none;
}
.navTitleTab.current {
  color: inherit;
  pointer-events: none;
}
.readerNavMenu h1 .navTitleTab img {
  height: 14px;
  margin-inline-end: 6px;
}
.readerNavMenu h1 .navTitleTab.current img {filter: brightness(0.5);}
.sidebarLayout {
  display: flex;
  flex-direction: row;
}
@media (max-width: 700px) {
  .sidebarLayout {
    flex-direction: column;
  }
}
@media (min-width: 1485px) {
  .sidebarLayout {
    max-width: 1485px; /*assuming inner is 665 and sidebar 420*/
    margin: 0 auto;
  }
}
.sidebarLayout h1 {
  --english-font: var(--english-sans-serif-font-family);
  --hebrew-font: var(--hebrew-sans-serif-font-family);
}
.interface-hebrew .sidebarLayout {
  direction: rtl;
}
.readerPanel.hebrew .followsContentLang {
  direction: rtl;
}
.navSidebar {
  width: 420px;
  background-color: #FBFBFA;
  /* HACK: add grey background beyond bounding box of sidebar by utilizing negative margins! */
  border-top: 80px solid #FBFBFA;
  border-bottom: 120px solid #FBFBFA;
  margin: -80px 0 0 0;
}
.singlePanel .navSidebar {
  width: 100%;
  margin: 20px 0 0 0;
  padding: 30px 0 0 0;
  border: none;
}


.navSidebarModule {
  font-size: 16px;
  color: #666;
  margin-bottom: 34px;
  padding: 0 44px;
}
.navSidebarModule #history .fa {
  font-size: small;
}
.connectionsPanel .navSidebarModule{
  padding: initial;
}
.singlePanel .navSidebarModule {
  padding: 0 15px;
}
.singlePanel .contentInner .navSidebarModule {
  padding: 0;
}
.singlePanel .contentInner .navSidebarModule h1 {
  border: none;
  padding: 0;
}
.singlePanel .recentlyViewed {
  background-color: var(--lightest-grey);
  padding-inline: 10px 10px;
  margin-inline: -15px -15px;
  margin-block: -5px -5px;
}
.singlePanel .recentlyViewed ul {
  display: revert;
}
.singlePanel .recentlyViewed #header {
  margin-block-end: 10px;
  margin-inline: 10px 10px;
  padding-block: 5px 5px;
  border-bottom: 1px solid var(--light-grey);
  display: flex;
  justify-content: space-between;
}
.singlePanel .recentlyViewed #header h1 {
  margin-bottom: 0;
}
.singlePanel .recentlyViewed #header h1 span {
  font-size: 16px;
  font-family: "Roboto", "Heebo", "Helvetica Neue", Ariel, sans-serif;
}
.singlePanel .recentlyViewed #header a {
  margin-block-start: 5px;
}
.singlePanel .recentlyViewed #history span {
  color: var(--medium-grey);
}

.gDocAdvertBox {
  margin-top: 50px;
  background: var(--lighter-grey);
  padding: 20px;
  border-radius: 6px;
}
.gDocAdvertBox span  {
  font-family: "Roboto", "Helvetica Neue", "Helvetica", sans-serif;;
  font-size: 16px;
  font-weight: 400;
  line-height: 19px;
  letter-spacing: 0em;
  color: var(--dark-grey);
}
.gDocAdvertBox span #newExtension {
  font-weight: 600;
}
.gDocAdvertBox #installNow {
  margin-top: 18px;
  width: 99px;
  height: 30px;
}
.interface-hebrew .gDocAdvertBox #installNow {
  width: 120px;
}

.gDocAdvertBox #installNow a {
  border-radius: 6px;
  text-align: center;
  background: #FFFFFF;
  color: var(--dark-grey);
  text-decoration: none;
  padding: 4px 9px;
  font-family: "Roboto", "Helvetica Neue", "Helvetica", sans-serif;
  font-size: 16px;
  font-weight: 400;
  line-height: 19px;
  letter-spacing: 0em;
}
.gDocAdvertBox a {
  font-family: "Roboto", "Helvetica Neue", "Helvetica", sans-serif;
  font-size: 16px;
  font-weight: 400;
  line-height: 19px;
  letter-spacing: 0em;
  text-decoration: underline;
}
.readerPanel .navSidebarModule h1,
.readerPanel .bookPage h3{
  margin: 0 0 20px;
  font-size: 22px;
  text-transform: none;
  letter-spacing: 0;
  border-bottom: 1px solid var(--light-grey);
  padding-bottom: 14px;
  font-weight: 500;
  height: auto;
}
.navSidebarModule.blue {
  background-color: var(--sefaria-blue);
  color: white;
  padding: 34px 44px 45px;
}
.singlePanel .navSidebarModule.blue {
  padding: 34px 15px 45px;
}
.readerPanel .navSidebarModule.blue h1 {
  color: white;
}
.navSidebarIcon {
  height: 18px;
  width: 18px;
  margin-inline-end: 10px;
  vertical-align: middle;
  margin-top: -4px;
}
.navSidebarLink {
  font-size: 16px;
  margin-bottom: 10px;
}
.navSidebarLink a {
  color: black;
}
.navSidebarLink.gray a {
  color: #666;
}

.navSidebarLink > ul {
  font-size: 18px;
  margin-top: 16px;
  display: flex;
  flex-wrap:wrap;
  padding: 0;
  margin: 0;
}
.singlePanel .recentlyViewed .navSidebarLink {
  padding-inline-start: 25px;
  padding-inline-end: 25px;
}
.multiPanel .recentlyViewed #history span::after {
  content: "\203A";
}
.navSidebarLink > ul > li {
  display: inline;
}
.navSidebarLink > ul > li:after {
  content: "\2022";
  white-space:pre;
  margin: 0 5px;
}

.navSidebarLink > ul > li:last-child:after {
  content: none;
}

.navSidebarLink .languageItem, .translationsPage .languageItem {
  display: inline;
  font-size: 18px;
}

.navSidebarLink.language {
  font-size: 18px;
  margin-top: 16px;
  display: flex;
  flex-wrap:wrap;
}

.navSidebarLink.ref {
  font-size: 18px;
}
.navSidebar .linkList {
  margin-top: 20px;
}
.navSidebarModule .button {
  margin: 12px 0 0 0;
}
.navSidebarModule .button img {
  filter: invert(1);
  height: 18px;
  width: 18px;
  margin-inline-end: 10px;
  vertical-align: middle;
  margin-top: -2px;
}
.navSidebar .button.white img {
  filter: none;
  opacity: .6;
}
.navSidebar .button.appButton.white img {
  opacity: 1;
}
.navSidebar .button.appButton.ios img {
  margin-top: -5px;
}
.navSidebar .button + .button {
  margin-inline-start: 7px;
}
.navSidebar .button.get-start {
  height: 39px;
  width: 221px;
  display: flex;
  align-items: center;
  justify-content: center;
  margin-left: 0;
  margin-right: 0;
}
.navSidebar .button .get-start {
  white-space: nowrap;
  size: 16px;
}
.navSidebar .button.get-start img {
  filter: unset;
}
.navSidebar .readingsSection {
  margin-bottom: 15px;
}
.navSidebar .readingsSectionTitle {
  margin-bottom: 8px;
  display: block;
}
.navSidebar a.allLink {
  color: #999;
  font-size: 13px;
}
.navSidebar a.moreLink:hover {
  color: inherit;
  cursor: pointer;
}
.navSidebar a.inTextLink,
.translationsDesc  a.inTextLink {
  color: inherit;
  text-decoration: underline;
  margin-inline-start: 5px;
}
.navSidebar .newsletterSignUpBox {
  margin-top: 20px;
}
.navSidebar .newsletterSignUpBox .newsletterInput {
  width: 100%;
  box-sizing: border-box;
  box-shadow: 0px 1px 3px rgba(0, 0, 0, 0.25);
  border: none;
}
.navSidebarModule.wide {
  display: flex;
  margin-bottom: 0;
}
.navSidebarModule.wide div:first-child {
  flex: 1;
}
.navSidebarModule.wide .button {
  margin-top: 0;
}
.navSidebarModule .authorByLine {
  margin-bottom: 15px;
}
.navSidebarModule .imageModuleImage {
  width: 100%;
  box-sizing: border-box;
  border: 1px solid var(--lighter-grey);
}
.aboutTextMetadata {
  margin-bottom: 20px;
}
.aboutTextMetadata .aboutTextComposedText,
.aboutTextMetadata .aboutTextAuthorText {
  color: black;
}
.readerNavTop {
  width: 100%;
  background-color: #FBFBFA;
  border-bottom: 1px solid #E2E2E1;
  box-sizing: border-box;
  height: 60px;
  z-index: 1;
  padding: 10px 25px 10px 25px;
  vertical-align: middle;
  display: flex;
  justify-content: space-between;
  align-items: center;
  line-height: 60px;
}
.interface-hebrew .readerNavTop {
  direction: rtl;
}
.readerNavTop .readerNavTopStart {
  display: flex;
  align-items: center;
  justify-content: flex-start;
}
.singlePanel .readerNavTop {
  padding: 0 10px;
}
.readerNavTop.colorLineOnly {
  height: auto;
  border-bottom: none;
  padding: 0;
}
.readerPanel .readerNavTop h2 {
  margin: 0;
  font-weight: 400;
  color: black;
}
.readerNavTop .readerNavTopCategory .en {
  font-family: "adobe-garamond-pro", "Crimson Text", Georgia, serif;
}
.readerNavTop .readerNavTopCategory .he {
  font-family: "Taamey Frank", "adobe-garamond-pro", "Crimson Text", Georgia, "Times New Roman", serif;
}
.readerNavMenu .readerSearch {
  margin: 0;
  width: 60%;
  box-sizing: border-box;
  border: none;
  background-color: inherit;
  font-size: 18px;
  font-family: "adobe-garamond-pro", "Crimson Text", Georgia, serif;
  height: 48px;
}
.readerNavMenu .readerSearch:focus {
  outline: 0;
}
.readerNavTop .readerNavMenuSearchButton,
.readerNavTop .readerNavMenuCloseButton,
.readerNavTop .readerNavMenuMenuButton,
.readerNavTop .readerOptions {
  text-align: left;
  box-sizing: border-box;
  color: #999;
  float: left;
  font-size: 20px;
  cursor: pointer;
  display: flex;
  align-items: center;
}
.readerNavMenuCloseButton:hover {
  text-decoration: none;
}
.readerNavTop .readerNavMenuCloseButton {
  display: block;
  font-size: 46px;
  padding: 0;
  margin-top: -6px;
}
.readerNavMenuCloseButton:hover {
  text-decoration: none;
}
.readerNavTop .readerNavMenuCloseButton .fa {
  font-size: 20px;
}
.readerNavTop .readerOptions {
  float: right;
  text-align: right;
  display: flex;
  align-items: center;
  width:27px;
}
.sefariaLogo img {
  width: 110px;
}
.readerNavTop .sefariaLogo img {
  vertical-align: middle;
}
.readerNavTop .searchBox {
  display: flex;
  align-items: center;
  justify-content: flex-start;
}
.interface-hebrew .sidebarSearch .searchBox,
.interface-hebrew .sidebarSearch .version,
.interface-hebrew .sidebarSearch .result-title {
  direction: rtl;
}
.sidebarSearch .searchBox {
  display: flex;
  align-items: center;
  padding: 0;
  text-align: inherit;
  background: var(--lighter-grey);
  border-radius: 250px;
  width: 100%;
  height: 30px;
  margin-bottom: 0;
}

.sidebarSearch .searchBox input {
  background: transparent;
  outline: none;
  border: none;
  box-shadow: none;
  font-size: var(--serif-body-font-size);
  width: 100%;
}

.ai-info-messages-box {
  background-color: rgb(251, 251, 250);
  border-radius: 6px;
  box-shadow: rgba(0, 0, 0, 0.25) 0px 1px 3px 0px;
  color: rgb(102, 102, 102);
  cursor: default;
  display: block;
  font-family: "Cardo", "Meltho", "HebrewInEnglish Serif Font", "adobe-garamond-pro", "Crimson Text", Georgia, "Times New Roman", serif, "Noto Sans Samaritan";
  font-size: 16px;
  margin-inline-start: 10px;
  min-width: 150px;
  overflow-x: hidden;
  overflow-y: hidden;
  width: 198px;
  z-index: 1;
}

.ai-info-first-message {
  border-bottom-color: rgb(204, 204, 204);
  border-bottom-style: solid;
  border-bottom-width: 0.833333px;
  color: #666666;
  cursor: default;
  font-size: 14px;
  font-style: normal;
  font-weight: 400;
  line-height: 18px;
  padding-bottom: 6px;
  padding-left: 12px;
  padding-right: 12px;
  padding-top: 12px;
}
.ai-info-first-message* {
  font-family: "Roboto", "Helvetica Neue", Helvetica, sans-serif;
}
.ai-info-messages-box a{
  color: #4B71B7;
}
.ai-info-messages-box .ai-info-messages-hr {
  margin-top: 0px;
  margin-bottom: 0px;
}
.ai-info-messages-box *{
  font-family: "Roboto", "Helvetica Neue", Helvetica, sans-serif;
}
.guideHeader .ai-info-tooltip {
  display: inline;
  float: inline-end;
}

.guideHeader .ai-message {
  left: -180px;
}
.guideHeader .ai-info-tooltip .ai-info-icon {
    margin-top: 5px;
}
.ai-info-last-message {
  align-items: center;
  display: flex;
  line-height: 18px;
  color: #666666;
  font-family: "Roboto", "Heebo", "Helvetica Neue", Ariel, sans-serif;
  padding: 2px 12px 2px 12px;
  font-size: 14px;
  height: 23px;
}
.ai-message {
  z-index: 1;
  position: absolute;
  left: -180px;
  opacity: 0;
  visibility: hidden;
  transition: opacity 2s ease, visibility 0s 2s;
}

.ai-message.visible {
  opacity: 1;
  visibility: visible;
  transition: opacity 0.5s ease;
}

.ai-info-tooltip .ai-info-icon{
  margin-top: 12px;
}
.ai-info-tooltip{
  position: relative;
}

.sidebarSearch .searchTopMatter,
.sidebarSearch .searchTopic {
  display: none;
}
.sidebarSearch .result-title {
  padding: 14px 0 14px 0;
  font-size: var(--serif-body-font-size);
  border-top: 1px solid var(--lighter-grey);
  margin-top: 14px;
  color: var(--dark-grey);
}

.sidebarSearch .similar-results {
  margin-inline-start: 30px;
}

.sidebarSearch .snippet.he,
.sidebarSearch .snippet.en {
  font-size: var(--serif-body-font-size);
  display: block;
}

.sidebarSearch .colorBarBox {
  border-inline-start: none;
  padding-inline-start: 0;
}

.readerNavTop .searchBox .readerNavMenuSearchButton {
  margin: 0 5px 0 10px;
}
.interface-hebrew .readerNavTop .searchBox .readerNavMenuSearchButton {
  margin: 0 10px 0 5px;
}
.readerNavTop .searchBox .readerSearch {
  flex: 1;
}
.readerNavMenu h1,
.readerNavMenu h2.styledH1 {
  text-align: start;
  color: #666;
  position: relative;
  font-size: 22px;
  font-weight: 500;
  margin: 0 0px 30px 0;
  height: auto;
  text-transform: none;
}
.singlePanel .readerNavMenu h1,
.singlePanel .readerNavMenu h2.styledH1 {
  margin-bottom: 10px;
}
.readerNavMenu h1 img {
  margin-inline-end: 9px;
}
.readerNavMenu h1 :not(.languageToggle) .en {
  font-family: "Roboto", "Helvetica Neue", "Helvetica", sans-serif;
}
.readerNavMenu h1 .button {
  position: absolute;
  right: 0;
  top: 0;
  padding: 0;
  margin: 0;
  line-height: 26px;
}
.singlePanel .readerNavCategoryMenu .readerTocTopics.content {
  padding-top: 30px;
}
.topicPanel .readings {
  margin-bottom: 40px;
}
.topicPanel .readings .parasha-date {
  font-style: italic;
}
.topicPanel .readings .parasha-date > span:first-child::after {
  content: '•';
  color: #999;
  font-size: 15px;
  margin: 0 5px;
}
.topicPanel .readings .sectionTitleText {
  margin-top: 15px;
}
.topicPanel .readings .sectionTitleText .int-en,
.topicPanel .readings .sectionTitleText .int-he {
  font-size: 16px;
  line-height: 18.75px;
  text-transform: initial;
}
.topicPanel .readings .parasha .navSidebarLink {
  margin-bottom: 0;
}
.topicPanel .readings .parasha .aliyot {
  margin-inline-start: 25px;
}
.topicPanel .readings .haftarot {
  display: flex;
  flex-direction: column;
}
.topicPanel .mainColumn {
  padding: 0 40px 80px;
}
@media (max-width: 450px) {
  .topicPanel .mainColumn,
  .interface-hebrew .topicPanel .mainColumn {
    padding: 0 25px !important;
    margin: 0;
  }
  .topicPanel .filterable-list .filter-sort-wrapper, .collectionPage .filterable-list .filter-sort-wrapper {
    margin-top: 20px;
  }
}
.topicPanel .sideColumn {
  width: 420px;
  background-color: #FBFBFA;
  /* HACK: add grey background beyond bounding box of sidebar by utilizing negative margins! */
  border-top: 80px solid #FBFBFA;
  margin-top: -80px;
}
.topicPanel h1 {
  text-align: unset;
  margin-bottom: 10px;
  height: unset;
}
.topicPanel h1 span {
  font-size: 40px;
}
.topicPanel .sideColumn h2 {
  text-align: unset;
  border-bottom: 1px solid #CCC;
  padding-bottom: 10px;
  margin-top: 30px;
  margin-bottom: 10px;
}
.topicPanel .sideColumn .link-section{
  padding: 0 44px;
}
.topicPanel .sideColumn .link-section:first-child h2 {
  margin-top: 0;
}
.topicPanel h2 span {
  font-size: 22px;
  font-weight: normal;
  color: #666;
  text-align: unset;
  text-transform: none;
  margin-bottom: 20px;
  height: unset;
  line-height: unset;
}
.topicPanel h2 {
  --english-font: var(--english-sans-serif-font-family);
  --hebrew-font: var(--hebrew-sans-serif-font-family);
}
.topicPanel .mainColumn .story {
    padding: 0;
    margin-bottom: 20px;
}
.topicPanel .mainColumn .storySheetListItem {
  padding: 0 0 30px 0;
}
.topicPanel .sideColumn .sideList {
  font-size: 18px;
  line-height: 26px;
}
.topicPanel .sideColumn .sideList a.relatedTopic {
  display: block;
  color: #000;
}
.topicPanel .sideColumn .sideList .topicMetaData .int-en,
.topicPanel .sideColumn .sideList .topicMetaData .int-he {
  color: #666;
}
.topicPanel .sideColumn .sideList a.relatedTopic .int-en {
  font-family: "adobe-garamond-pro", "Crimson Text", Georgia, serif;
}
.topicPanel .sideColumn .sideList a.relatedTopic .int-he {
  font-family: "Taamey Frank", "adobe-garamond-pro", "Crimson Text", Georgia, "Times New Roman", serif;
}
.topicPanel .sideColumn .topicCategory {
  margin-bottom: 30px;
}
.topicPanel .authorOrganizationsystemText {
  font-size: 16px;
  color: #666;
}
.story .storyTitle {
  --english-font: var(--english-serif-font-family);
  --hebrew-font: var(--hebrew-serif-font-family);
}
.story .storyTitle .int-he {
  font-size: 29px;
}
.topicPanel .story .storyTitle {
  --english-font: var(--english-sans-serif-font-family);
  --hebrew-font: var(--hebrew-sans-serif-font-family);
  font-size: 16px;
  font-weight: 600;
}

.topicPanel .story .storyTitle .int-he {
  font-size: 18px;
  font-weight: 600;
}

.topicPanel h1 {
  --english-font: var(--english-serif-font-family);
  --hebrew-font: var(--hebrew-serif-font-family);
}
.topicPanel h1 .int.en {
  font-size: 30px;
}
.topicPanel h1 .int-he {
  font-size: 36px;
}
.pageTitle .topicTitleInHe .heInEn {
  color: #888;
  font-size: 20px;
  font-family: "Taamey Frank", "adobe-garamond-pro", "Crimson Text", Georgia, "Times New Roman", serif;
}
.topicPanel .topicCategory {
  margin: 0 0 15px 0;
}
.readerTocTopics .topicDescription {
  margin: 10px 0 40px 0;
  text-align: center;
}
.readerTocTopics .topicTitle .int-he {
  font-family: "Taamey Frank", "adobe-garamond-pro", "Crimson Text", Georgia, "Times New Roman", serif;
}
.readerTocTopics .topicDescription.systemText .int-en,
.readerTocTopics .topicDescription.systemText .int-he {
  color: #666;
}
.topicPanel .topicDescription {
  margin: 0 0 15px 0;
}
.topicPanel .topicDescription a {
  color: var(--commentary-blue);
}
.topicPanel .resourcesLink.blue {
  padding: 8px 16px;
  font-size: 20px;
  border: 0;
  display: inline-flex;
  align-items: center;
  width: unset;
  margin-bottom: 40px;
  margin-top: 5px;
}
.topicPanel .resourcesLink.blue img {
  opacity: 1;
  width: 20px;
  height: 20px;
  margin: 0 8px 5px 0;
  filter: invert(1);
}
.interface-hebrew .topicPanel .resourcesLink.blue img {
  margin: 0 0 5px 8px;
}
.topicPanel .resourcesLink.blue .int-en {
  font-family: "adobe-garamond-pro", "Crimson Text", Georgia, serif;
}
.topicPanel .resourcesLink.blue .int-he {
  font-family: "Taamey Frank", "adobe-garamond-pro", "Crimson Text", Georgia, "Times New Roman", serif;
  margin-bottom: -3px;
}
.imageWithCaptionPhoto{
  border: 1px solid #EDEDEC;
  max-width: 100%;
  height: auto;
  padding: 0 44;
  top: 121px;
  left: 835px;
}
.imageCaption .int-en {
  font-family: Roboto;
}
.imageCaption .int-he {
    font-family: Roboto;
  }
.imageCaption {
  font-size: 12px;
  font-weight: 400;
  line-height: 15px;
  letter-spacing: 0em;
  color: var(--dark-grey);
  width: 100%;
}
.topicImage{
  padding-left: 44px;
  padding-right: 44px;
}
.navSidebarModule .portalMobile .button {
  margin-top: 0;
}
.portalTopicImageWrapper {
    padding-top: 5px;
    margin-bottom: 25px;
}
.portalTopicImageWrapper .topicImage {
    padding-left: 0;
    padding-right: 0;
}
@media (max-width: 600px) {
  .imageWithCaptionPhoto{
    height: auto;
    max-width: calc(66.67vw);
    max-height: calc(66.67vw);
    margin: 0 auto 10px;
    display: block;
  }
  .topicImage{
    padding-left: 0;
    padding-right: 0;
    margin-top: 30px;
    display: flex;
    flex-direction: column;
    justify-content: center;
    align-items: center;
  }
  .imageCaption {
    font-size: 12px;
    font-weight: 400;
    line-height: 15px;
    letter-spacing: 0em;
    color: var(--dark-grey);
    width: 80vw;
    margin-bottom: 30px;
    text-align: center;
  }

}
.readerPanel .translationsPage h2 {
  margin: 40px 0 0 0;
  font-size: 24px;
  text-transform: none;
  color: #000;
}
.translationsPage details > ul,
.translationsPage > ul {
  padding: 0;
  margin: 20px 0;
  display: flex;
  flex-wrap: wrap;
}
.translationsPage details > ul > li:after,
.translationsPage > ul > li:after {
  content: "\2022";
  white-space:pre;
  margin: 0 5px;
}
.translationsPage details > ul > li:last-child:after,
.translationsPage > ul > li:last-child:after{
  content: none;
}
.readerPanel .translationsPage details > summary::-webkit-details-marker {
  display: none;
}

.readerPanel .translationsPage  details > summary {
  list-style: none;
  cursor: pointer;
  font-size: 18px;
}

h1 .languageToggle {
  text-align: center;
  position: absolute;
  right: 0;
  color: #ccc;
  display: block;
  width: 32px;
  height: 32px;
  border: 1px solid #ccc;
  border-radius: 6px;
  line-height: 34px;
  cursor: pointer;
}
h1 div.languageToggle .en {
  font-family: "Taamey Frank", "adobe-garamond-pro", "Crimson Text", Georgia, "Times New Roman", serif;
  font-weight: normal;
}
h1 .languageToggle .he {
  font-family: "adobe-garamond-pro", "Crimson Text", Georgia, serif;
  font-size: 22px;
}
.authorIndexTitle {
  margin-top: 30px;
}
.sectionTitleText.authorIndexTitle .int-en {
  text-transform: none;
  letter-spacing: 0;
}
.authorIndexList {
  display: flex;
  flex-direction: row;
  flex-wrap: wrap;
  margin-bottom: 20px;
}
.authorIndex {
  width: 50%;
  font-size: var(--serif-h3-font-size);
  margin-bottom: 10px;
  padding-right: 20px;
  box-sizing: border-box;
}
.interface-hebrew .authorIndex {
  padding-right: 0;
  padding-left: 20px;
}
@media (max-width: 450px) {
  .readerNavMenu.home .tagline {
    margin-top: 29px;
    height: 60px;
  }
  .readerNavMenu .tagline .en {
    font-size: 19px;
  }
  .readerNavMenu .tagline .he {
    font-size: 20px;
  }
  .authorIndex {
    width: 100%;
    padding: 0;
  }
}
.readerNavMenu .libraryMessage {
  font-size: 18px;
  margin-bottom: 40px;
}
.readerPanel.hebrew .navToggles {
    direction: rtl;
}
.readerNavMenu .navToggles {
    flex-direction: row;
    flex: 1;
    margin-inline-start: 16px;
    margin-top: 4px;
    margin-bottom: 30px;
}
.readerNavMenu .navToggles .navTogglesDivider {
  color: #ccc;
}
.readerNavMenu .navToggle {
  margin-inline-end: 12px;
  display: inline-block;
  text-transform: uppercase;
  color: #666;
  font-size: 13px;
  font-weight: lighter;
  cursor: pointer;
}
.readerNavMenu .navToggle.active {
  color: black;
  border-bottom: 2px solid #999;
  padding-bottom: 4px;
}
.readerPanel h2, .readerPanel h3,
.translationsPage details > summary {
  text-transform: uppercase;
  text-align: start;
  font-size: 15px;
  color: #666;
  margin: 30px 0 0 0;
  font-weight: normal;
}
.readerNavSection h2, .topicsPanel h2 {
  font-size: 16px;
  font-weight: normal;
  letter-spacing: 1px;
  margin-bottom: 40px;
}
.readerNavSection {
  margin-bottom: 44px;
}
a.resourcesLink,
input.resourcesLink {
  white-space: nowrap;
  overflow: hidden;
  text-overflow: ellipsis;
  width: 100%;
  min-height: 60px;
}
.savedHistoryList .story {
  border-top:  1px solid var(--lighter-grey);
  padding:  20px 0;
}
.savedHistoryList .story .storyTitle {
  font-size:  18px;
}
.savedHistoryList .story .storyBody {
  color: var(--dark-grey);
}
.savedHistoryList .saveButton {
  visibility: hidden;
}
.savedHistoryList .story:hover .saveButton {
  visibility: visible;
}
.savedHistoryList .timeStamp {
  color:  var(--medium-grey);
  font-size: 14px;
  margin-inline-start: 10px;
}
.savedHistoryMessage {
  color: var(--dark-grey);
}
.readerNavCategories {
  width: 100%;
  margin-bottom: 30px;
}
.readerNavCategories a {
  color: #000;
}
.readerNavCategories .gridBox .gridBoxItem,
.readerNavCategoryMenu .category .gridBoxItem {
  margin: 0 5px;
  padding: 0;
}
.navBlock {
  padding-bottom: 12px;
  border-top: 1px solid #EDEDEC;
}
.navBlock.withColorLine {
  border-top: 4px solid transparent;
}
.navBlockTitle {
  text-align: start;
  font-size: 24px;
  padding: 15px 0 8px;
  margin: 0;
  cursor: pointer;
  display: flex;
  align-items: center;
  line-height: 1.3;
  flex: 1;
  font-weight: 400;
}
a.navBlockTitle {
  color: #000;
  margin-inline-end: 20px;
}
a.navBlockTitle:hover {
  text-decoration: none;
  color: var(--dark-grey);
}
.navBlockTitle .subtitle {
  color: var(--dark-grey);
  margin-inline-start: 5px;
}
.interface-english .calendarListing .subtitle::before {
    content: "(";
}
.interface-english .calendarListing .subtitle::after {
    content: ")";
}
.navBlockDescription {
  font-size: 14px;
  line-height: 18px;
  color: #666;
  margin-inline-end: 20px;
  --english-font: var(--english-sans-serif-font-family);
  --hebrew-font: var(--hebrew-sans-serif-font-family);
}
.hebrew .navBlockDescription{
  line-height: 24px;
}
.categoryFilter:not(.withBooks) .sidebarDescription{
display: none;
}
.sidebarDescription{
  color: var(--dark-grey);
  --english-font: var(--english-sans-serif-font-family);
  --hebrew-font: var(--hebrew-sans-serif-font-family);
  font-size: var(--sans-serif-small-font-size);
  padding-top: 10px;
}

.sidebarDescription.lowlight{
  color: var(--light-grey);
}

div.sheetsWrapper :nth-child(1 of .card) {
  border-top: 1px solid #EDEDEC;
}
.card {
  flex: 1 1 45%;
  position: relative;
  padding-bottom: 12px;
}
.cardTitle {
  text-align: start;
  font-size: 24px;
  padding: 15px 0 8px;
  margin: 0;
  cursor: pointer;
  display: flex;
  align-items: center;
  line-height: 1.3;
  flex: 1;
  font-weight: 400;
}
a.cardTitle:hover {
  text-decoration: none;
  color: var(--dark-grey);
}
.cardDescription {
  font-size: 14px;
  line-height: 18px;
  color: #666;
  margin-inline-end: 20px;
  --english-font: var(--english-sans-serif-font-family);
  --hebrew-font: var(--hebrew-sans-serif-font-family);
}
.hebrew .cardDescription {
  line-height: 24px;
}
.navBlockTitle .int-he, .navBlockDescription .int-he, .cardTitle .int-he, .cardDescription .int-he{
  font-size: 122%;
}
.interface-english .navBlockDescription.clamped .int-en,
.interface-hebrew .navBlockDescription.clamped .int-he {
  display: -webkit-box;
  -webkit-line-clamp: 3;
  -webkit-box-orient: vertical;
  overflow: hidden;
}
.interface-english .navBlockDescription.clamped5 .int-en,
.interface-hebrew .navBlockDescription.clamped5 .int-he {
  -webkit-line-clamp: 5;
}
.bilingual .navBlock .he {
  display: none;
}
.navSidebarModule.wide {
  background-color: #FAFAFB;
  padding: 24px;
  border-radius: 6px;
}
.navSidebarModule.wide h3 {
  border-bottom: none;
  margin-bottom: 0px;
}
.sidebarPromo {
  color: var(--dark-grey);
  padding-right: 44px;
  padding-left: 44px;
}
.sidebarPromo:not(:first-child) {
  margin-top: 34px;
}

.navSidebarModule .sidebarPromo {
  margin-right: -44px;
  margin-left: -44px;
}
.sidebarPromo h3 {
  margin: 0 0 20px;
  font-size: 22px;
  text-transform: none;
  letter-spacing: 0;
  border-bottom: 1px solid var(--light-grey);
  padding-bottom: 14px;
  font-weight: 500;
  height: auto;
}
.sidebarPromo.blue {
  padding-top: 33px;
  padding-bottom: 33px;
  background-color: var(--sefaria-blue);
  color: #FFF;
}
.sidebarPromo.blue h3 {
  color: #fff
}
.sidebarPromo.blue a.button {
  padding: 10px 14px;
  width: fit-content;
  text-align: center;
  display: inline-block;
  color: var(--sefaria-blue);
  background-color: white;
}
.sidebarPromo a.button img {
  height: 18px;
  width: 18px;
  filter: invert(1);
  margin-inline-end: 10px;
  vertical-align: middle;
  margin-top: -2px;
}

.sidebarPromo.blue a.button img {
  filter: invert(0);
}
.sidebarPromo a {
  margin-inline-start: 0px;
}
.sidebarPromo.blue.button a:hover {
  color: var(--sefaria-blue);
}
.sidebarPromo img {
    height: 18px;
    width: 18px;
    margin-inline-end: 10px;
    vertical-align: middle;
    margin-top: -4px;
}
.readerPanel .communityPage h2 {
  text-transform: none;
  font-size: 22px;
  color: #666;
  margin-top: 0;
  margin-bottom: 0;
}
.communityPage .gridBoxRow:first-child,
.communityPage .recentlyPublished {
  border-top: 1px solid var(--lighter-grey);
}
.communityPage .gridBox {
  margin-bottom: 30px;
}
.communityPage .gridBox .gridBoxItem {
  padding: 0
}
.communityPage .gridBox {
  margin-bottom: 25px;
}
.communityPage .navBlock {
  padding: 25px 0 0 0;
  border: none;
}
.communityPage .navBlockTitle {
  padding-top: 0;
  --english-font: var(--english-serif-font-family);
  --hebrew-font: var(--hebrew-serif-font-family);
}
.communityPage .readingLinks {
  margin-top: 20px;
}
.communityPage .readingLinksHeader {
  color: #666;
  font-size: 14px;
  margin-bottom: 4px;
}
.communityPage .readingLinks a {
  font-size: 18px;
}
.communityPage .calendarDate {
  font-size: 14px;
  color: #999;
  margin-bottom: 15px;
}
.featuredSheetHeading {
  color: #666;
  font-size: 16px;
  margin-bottom: 10px;
}
.featuredSheet .navBlockDescription {
  margin-bottom: 12px;
}
.featuredSheetBottom {
  display: flex;
  justify-content: flex-start;
  align-items: center;
}
.featuredSheetDate {
  color: var(--medium-grey);
  font-size: 14px;
}
.communityPage .recentlyPublished {
  padding-top: 30px;
}
.communityPage .recentlyPublished .gridBoxRow {
  border: none;
}
.communityPage .recentlyPublished .loadingMessage {
  margin-top: 30px;
}
.recentlyPublished .loadMore {
  margin-top: 30px;
}
.bilingual .readerNavMenu .he {
  display: none;
}
.readerNavCalendar {
  margin-bottom: 30px;
  margin-top: -8px;
}
.userDataButtons {
  margin-bottom: 44px;
}
.blockLink,
.readerNavMenu .resourcesLink {
  display: inline-block;
  background-color: white;
  text-align: center;
  color: #000;
  font-size: 16px;
  border-top: 4px solid transparent;
  box-shadow: 0 1px 3px rgba(0,0,0,0.2);
  width: 100%;
  cursor: pointer;
  min-height: 56px;
  vertical-align: middle;
  margin: 0;
  box-sizing: border-box;
  padding: 14px 8px;
}
.blockLink:hover {
  color: #333;
}
.blockLink + .blockLink {
  margin: 5px 0;
}
.blockLink img {
  margin: 0 8px;
  height: 16px;
  width: 16px;
  opacity: 0.4;
  vertical-align: -1px;
}
.resourcesLink {
  border-radius: 7px;
}
.resourcesLink.faded {
  color: #999;
}
.readerNavMenu .blockLink.calendarLink .blockLinkSubtitle{
  display: block;
  font-size: 13px;
  color: #999;
  overflow: hidden;
  text-overflow: ellipsis;
  white-space: nowrap;
}
.readerNavMenu .resourcesLink .en {
  font-family: "Roboto", "Helvetica Neue", "Helvetica", sans-serif;
}
.readerNavMenu .resourcesLink .he {
  font-family: "Heebo", sans-serif;
}
.readerNavMenu .resourcesLink .fa {
  margin: 0 6px;
  color: #999;
}
.readerNavMenu .resourcesLink img {
  width: 16px;
  height: 16px;
  margin: 0 5px;
  position: relative;
  top: 2px;
}
.uppercase {
  text-transform: uppercase;
}
.readerNavMenu .divider {
  color: #ccc;
}
.readerNavCategoryMenu {
  height: 100%;
}
.readerNavMenu.readerNavCategoryMenu .navTitle {
  margin-bottom: 40px;
}
.readerNavMenu.readerNavCategoryMenu .navTitle h1 {
  color: #000;
  text-transform: uppercase;
  font-size: 30px;
  --english-font: var(--english-serif-font-family);
  --hebrew-font: var(--hebrew-serif-font-family);
}
.readerNavCategoryMenu h2 {
  font-size: 18px;
  color: #666;
  margin: 0 0 20px;
}
.readerNavCategoryMenu .categoryDescription.top {
  margin-top: -26px;
  margin-bottom: 40px;
}
.readerNavCategoryMenu h2 .categoryDescription {
  text-transform: none;
  font-size: 18px;
  margin-inline-start: 5px;
}
.readerNavCategoryMenu .categoryDescription {
  margin-bottom: 16px;
  font-size: 14px;
  color: #666;
}
.readerNavCategoryMenu .categoryDescription.long {
  margin: -8px 0 20px 0;
}
.readerNavCategoryMenu .content .category,
.readerNavCategoryMenu .content .gridBox {
  margin-bottom: 40px;
}
.readerNavCategoryMenu .categoryAttribution {
  color: #666;
  text-align: start;
  font-size: 24px;
  font-style: italic;
  margin: 16px 0 30px;
}
.readerNavCategoryMenu .categoryAttribution .he {
  font-style: normal;
}
.readerNavMenu .blockLink,
.readerNavMenu .catLink,
.readerNavMenu .navButton,
.bookPage .refLink {
  display: block;
  margin: 0;
  padding: 14px 8px;
  box-sizing: border-box;
  box-shadow: 0 1px 3px rgba(0,0,0,0.2);
  border-top: 4px solid transparent;
  color: #000;
  font-size: 18px;
  font-weight: 400;
  line-height: 23px;
  background-color: white;
  cursor: pointer;
  text-align: center;
  unicode-bidi: plaintext;
  flex: 1;
  display: flex;
  justify-content: center;
  align-items: inherit;
  flex-direction: column;
}
.readerNavCategoryMenu .blockLink,
.gridBox .navButton {
  display: flex;
  align-items: center;
  justify-content: center;
}
.readerNavMenu .blockLink .he,
.readerNavMenu .catLink .he,
.readerNavMenu .navButton .he,
.bookPage .refLink .he {
  text-align: center;
}
.blockLink:active,
.navButton:active,
.readerNavCategory:active,
.resourcesLink:active {
  background-color: #EDEDED;
}
@media (max-width: 450px) {
  .readerNavMenu .refLink,
  .readerNavMenu .catLink,
  .readerNavMenu .navButton,
  .readerNavMenu .sheetLink,
  .bookPage .refLink {
    font-size: 18px;
  }
}
.readerNavMenu .readerNavCategoryMenu .blockLink,
.gridBox .navButton {
  width: 100%;
  height: 100%;
  padding: 13px 8px 19px;
  display: inline-block;
}
.readerNavMenu .readerNavCategoryMenu .blockLink.incomplete {
  opacity: 0.65;
}
.categoryColorLine {
  position: absolute;
  top: 0;
  left: 0;
  width: 100%;
  height: 4px;
  z-index: 101;
}
.readerApp.interface-hebrew .readerNavMenu.noLangToggleInHebrew .en {
  display: none;
}
.readerApp.interface-hebrew .readerNavMenu.noLangToggleInHebrew .he {
  display: inline;
}
.bookPage .readerTextToc {
  letter-spacing: 1px;
  text-transform: uppercase;
  font-size: 14px;
}
.bookPage .readerTextToc .en {
  font-family: "Roboto", "Helvetica Neue", "Helvetica", sans-serif;
}
.bookPage .readerTextToc .he {
  font-family: "Heebo", sans-serif;
}
.readerNavMenu .dedication {
  text-align: start;
  color: #666;
  background-color: #FBFBFA;
  padding: 26px 19px;
  font-size: 18px;
  margin-bottom: 27px;
}
.singlePanel .readerNavMenu .dedication{
  margin: 27px 0;
}
.readerNavMenu .dedication a {
  text-decoration: underline;
}
.bookPage .categoryAttribution,
.bookPage .dedication {
  margin: 25px 0 10px;
  text-align: center;
  font-size: 18px;
  font-style: italic;
}
.bookPage .categoryAttribution,
.bookPage .dedication {
  text-align: start;
}
.bookPage .categoryAttribution .he,
.bookPage .dedication .int-he,
.readerNavMenu .dedication .int-he {
  font-style: normal;
}
.readerNavMenu .dedication .int-he {
  font-family: "Heebo", sans-serif;
  font-size: 18px;
}
.readerNavMenu .dedication .int-en {
  font-family: "adobe-garamond-pro", "Crimson Text", Georgia, serif;
  font-style: italic;
}
.bookPage .tocTop {
  padding-bottom: 15px;
}
.bookPage .tocCategory{
  color:#999;
  font-size: 14px;
  text-transform: uppercase;
  letter-spacing: 1px;
}
.bookPage.sheetPage .tocCategory{
  margin-top: 15px;
  margin-bottom: 15px;
  display: block;
}
.bookPage .tocCategory .en {
  --english-font: var(--english-sans-serif-font-family);
}
.bookPage .tocTitle,
.bookMetaDataBox .title {
  font-size: 30px;
  line-height: 1.3;
  unicode-bidi: plaintext;
}
.bookPage.fullBookPage .tocTitle {
  text-align: start;
  margin-bottom: 8px;
  display: flex;
  flex-direction: row;
  justify-content: space-between;
}

.sheetContentSidebar .profile-pic {
  display: block;
  margin-block-end: 20px;
  margin-block-start: 30px;
  margin-inline-start: -5px;
}
.sheetContentSidebar .profileFollowers {
  --english-font: var(--english-sans-serif-font-family);
  --hebrew-font: var(--hebrew-sans-serif-font-family);
  font-size: 16px;
  font-weight: 400;
  line-height: 18.75px;
  margin-block-end: 20px;
  color: var(--dark-grey);
}
.sheetViewer {
  display: flex;
}
.sheetContentSidebar {
  width: 33%;
}
.bookPage .currentSection,
.bookPage .authorStatement {
  font-size: 17px;
  color: #999;
  margin-top: 6px;
  letter-spacing: 1px;
}
.bookPage .currentSection .he,
.bookPage .authorStatement .he,
.bookPage .sheetMeta .he {
  font-family: "Heebo", sans-serif;
}
.bookPage .authorStatement a {
 color: #333;
}
.authorStatement .imageBox,
.collectionStatement .imageBox {
  width: 30px;
  height: 30px;
  display: inline-block;
  vertical-align: middle;
  margin-inline-end: 10px;
  float:none;
}
.authorStatement .profile-pic {
  margin-inline-end: 10px;
}
.authorStatement span p {
  display: inline-block;
}
.fullBookPage .readButton {
  margin: 6px 0px 12px;
}
.fullBookPage .about {
  margin-top: 10px;
}
.fullBookPage .categoryAttribution {
  color: var(--dark-grey);
  font-size: 24px;
}
.bookPage .sheetMeta {
  font-size: 14px;
  color: #999;
  font-family: "Roboto", "Helvetica Neue", "Helvetica", sans-serif;
  margin-top: 10px;
  margin-bottom: 20px;
  letter-spacing: 1px;
}
.bookPage.sheetPage .sheetMetaButtons{
  display: flex;
  justify-content: center;
  align-items: center;
  margin-bottom: 40px;
}
.bookPage.sheetPage .sheetMetaButtons .button{
  height: 40px;
  display: flex;
  justify-content: center;
  align-items: center;
}
.bookPage.sheetPage .sheetMetaButtons .button img{
  margin-inline-end: 5px;
  max-height: 18px;
}
.bookPage .tocDetails{
  margin-top:40px;
  font-size: 16px;
  line-height: 19px;
  color: var(--dark-grey);
  text-align: start;
}
.bookPage .tocDetails h3{
  margin-bottom: 25px;
}
.bookPage .tocDetails .sheetSummary {
  margin: 6px 0 16px;
  font-style: normal;
  font-size: 22px;
  line-height: 1.4;
  text-align: center;
}
.bookPage .moderatorSection {
  margin-inline-start: 20px;
  margin-inline-end: 20px;
}
.bookPage .moderatorSectionExpand, .bookPage .moderatorSectionCollapse {
  cursor: pointer;
  color: #666;
  font-size: 14px;
}
.bookPage.fullBookPage .moderatorSectionExpand, .bookPage.fullBookPage .moderatorSectionCollapse {
  margin: 13px 6px 0;
}
.bookPage.fullBookPage .tocTitleControls{
  display: flex;
}
.bookPage .moderatorSectionExpand:hover {
  text-decoration: underline;
}
.interface-english .bookPage .moderatorSection .button {
  padding: 12px 16px;
  font-size: 16px;
  margin: 0 0 0 10px;
}
.interface-hebrew .bookPage .moderatorSection .button {
  padding: 12px 16px;
  font-size: 16px;
  margin: 0 10px 0 0;
}
.bookPage .moderatorSection .moderatorSectionMessage {
  margin-top: 20px;
  font-size: 18px;
}
.bookPage .moderatorSection .button .fa {
  color: #999;
  margin-right: 4px;
}
.bookPage .versionEditForm {
  text-align: left;
  background-color: #ddd;
  padding: 10px;
  width: 100%;
}
.bookPage .versionEditForm label {
  display: inline-block;
  padding: 10px 10px 0 0;
}
.bookPage .versionEditForm label#versionNotes_label {
  display: block;
}
.bookPage .versionEditForm #versionTitle,
.bookPage .versionEditForm #versionSource,
.bookPage .versionEditForm #versionNotes,
.bookPage .versionEditForm #versionTitleInHebrew,
.bookPage .versionEditForm #versionNotesInHebrew,
.bookPage .versionEditForm #purchase_name,
.bookPage .versionEditForm #purchase_url,
.bookPage .versionEditForm #purchase_image
 {
  width: 98%;
}
.bookPage .versionEditForm #priority {
  width: 25px;
}
.bookPage .versionEditForm #digitzedBySefaria {
  margin-right: 10px;
}
.bookPage .versionEditForm #save_button,
.bookPage .versionEditForm #delete_button {
  text-align: center;
  cursor: pointer;
  color: white;
  background: #212E50;
  padding: 4px 10px;
  border-radius: 3px;
  margin: 10px auto 0;
  width: 60px;
}
.bookPage .versionEditForm #delete_button {
  float: right;
  background: white;
  color: #999;
  border: 1px solid #999;
  width: 100px;
  margin: 0;
}
.bookPage .versionTitle .fa,
.bookPage .versionEditForm .fa {
  font-size: 10px;
  color: #666;
  vertical-align: super;
  margin-left: 3px;
  cursor: pointer;
}
.interface-hebrew .bookPage .versionTitle .fa,
.interface-hebrew .bookPage .versionEditForm .fa {
  margin: 0 3px 0 0 ;
}
.bookPage .versionTitle .error {
  color: red;
}
.bookPage .content {
  box-sizing: border-box;
  text-align: center;
  height: 100%;
}
.bookPage.fullBookPage .content {
  text-align: start;
}
.bookPage .content .sheetTags {
  display: flex;
  flex-direction: row;
  flex-wrap: wrap;
}
.textTableOfContents .structToggles{
  margin-top: 20px;
  margin-bottom: 20px;
}
.connectionsPanel .textTableOfContents .structToggles {
  margin-top: 0;
}

.textTableOfContents .structToggles .structTogglesInner {
  display: flex;
  flex-direction: row;
  align-items: start;
}
.interface-hebrew .textTableOfContents .structToggles{
  direction: rtl;
}
.interface-english .textTableOfContents .structToggles{
  direction: ltr;
}
.altStructToggleBox a, .altStructToggleBox a:hover, .altStructToggleBox a:visited, .altStructToggleBox a:link, .altStructToggleBox a:active {
  text-decoration: none;
}
.textTableOfContents .structToggles .altStructToggle {
  color: var(--dark-grey);
  cursor: pointer;
  text-align: start;
  font-style: normal;
  font-weight: normal;
  font-size: 16px;
  line-height: 19px;
  text-align: justify;
}
.textTableOfContents .structToggles .altStructToggleBox:not(:last-child):after{
  content: "•";
  color: var(--dark-grey);
  margin-inline-start: 5px;
  margin-inline-end: 5px;
}
.bookPage.compare .structToggles .altStructToggle {
  font-size: 16px;
}
.textTableOfContents .structToggles .altStructToggle.active {
  color: #000000;
}
.textTableOfContents .structToggles .toggleDivider {
  color: #ccc;
  margin: 0 8px;
}
.textTableOfContents .sectionLink {
  display: inline-block;
  height: 50px;
  min-width: 50px;
  line-height: 50px;
  vertical-align: middle;
  font-size: 18px;
  font-weight: lighter;
  margin: 3px;
  text-align: center;
  background-color: #FBFBFA;
  color: #666;
  cursor: pointer;
  padding: 0 6px;
  box-sizing: border-box;
}
.textTableOfContents .torahNavParshiot .sectionLink,
.connectionsPanel .textTableOfContents .torahNavParshiot .sectionLink,
.topicPanel .readings .sectionLink{
  display: initial;
  background-color: initial;
  font-size: 14px;
  margin: 0;
  padding: 0 4px;
  line-height: 30px;
  color: var(--medium-grey);
  --english-font: var(--english-sans-serif-font-family);
  --hebrew-font: var(--hebrew-sans-serif-font-family);
}
.connectionsPanel .textTableOfContents .sectionLink {
  background-color: #ffffff;
  color: #000000;
}
.textTableOfContents .sectionLink.current{
  background-color: var(--sefaria-blue);
  color: #FFFFFF;
}
.textTableOfContents .torahNavParshiot .sectionLink.current{
  color: var(--sefaria-blue);
  font-weight: bold;
}
.textTableOfContents .sectionName {
  display: none;
}
.textTableOfContents .tocSection > .sectionName {
  font-size: 24px;
  margin: 0 3px 4px;
  color: #666;
  display: block;
}
.bookPage .content .tab-view.largeTabs {
  padding: 20px 0 40px;
  text-align: start;
}
.bookPage.compare .content .textTableOfContents {
  padding: 10px 0;
}
.bookPage.narrowPanel .textTableOfContents {
  padding: 0 0 40px;
}
.textTableOfContents .tocSection {
  margin-bottom: 22px;
  display: block;
  text-align: left;
}
.textTableOfContents .tocSection.noSubLevels{
  display: none;
}
.textTableOfContents > .tocLevel {
  margin-bottom: 30px;
}
.textTableOfContents > .tocContent > .tocLevel > .schema-node-toc > .schema-node-title {
  font-size: 24px;
  line-height: 29px;
}
.textTableOfContents .schema-node-title {
  color: black;
  font-size: 18px;
  display: inline-block;
  margin-bottom: 10px;
  cursor: pointer;
}
.textTableOfContents .torahNavParshiot .schema-node-title {
  font-size: 24px;
  margin-bottom: 0;
}
.textTableOfContents .schema-node-toc {
  display: block;
}
.textTableOfContents .schema-node-toc.linked.current,
.textTableOfContents .schema-node-toc.linked.current .schema-node-title {
  color: var(--sefaria-blue);
  font-weight: bold;
}
.textTableOfContents .schema-node-toc:not(.linked)>.schema-node-title:not(.fixed):after {
  content: "\f105";
  display: inline-block;
  font-size: inherit;
  text-rendering: auto;
  -webkit-font-smoothing: antialiased;
  -moz-osx-font-smoothing: grayscale;
  font-family: FontAwesome;
  margin-inline-start: 8px;
  font-size: 14px;
  position: relative;
  top: -2px;
  color: var(--medium-grey);
}
.textTableOfContents .schema-node-toc:not(.linked) > .schema-node-title.open:not(.fixed):after {
  content: "\f107";
}
.readerPanel.hebrew .textTableOfContents .schema-node-toc:not(.linked) > .schema-node-title:not(.fixed):after,
.readerApp.interface-hebrew .noLangToggleInHebrew .textTableOfContents .schema-node-toc:not(.linked) > .schema-node-title:not(.fixed):after {
  content: "\f104";
  font-size: 122%;
  margin-inline-start: 9px;
}
.readerPanel.hebrew .textTableOfContents .schema-node-toc:not(.linked) > .schema-node-title.open:not(.fixed):after,
.readerApp.interface-hebrew .noLangToggleInHebrew .textTableOfContents .schema-node-toc:not(.linked) > .schema-node-title.open:not(.fixed):after {
  content: "\f107";
}
.textTableOfContents .schema-node-contents {
  margin: 0 auto 22px;
  display: block;
  width: 100%;
}
.textTableOfContents .torahNavParshiot .schema-node-contents {
  margin-bottom: 0;
}
.textTableOfContents .schema-node-contents > .tocLevel > .schema-node-toc:not(.janode){
  margin-inline-start: 15px;
}
.textTableOfContents .schema-node-contents.closed {
  display: none;
}
.textTableOfContents .schema-node-toc .schema-node-contents.closed {
  display: block;
}
.textTableOfContents .tocLevel {
  display: block;
}
.textTableOfContents .torahNavParshiot .tocLevel {
    display: flex;
    flex-flow: row wrap;
    justify-content: space-between;
}
.textTableOfContents .torahNavParshiot .tocLevel .schema-node-toc {
  flex: 1 1 50%;
  text-decoration: none;
}
.textTableOfContents > .tocLevel > .schema-node-toc {
  margin: 10px 0;
}
.textTableOfContents.schema-node-toc {
  margin: 6px 20px;
}
.textTableOfContents .schema-node-toc.linked:hover .schema-node-title {
  text-decoration: underline;
}
.textTableOfContents .specialNavSectionHeader {
  font-size: 16px;
  line-height: 18.75px;
  --english-font: var(--english-sans-serif-font-family);
  --hebrew-font: var(--hebrew-sans-serif-font-family);
  margin-bottom: 10px;
  color: var(--dark-grey);
}
.textTableOfContents .torahNavParshiot{
  margin-top: 30px;
}
.textTableOfContents .altStruct .refLink {
  width: 49%;
  margin: 3px;
  box-sizing: border-box;
  display: inline-block;
}
@media (max-width: 450px) {
  .textTableOfContents .altStruct .refLink {
    margin: 0.5%;
  }
}
.hebrew .textTableOfContents .tocSection,
.hebrew .textTableOfContents,
.english .noLangToggleInHebrew .textTableOfContents,
.bilingual .noLangToggleInHebrew .textTableOfContents{
  text-align: right;
}
.english .noLangToggleInHebrew .textTableOfContents,
.bilingual .noLangToggleInHebrew .textTableOfContents{
  direction: rtl;
}
.bookPage .button.allVersionsButton {
  color: #999;
  text-transform: uppercase;
  font-size: 15px;
  padding: 12px 50px;
  margin: 20px 0;
}
.bookPage .allVersionsButton.inactive {
  background-color: transparent;
}
.versionBlock{
  display: flex;
  flex-flow: column;
}
.versionBlock .versionBlockHeading{
  display: flex;
  justify-content: start;
  align-items: flex-start;
  margin-bottom: 10px;
}
.versionBlock .versionTitle {
  font-size: 18px;
  color: #000;
  /*unicode-bidi: plaintext;*/
}
.versionBlock.with-preview .versionPreviewWithOptionalEllipsis {
  --english-font: "adobe-garamond-pro", var(--english-serif-font-family);
  --hebrew-font: var(--hebrew-serif-font-family);
  font-size: 18px;
  display: block;
}
.versionBlock .versionPreview {
  --line-height: 22px;
  line-height: var(--line-height);
  text-decoration: none;
}
.versionBlock .versionPreview big {
  font-size: inherit;
}
.versionBlock .versionPreview i.footnote {
  display: none;
}
.versionBlock.with-preview {
  --english-font: var(--english-sans-serif-font-family);
  --hebrew-font: var(--hebrew-sans-serif-font-family);
}
.versionBlock .versionPreview.shouldAttemptTruncation  {
  display: block;
  overflow: hidden;
  --max-lines: 5;
  max-height: calc(var(--line-height) * var(--max-lines));
}
.version-with-preview-title-line {
  display: inline;
  flex-wrap: wrap;
  font-size: 14px;
  line-height: 22px;
  color: var(--medium-grey);
  margin-inline-start: 5px;
}
.version-with-preview-title-line .open-details {
  display: inline;
  margin-inline-end: 5px;
  font-style: italic;
}
.versionBlock.with-preview summary {
  margin-top: 10px;
}
[open] .versionBlock.with-preview summary {
  margin-bottom: 10px;
}
.versionBlock.with-preview details summary::before {
  content: url('/static/icons/little-chevron-down.svg');
}
.versionBlock.with-preview details[open] summary::before {
  content: url('/static/icons/little-chevron-up.svg');
}
.versionBlock.with-preview summary::-webkit-details-marker {
  /*hide marker for safari*/
  display: none;
}
.versionBlock.with-preview summary {
  /*hide marker for chrome*/
  list-style: none;
  cursor: pointer;
}
details .open-details::before {
  margin-inline-end: 5px;
}
.version-with-preview-title-line .selectButton {
  text-decoration: none;
}
.version-with-preview-title-line .selectButton.currSelectButton {
  cursor: default;
}
.version-with-preview-title-line .selectButton:not(.currSelectButton) {
  color: var(--select-blue);
}
.version-with-preview-title-line .selectButton::before {
  content: "•";
  margin-inline-end: 5px;
  color: var(--medium-grey);
}
.version-block-with-preview-details {
  background-color: var(--lighter-grey);
  border-radius: 6px;
  padding: 10px;
}
.versionDetails-version-title {
  color: black;
}
.bookPage .versionBlock .versionTitle{
  font-style: normal;
  font-weight: normal;
  font-size: 24px;
  line-height: 29px;
  max-inline-size: max-content;
}
.versionsBox .versionBlock:not(.with-preview) {
  border-top: solid 1px #CCC;
  padding: 20px 0;
}
.versionsBox .versionBlock.with-preview {
  padding: 15px 0;
}
.language-block .versionLanguage {
  border-bottom: solid 1px #CCC;
}
.bookPage .versionsBox .versionBlock{
  padding-top: 20px;
  padding-bottom: 34px;
}
.bookPage .versionsBox .versionBlock:first-child{
  padding-top: 0;
  border-top: none;
}
.singlePanel .versionsBox .versionBlock .versionTitle .he {
    display: inline;
}
.versionBlock .versionTitle a {
  color: black;
}
.versionBlock .versionBlockHeading .versionLanguage {
  display: none;
}
.bookPage .versionBlock .versionBlockHeading .versionLanguage{
  display: initial;
  margin-inline-start: auto;
  font-style: normal;
  font-weight: normal;
  font-size: 14px;
  line-height: 18px;
  color: #666666;
  background: #EDEDEC;
  border-radius: 25px;
  padding: 5px 10px;
}
.aboutBox .versionBlock .versionTitle:hover {
  text-decoration: none;
}
.versionBlock .versionTitle a{
}
.versionBlock .versionBlockHeading .versionEditIcon{
  display: none;
}
.versionBlock .versionBlockHeading .versionEditIcon.enabled{
  display: inline-block;
  align-self: self-start;
  font-size: 14px;
  padding: 5px;
}
.versionBlock .versionBlockHeading .versionEditIcon.enabled:hover{
  color: #666666;
  cursor: pointer;
}
.versionBlock .versionSelect{
  margin: 10px 0;
}
.bookPage .versionBlock .versionSelect, .aboutBox .currVersionSection .versionSelect{
  display: none;
}
.versionBlock .versionNotes a {
  font-style: normal;
  font-weight: normal;
  color: #666666;
  text-decoration: underline;
}
.versionBlock .versionDetails {
  display: flex;
  flex-flow: row;
  justify-content: space-between;
  font-style: normal;
  font-weight: normal;
  font-size: 14px;
  line-height: 20px;
  color: #666666;
}
.bookPage .versionBlock .versionDetails{
  line-height: 20px;
}
.versionBlock .versionDetails .versionDetailsInformation{
  display: flex;
  flex-flow: column;
}
.versionBlock .versionDetails .versionDetailsImage{
  margin-top: 5px;
}
.versionBlock .versionDetails .versionDetailsInformation .versionDetailsElement.versionBuyLink a{
  color: #18345D;
}
.versionBlock .versionDetails .versionDetailsLabel, .versionBlock .versionDetails .versionDetailsLabel:hover{
  text-decoration: none;
}
.versionBlock .versionDetails .versionBuyImage .versionDetailsImageLink img{
  height: 120px;
}
.versionBlock .versionDetails .n-a, .versionBlock .n-a{
  display: none;
}
.versionBlock .versionTitle:hover {
  text-decoration: underline;
  cursor: pointer;
}
.versionBlock .versionNotes {
  font-style: normal;
  font-weight: normal;
  font-size: 18px;
  line-height: 22px;
  color: #666666;
  margin: 10px 0;
  text-align: start;
}
.bookPage .versionBlock .versionNotes{
  font-size: 16px;
  line-height: 19px;
  padding-bottom: 15px;
}
.versionBlock .versionEditIcon {
  margin: 0 7px;
  vertical-align: 1px;
}
.versionBlock .versionExtendedNotesLinks{
  font-style: italic;
  display: block;
}
.versionBlock .versionExtendedNotesLinks.no-notes{
  display: none;
}
.versionBlock .versionExtendedNotesLinks{/*temporary because broken*/
  display: none;
}
.modTools {
  width: 50%;
  margin: 0 auto;
  overflow-y: scroll;
  height: 100%;
}
.modTools .modToolsSection {
  padding: 50px;
  border-top: 1px solid #ccc;
}
.bookPage .content .dlSection {
}
.modTools .dlSectionTitle {
    width: 60%;
    margin: 0 auto;
}
.modTools .dlSectionTitle,
.bookPage .content h2 {
    text-transform: uppercase;
    color: #999;
    padding: 10px 0;
    margin-bottom: 14px;
}
.bookPage .content h2[role=button] {
  cursor: pointer;
}
.bookPage .content h2 img {
  opacity: 0.43;
  padding: 0 5px;
  height: 10px;
  width: 10px;
}
.bookPage .versionSectionHeader {
  display: flex;
  flex-direction: row;
  justify-content: space-between;
}
.bookPage .versionSectionSummary {
  text-transform: none;
  color: #ccc;
  font-size: 14px;
}
.bookPage .versionSectionSummaryHidden {
  visibility: hidden;
}
.modTools .dlVersionSelect {
  display: block;
}

select {
  width: 100%;
  margin: 10px auto;
  background-color: white;
  font-size: 14px;
  height: 50px;
  border-color: #ccc;
  border-radius: 3px;
  color: #333;
  font-family: "Roboto", "Helvetica Neue", "Helvetica", sans-serif;
}
.modTools .dlVersionSelect option,
.bookPage .content .dlVersionSelect option{
  unicode-bidi: plaintext;
}
.modTools .modtoolsButton,
.bookPage .content .versionDownloadButton {
  width: 60%;
  margin: 10px auto;
  background-color: white;
  font-size: 14px;
  height: 3em;
  border: 1px solid #ccc;
  border-radius: 3px;
  color: #ccc;
  font-family: "Roboto", "Helvetica Neue", "Helvetica", sans-serif;
}
.modTools .modtoolsButton .modtoolsButtonInner,
.bookPage .content .versionDownloadButton .downloadButtonInner {
    font-size: 16px;
    padding: 10px;
}
.modTools .modtoolsButton .he,
.bookPage .content .versionDownloadButton .he {
    font-family: "Heebo", sans-serif;
    direction: rtl;
    text-align: right;
}
.modTools a .modtoolsButton,
.bookPage .content a .versionDownloadButton {
    border-color: #212E50;
    background-color: #212E50;
}
.modTools .workflowy-tool{
  width: 60%;
  margin: auto;
}
.modTools .workflowy-tool .dlSectionTitle{
  width: unset;
}
.modTools .workflowy-tool .modtoolsButton{
  color: black;
}
.modTools .workflowy-tool .modtoolsButton:hover{
  background-color: #999;
}
.modTools .workflowy-tool textarea {
  width: 100%;
  min-height: 30rem;
  font-family: "Lucida Console", Monaco, monospace;
  font-size: 0.8rem;
  line-height: 1.2;
}
.modTools .workflowy-tool .workflowy-tool-form{
  display: flex;
  flex-flow: column;
}
.dictionarySearchBox {
  display: flex;
  justify-content: space-between;
  align-items: center;
  padding-bottom: 5px;
  color: var(--medium-grey);
  font-size: 16px;
  line-height: 19px;
  width: 300px;
  height: 30px;
  background: var(--lighter-grey);
  border-radius: 6px;
  margin-bottom: 25px;
  position: relative;
}
.dictionarySearchBox .dictionarySearchButton{
  width: 16px;
  height: 16px;
  margin-inline-start: 8px;
  margin-inline-end: 5px;
}
.searchBox.dictionarySearchBox .keyboardInputInitiator {
  margin-bottom: 2px;
  border: none;
}
.interface-hebrew .searchBox.dictionarySearchBox .keyboardInputInitiator {
  display: none;
}
.dictionarySearchBox input {
  font-size: 17px;
  background-color: transparent;
  border: none;
  height: 18px;
  margin-inline-end: auto;
  --english-font: var(--english-sans-serif-font-family);
  --hebrew-font: var(--hebrew-sans-serif-font-family);
}
.dictionarySearchBox input::placeholder{
  font-size: 16px;
  line-height: 19px;
  color: var(--dark-grey);
}
body .ui-autocomplete.dictionary-toc-autocomplete {
  margin-top: 40px;
  padding: 6px 0 0;
  width: 300px;
  min-height: 85px;
  max-height: 185px;
  background: #FFFFFF;
  box-shadow: 0px 1px 3px rgba(0, 0, 0, 0.25);
  border-radius: 6px;
  overflow-y: auto;
}
body .ui-autocomplete.dictionary-toc-autocomplete .ui-menu-item {
  padding: 4px 25px;
  font-size: 22px;
  line-height: 29px;
  color: black;
  cursor: pointer;
  display: block;
}
body .ui-autocomplete.dictionary-toc-autocomplete .ui-menu-item:hover{
  background: var(--lighter-grey);
}
body .ui-autocomplete.dictionary-toc-autocomplete .ui-menu-item a.ui-state-focus {
  text-decoration: underline;
}
.searchContent h1 {
  height: 40px;
  font-size: 30px;
  color: #000;
  margin-bottom: 5px;
  --english-font: var(--english-serif-font-family);
  --hebrew-font:  var(--hebrew-serif-font-family);
}
.searchContent h1.englishQuery {
  font-size: 30px;
}
.searchContent h1.hebrewQuery {
  font-family: var(--hebrew-serif-font-family);
}
.searchContent .searchTopLine {
  margin-bottom: 40px;
}
.searchContent .searchResultCount {
  color: var(--dark-grey);
}
.searchContent .searchTopMatter {
  position: relative;
  display: flex;
  border-bottom: 1px solid var(--light-grey);
  flex-direction: row;
  justify-content: space-between;
  align-items: center;
}
.searchTopMatter .type-buttons {
  display: flex;
  flex-direction: row;
  align-self: flex-start;
}
.searchTopMatter .search-dropdown-button {
  font-size: 22px;
  color: #999;
  cursor: pointer;
  padding: 10px 0;
  -webkit-touch-callout: none; /* iOS Safari */
  user-select: none;
  margin-inline-end: 20px;
}
@media (max-width: 540px) {
  .searchTopMatter .search-dropdown-button {
    margin-inline-end:  15px;
  }
  .searchTopMatter .search-dropdown-button,
  .searchTopMatter .dropdown-button {
  font-size: 16px;
  }
}
.compare .searchTopMatter .search-dropdown-button {
  margin-inline-end:  15px;
}
.compare .searchTopMatter .search-dropdown-button,
.compare .searchTopMatter .dropdown-button {
  font-size: 16px;
}
.searchTopMatter .search-dropdown-button.active {
  color: #000;
  border-bottom: 4px solid var(--medium-grey);
}

.searchContent .searchResultList {
  padding-top: 25px;
  max-width: 665px;
  padding-top: 25px;
  max-width: 665px;
}

.searchResultList .topicTitle .int-en, .searchResultList .topicTitle .int-he {
  font-size: 24px;
}

.searchContent .searchResultList #searchTopics {
  border-top: 1px solid #EDEDEC;
  border-bottom: 1px solid #EDEDEC;
  padding-top: 30px;
  padding-bottom: 5px;
  margin-bottom: 25px;
}
.searchResultList .searchTopic {
  margin-bottom: 30px;
}
.searchResultList .searchTopic .topicDescSearchResult {
  margin-top: 10px;
}
.searchResultList .searchTopic .topicSourcesSheets {
  margin-top: 10px;
}
.searchResultList .searchTopic .topicSourcesSheets.systemText .int-en,
.searchResultList .searchTopic .topicSourcesSheets.systemText .int-he {
  color: #666666;
}

@media (min-width: 701px) {
  /* prevent width of left-pane from changing due to content size when filters applied */
  .searchContent .searchResultList {
    width: 60vw;
  }
}

.searchContent .searchFilters h2 {
  --english-font: var(--english-sans-serif-font-family);
  --hebrew-font: var(--hebrew-sans-serif-font-family);
  font-size: 22px;
  text-transform: none;
  color: var(--dark-grey);
  border-bottom: 1px solid var(--light-grey);
  padding-bottom: 10px;
  margin: 0 0 10px 0;
}
.searchContent .searchStatusLine {
  text-align: center;
  font-size: 13px;
  height: 10px;
}
.searchFilterBoxes .type-button {
  padding: 6px 14px;
  margin: 5px;
  border-radius: 12px;
  border: 1px solid #DADADA;
  font-size: 13px;
  color: #666;
  font-family: "Roboto", "Helvetica Neue", "Helvetica", sans-serif;
  letter-spacing: 1px;
  cursor: pointer;
}
.searchFilterBoxes .type-button .he {
  font-family: "Heebo", sans-serif;
}
.searchFilterBoxes .type-button.active {
  color: #000;
  background-color: white;
}
.searchContent .type-button-title,
.searchContent .type-button-total {
  display: inline-block;
  padding: 2px;
}
.searchContent .results-count,
.searchContent .searchStatusLine > .loadingMessage {
  color: #999;
  font-family: "Roboto", "Helvetica Neue", "Helvetica", sans-serif;
  letter-spacing: 1px;
  padding-top: 5px;
}
.dropdown-modal {
  position: relative;
}
.dropdown-modal.position-unset {
  position: unset;
}
.dropdown-button {
  color: #666;
  margin-left: 5px;
  margin-right: 5px;
  font-size: 18px;
  letter-spacing: 1px;
  cursor: pointer;
  font-weight: lighter;
  user-select: none;
}
.dropdown-button:hover {
  text-decoration: underline;
}
.dropdown-button .active {
  color: #000;
}
.dropdown-button .en {
  font-family: "Roboto", "Helvetica Neue", "Helvetica", sans-serif;
}
.dropdown-button .he {
  font-family: "Heebo", sans-serif;
}
.dropdown-button img {
  opacity: 0.43;
  padding: 0 5px;
  height: 10px;
  width: 10px;
}
.dropdown-button.buttonStyle {
  letter-spacing: 0;
  background-color: var(--lighter-grey);
  font-size: 16px;
  padding: 5px 10px;
  border-radius: 6px;
  margin: 0;
}
.dropdown-button.buttonStyle:hover {
  text-decoration: none;
}
.message-modal {
  position: fixed;
  text-align: center;
  padding: 10px;
  background-color: #eee;
  width: auto;
  height: auto;
  margin: 0;
  z-index: 100;
  overflow: hidden;
  line-height: 1.2;
  border-radius: 0;
  max-width: 100%;
  border-radius: 6px;
}
.message-overlay {
  display: none;
  position: fixed;
  z-index: 20;
  background: black;
  opacity: 0.4;
  height: 100%;
  width: 100%;
  top: 0px;
  left: 0px;
}
.messageHeader {
  font-weight: bold;
  font-size: 14px;
  margin-bottom: 4px;
}
.message-modal textarea {
  display: block;
  max-width: 100%;
  height: 140px;
  width: 480px;
  box-sizing: border-box;
  margin-bottom: 20px;
}
.searchContent .searchFilterGroup {
  margin-bottom:  30px;
}
.searchContent .searchFilterBoxes li {
  display: flex;
  justify-content: space-between;
  flex: 1 0 45%;  /* see https://stackoverflow.com/questions/29546550/flexbox-4-items-per-row */
  padding: 6px 0;
  font-size: 18px;
  cursor: pointer;
  line-height: 125%;
  color: #000;
}
.searchContent .searchFilterBoxes li img {
  height: 10px;
  width: 10px;
  opacity: 0.43;
  padding: 0 10px;
}
.searchContent .searchFilterBoxes .searchFilterExactBox li {
  justify-content: flex-start;
}
.searchContent .searchFilterBoxes li .checkboxAndText {
  display: flex;
}
.searchContent .searchFilterBoxes li .checkboxAndText label {
  opacity: 0.4;
}
.searchContent .searchFilterBoxes li .checkboxAndText label:hover {
  opacity: 0.6;
}
.searchContent .searchFilterBoxes li input[type="checkbox"] {
  display: none;
}
.searchContent .searchFilterBoxes li input[type="checkbox"] + label span {
  display:inline-block;
  width: 15px;
  height: 15px;
  cursor:pointer;
  background-image: url(/static/img/checkbox-unchecked.svg);
  background-size: contain;
  margin-inline-end: 10px;
}
.searchContent .searchFilterBoxes li input[type="checkbox"]:checked + label span {
  background-image: url(/static/img/checkbox-checked.svg);
}
.searchContent .searchFilterBoxes li input[type="checkbox"]:indeterminate + label span {
  background-image: url(/static/img/checkbox-partially.svg);
}
.searchContent .searchFilterTitle:hover {
  text-decoration: underline;
}
.searchContent .searchFilterBoxes li .filter-count {
  color: var(--dark-grey);
}
.searchContent .searchFilterBoxes li .fa {
  color:  var(--medium-grey);
  font-size: 20px;
}
.searchContent .searchFilterBooks {
  padding-inline-start: 27px;
  margin-top: -6px;
}
.searchContent .searchFilters .showMore {
  display: block;
  margin-inline-start: 27px;
  cursor: pointer;
  font-size: 14px;
  margin-top: 4px;
  background: none!important;
  border: none;
  padding: 0!important;
  color: inherit;

}
.searchContent .searchFilters .showMore:hover {
  text-decoration: underline;
}
.searchFilters .searchBox {
  overflow: hidden;
  display: flex;
  align-items: center;
  padding-left: 10px;
  padding-right: 10px;
  text-align: inherit;
  background: #EDEDEC;
  border-radius: 250px;
  border: none;
  width: calc(100% - 10px);
  height: 30px;
  --english-font: var(--english-sans-serif-font-family);
  --hebrew-font: var(--hebrew-sans-serif-font-family);
  font-size: var(--sans-serif-body-font-size);
  margin-bottom: 10px;
}
.searchFilters .searchFilterIcon {
  float: right;
  margin: 0px -5px 1px 0px;
}
.searchBox input.searchFiltersInput {
  width: calc(100% - 10px);
  background-color: transparent;
  border: 0;
  font-size: var(--sans-serif-body-font-size);
}
.searchBox button {
  border:0;
}
.dropdown-option-list {
  margin-top: 10px;
  background: white;
  width: auto;
  position: absolute;
  z-index: 1;
  -webkit-border-radius: 7px;
  -moz-border-radius: 7px;
  border-radius: 7px;
  border: 1px solid #ccc;
}
.dropdown-option-list-label span {
  white-space: nowrap;
}
.interface-english .dropdown-option-list {
  right: 0;
}
.interface-hebrew .dropdown-option-list {
  left: 0;
}
.dropdown-option-list.hidden{
  display: none;
}
.dropdown-option-list table {
  border-collapse: collapse;
}
.dropdown-option-list tr {
  font-family: "Roboto", "Helvetica Neue", "Helvetica", sans-serif;
  padding: 15px;
  font-size: 16px;
  cursor: pointer;
}
.interface-hebrew .dropdown-option-list tr {
  font-family: "Heebo", sans-serif;
}
.dropdown-option-list tr:hover {
  background-color: var(--lighter-grey);
}
.dropdown-option-list tr:not(:last-child) {
  border-bottom: 1px solid #eee;
}
.dropdown-option-list td:not(:first-child) {
  padding: 15px 15px 15px 0;
}
.dropdown-option-list td:first-child {
  padding: 0 0 0 15px;
}
.interface-hebrew .dropdown-option-list td:not(:first-child) {
  padding: 15px 0 15px 15px;
}
.interface-hebrew .dropdown-option-list td:first-child {
  padding: 0 15px 0 0;
}
.dropdown-option-list tr.unselected {
  color: #aaa;
}
.dropdown-option-list tr .dropdown-option-check {
  width: 10px;
  height: 10px;
  padding-left: 0;
  padding-right: 10px;
}
.interface-hebrew .dropdown-option-list tr .dropdown-option-check {
  padding-left: 10px;
  padding-right: 0;
}
.dropdown-option-list tr.unselected .dropdown-option-check {
  display: none;
}
.searchContent .mobileSearchFilters {
  position: absolute;
  width: 100%;
  height: 100%;
  top: 0;
  left: 0;
  display: flex;
  flex-direction: column;
  z-index: 1002;
  background-color: var(--lightest-grey);
}
.mobileSearchFiltersHeader {
  background-color: var(--lighter-grey);
  padding: 20px 15px;
  display: flex;
  justify-content: center;
  color:  var(--dark-grey);
}
.mobileSearchFiltersHeader .readerNavMenuCloseButton {
  font-size: 45px;
  color: var(--medium-grey);
  height: 20px;
  display: block;
  line-height: 20px;
  position: absolute;
  margin-right: 100%;
  margin-left: 45px;
}
.mobileSearchFilters .searchFilters {
  flex-grow:  1;
  overflow-y: scroll;
  padding:  20px 15px;
}
.mobileSearchFilters .toggleSet {
  width: 100%;
  margin: 10px 0 0 0;
}
.mobileSearchFiltersFooter {
  padding: 15px;
  border-top: 1px solid var(--light-grey);
}
.searchContent .result {
  padding-bottom: 20px;
}
.searchContent .result a:hover,
.sidebarSearch .result a:hover {
  text-decoration: none;
}
.searchContent .similar-results {
  padding: 0 25px;
}
.searchContent .similar-results .result-title {
  display: none;
}
.searchContent .result-title {
  font-size: 24px;
  margin-bottom: 15px;
}
.sheetResult .result-title {
  --english-font: var(--english-sans-serif-font-family);
  font-size: 16px;
  font-weight: 600;
  line-height: 18.75px;
  color: #000000;
}
.sheetResult .snippet.en {
  color: #666666;
  --english-font: var(--english-sans-serif-font-family);
  font-size: 14px;
  font-weight: 400;
  line-height: 18px;
}
.searchContent .result-title .int-he {
  font-family: "Taamey Frank", "adobe-garamond-pro", "Crimson Text", Georgia, "Times New Roman", serif;
  font-size: 22px;
}
.searchContent .sheetResult .sheetData{
  display: flex;
  justify-content:flex-start;
  align-items: center;
  color: #999;
  font-size: 13px;
  margin: 15px 0 5px;
}
.searchContent .sheetResult .ownerData{
  display: flex;
  justify-content:flex-start;
  align-items: center;
  font-size: 13px;
}
.searchContent .sheetResult .ownerName {
  color: var(--midrash-green);
  margin-inline-start: 10px;
  --english-font: var(--english-sans-serif-font-family);
  font-size: 14px;
}
.searchContent .sheetResult .date {
  color: #999999;
  --english-font: var(--english-sans-serif-font-family);
  font-size: 14px;
  font-weight: 400;
  line-height: 18px;
  margin-inline-start: 5px;
}
.searchContent .sheetResult .bullet {
  margin-inline-start: 5px;
}
.searchContent .sheetResult .sheetData .tagsViews a:not(:last-of-type):after{
  content: ",";
  margin-inline-end: 4px;
}
.searchContent .sheetResult .sheetData .tagsViews a:first-of-type:before{
  content: '•';
  margin-inline-start: 4px;
  margin-inline-end: 4px;
}
.searchContent .result .result-title:hover {
  text-decoration: underline;
}
.readerPanel.english .searchContent .snippet.he,
.readerPanel.hebrew .searchContent .snippet.en,
.bilingual .searchContent .snippet.he {
  display: block;
}
.searchContent .snippet {
  font-size: 18px;
  color: #000;
}
.searchContent .sheet_result .snippet:hover {
  text-decoration: none;
}
.searchContent .similar-results .result .result-title {
  padding: 0 0 5px;
}
.searchContent .result .version,
.sidebarSearch .result .version {
  color: #999;
  font-family: "Roboto", "Helvetica Neue", "Helvetica", sans-serif;
  font-size: 13px;
  margin: 15px 0 5px;
  display: flex;
  align-items: center;
}
.searchContent .result .version .ownerMetadata {
  margin-inline-start: 10px;
}
.searchContent .result .similar-trigger-box,
.sidebarSearch .result .similar-trigger-box {
  color: #999;
  font-weight: lighter;
  --english-font: var(--english-sans-serif-font-family);
  --hebrew-font: var(--hebrew-sans-serif-font-family);
  text-transform: uppercase;
  letter-spacing: 1px;
  font-size: 11px;
  padding: 0;
  cursor: pointer;
  margin: 8px 0;
}
.searchContent .result .similar-trigger-box i {
  padding: 0 5px;
}
.searchContent .result + .loadingMessage {
  margin-top: 30px;
}
.readerNavMenu .yourSheetsLink.navButton {
  width: 98%;
  margin-bottom: 20px;
  text-transform: uppercase;
  font-family: "Roboto", "Helvetica Neue", "Helvetica", sans-serif;
}
.search-container{
  position: relative;
}
.autocomplete-dropdown{
  background: #FFFFFF;
  position: absolute;
  top: 45px;
  width: auto;
  max-width: 130%;
  box-shadow: 0px 1px 3px rgba(0, 0, 0, 0.25);
  border-radius: 0px 0px 6px 4px;
  z-index: 2;
}
.singlePanel .autocomplete-dropdown {
  width: 0;
  position: fixed;
  top: 120px;
  inset-inline-start: 0;
  padding-bottom: 10px;
}
.singlePanel .autocomplete-dropdown:has(*){
  width: 100vw;
}
.search-group-suggestions{
  border-bottom: 0.766667px solid rgb(204, 204, 204);
  display: flex;
  align-items: start;
  padding-top: 5px;
  padding-bottom: 5px;
}
.singlePanel .search-group-suggestions{
  border-bottom-width: 0;
  padding-top: 0;
  padding-bottom: 0;
}
.search-group-suggestions-items{
  display: flex;
  flex-direction: column;
  flex-grow: 1;
  width: 0%;
}
.search-suggestion-link-wrapper{
  display: flex;
  align-items: center;
}
.search-suggestion-link-wrapper:hover{
  text-decoration: none;
}
.singlePanel .search-suggestion-link-wrapper{
  border-bottom: 0;
  padding: 0;
}
.singlePanel .search-suggestion-link-wrapper.search-override-wrapper {
  padding-top: 12px;
  padding-bottom: 12px;
  margin-bottom: 16px;
  border-top: 0.766667px solid #EDEDEC;
  border-bottom: 0.766667px solid #EDEDEC;
}

.search-suggestion {
    display: flex;
    list-style-type: none;
    padding: 6px 12px;
    font-family: 'EB Garamond';
    font-style: normal;
    font-weight: 400;
    font-size: 18px;
    line-height: 23px;
    cursor: pointer;
    width: max-content;
    flex-grow: 1;
    max-width: 100%;
    min-height: 10px;
}
.singlePanel .search-suggestion{
  width: auto;
}

.search-suggestion-text{
  font-family: 'EB Garamond';
}
.singlePanel .search-suggestion-text{
  color: #000000;
}
.search-suggestion-text.hebrew-result{
  font-family: "Taamey Frank";
}
.search-suggestion.highlighted{
  background-color: #EDEDEC;
}

.autocomplete-dropdown .search-override-text{
  font-family: 'Roboto';
  font-style: normal;
  font-weight: 400;
  font-size: 16px;
  line-height: 19px;
  margin-top: 3px;

  /* Dark Grey */
  color: #666666;
}
.autocomplete-dropdown .type-icon{
  display: inline-block;
  opacity: .4;
  height: 18px;
  width: 18px;
  margin-top: 2px;
}
.singlePanel .autocomplete-dropdown .type-icon{
  padding-inline-start: 2px;
}

.singlePanel .autocomplete-dropdown .type-icon.english-result{
  margin-top: 2px;
}

.autocomplete-dropdown .type-icon.ac-img-User{
  opacity: 1;
  border-radius: 50%;
}

.interface-english .autocomplete-dropdown .type-icon {
  margin-right: 10px;
}
.interface-hebrew .autocomplete-dropdown .type-icon {
  margin-left: 10px;
}
.interface-hebrew .autocomplete-dropdown .type-icon {
  margin-left: 10px;
}
.autocomplete-dropdown .type-icon.search-icon {
  padding-inline-start: 3px;
}
.autocomplete-dropdown .type-title{
  font-family: 'Roboto';
  font-style: normal;
  font-weight: 400;
  font-size: 14px;
  line-height: 18px;
  color: #999999;
  margin-top: 6px;
  width: 20%;
  padding-inline-end: 10px;
}
.autocomplete-dropdown .type-title .int-en{
  margin-left: 15px;
  margin-right: 114px;
}
.autocomplete-dropdown .type-title .int-he{
  margin-right: 15px;
  margin-left: 114px;
}
.singlePanel .autocomplete-dropdown .type-title {
  width: 0;
  visibility: hidden;
  padding-inline-end: 0;
}

.readerNavMenu .sheet {
  display: flex;
  justify-content: space-between;
  padding: 20px 0;
  border-bottom: 1px solid #eee;
  color: black;
}
.readerNavMenu .sheet:hover{
  text-decoration: none;
}
.readerNavMenu .sheet .sheetImg {
  height: 40px;
  width: 40px;
  margin: 1px 0 0 0;
  border-radius: 2px;
}
.readerNavMenu .sheet .sheetTextInfo {
  display: flex;
  justify-content: flex-start;
}
.readerNavMenu .sheet:hover .sheetTextInfo {
  text-decoration: underline;
}
.readerNavMenu .sheet .sheetAuthTitle{
  display: flex;
  flex-flow: column;
  margin: auto 14px;
}
.readerNavMenu .sheet .sheetAuthor {
  font-family: "Roboto", "Helvetica Neue", "Helvetica", sans-serif;
  color: #999;
  font-size: 14px;
  margin-bottom: 6px;
  letter-spacing: 1px;
}
.readerNavMenu .sheet .sheetTitle {
  overflow: hidden;
  font-size: 16px;
  unicode-bidi: plaintext;
}
.readerNavMenu .sheet .sheetViews {
  color: #999;
  font-size: 13px;
  font-family: "Roboto", "Helvetica Neue", "Helvetica", sans-serif;
}
.readerNavMenu .sheet:hover .sheetViews {
  display: inline-block ;
  text-decoration: none;
}
.interface-english .readerPanel .readerNavMenu .tagsList .gridBox {
  direction: ltr;
}
.interface-hebrew .readerPanel .readerNavMenu .tagsList .gridBox {
  direction: rtl;
}
.tagsList .heOnly {
  direction: rtl;
}
.tagsList .enOnly {
  direction: ltr;
}
.readerControls {
  position: relative;
  top: 0;
  left: 0;
  width: 100%;
  box-sizing: border-box;
  text-align: center;
  z-index: 100;
  height: 60px;
  line-height: 60px;
  box-shadow: 0 1px 3px rgba(0,0,0,0.2);
  background-color: #FBFBFA;
}
.sepia .readerControls {
  background-color: #F3F3F1;
}
.dark .readerControls {
  background-color: #2D2D2B;
  color: white;
  border-color: #444;
}
.dark .readerControls .readerTextToc .readerTextTocBox {
  color: white;
}
.readerNavMenuCloseButton {
  font-family: var(--english-serif-font-family);
}
.readerControls.connectionsHeader {
  background-color: #F3F3F2;
  white-space: nowrap;
  box-shadow: none;
}
.readerControls.connectionsHeader.fullPanel  {
  background-color: #EDEDED;
}
.readerControls .connectionsPanelHeader .connectionsHeaderTitle {
  text-transform: uppercase;
  letter-spacing: 1px;
  font-size: 16px;
  font-weight: lighter;
}
.connectionsPanelHeader .connectionsHeaderTitle.active {
  text-transform: none;
  cursor: pointer;
}
.connectionsHeaderTitle .fa-chevron-left {
  margin-right: 10px;
}
.connectionsHeaderTitle .fa-chevron-right {
  margin-left: 10px;
}
.connectionsHeaderTitle .fa-chevron-left, .connectionsHeaderTitle .fa-chevron-right{
  color: #999;
}
.readerControls .readerControlsInner {
  position: relative;
  width: 760px;
  margin: 0 auto;
  padding: 0 30px;
  display: flex;
  justify-content: space-between;
  max-width:  100%;
  box-sizing: border-box;
}
.compare .readerControls .readerControlsInner {
  padding: 0 25px;
}
.readerControls.connectionsHeader .readerControlsInner {
  padding: 0 34px;
}
.readerControls.transLangPrefSuggBann {
  background-color: #EDEDEC;
  z-index: 99;
}
.readerControls .readerControlsInner.transLangPrefSuggBannInner {
  justify-content: center;
  align-items: center;
  line-height: initial;
  height: 100%;
  color: #666;
}
.readerControls.transLangPrefSuggBann .transLangPrefCentered {
  display: flex;
  align-items: center;
  margin-inline-start: auto;
}
.readerControls .readerControlsInner.transLangPrefSuggBannInner .yesNoGroup {
  margin: 0 10px;
  display: flex;
}
.readerControls .readerControlsInner.transLangPrefSuggBannInner .yesNoButton {
  border-radius: 6px;
  background-color: white;
  padding: 5px 11px;
  margin: 0 7px 0 0;
  user-select: none;
  cursor: pointer;
  text-decoration: none;
  color: inherit;
}
.interface-hebrew .readerControls .readerControlsInner.transLangPrefSuggBannInner .yesNoButton {
  margin: 0 0 0 7px;
}
.readerControls .readerControlsInner.transLangPrefSuggBannInner .readerNavMenuCloseButton {
  font-size: 35px;
  margin-inline-start: auto;
  margin-top: -6px;
  color: #bbb;
}
.trans-pref-header-container {
  display: flex;
  flex-direction: row;
  justify-content: space-between;
  padding-inline: 12px;
  padding-block: 10px;
  align-items: center;
}
.trans-pref-header-container .trans-pref-reset {
  display: flex;
  align-items: center;
  text-decoration: none;
}
.interface-hebrew .trans-pref-header-container .trans-pref-reset {
  direction: rtl;
}
.interface-hebrew .trans-pref-header-container .trans-pref-reset .smallText {
  padding-bottom: 2px;
}
.trans-pref-header-container img.reset-btn {
  width: 10px;
  height: 10px;
  opacity: 0.4;
}
.singlePanel .readerControls .readerControlsInner {
  padding: 0px 15px;
}
.readerControls .readerTextToc a {
  color: inherit;
}
.readerControls .readerTextToc a:hover {
  text-decoration: none;
}
.readerControls .readerTextToc .readerTextTocBox h1 {
  display: unset;
  font-size: unset;
  font-weight: unset;
  margin-block-start: unset;
  margin-block-end: unset;
}
.readerControls .readerTextToc .readerTextTocBox a {
  display: flex;
  flex-direction: column;
  align-items: center;
  justify-content: center;
}
.readerControls .readerTextToc .readerTextTocBox a .readerControlsTitle {
  display: flex;
  align-items: center;
  justify-content: center;
}
.readerControls.connectionsHeader .readerTextToc {
  font-family: "Roboto", "Helvetica Neue", "Helvetica", sans-serif;
  text-transform: uppercase;
  color: #666;
  width: 100%;
}
.readerControls .readerTextToc.attributed .readerTextTocBox {
  line-height: 1.2;
}
.readerControls .readerTextToc .categoryAttribution {
  font-style: italic;
  font-size: 15px;
  color: #999;
  margin: 0 2px;
  white-space: nowrap;
  text-overflow: ellipsis;
  overflow: hidden;
  padding: 0 2px;
  display: inline;
}
.readerControls .readerTextToc .categoryAttribution .he {
  font-style: normal;
}
.interface-english .leftButtons,
.interface-hebrew .rightButtons {
  display: flex;
  flex-direction: row;
  text-align: left;
}
.interface-english .rightButtons,
.interface-hebrew .leftButtons {
  display: flex;
  flex-direction: row;
  text-align: right;
}
/* icons need a little nudge in flipped hebrew mode */
.interface-hebrew .rightButtons {
  margin-left: -3px;
}
.interface-hebrew .leftButtons {
  margin-right: 2px;
}
.leftButtons .saveButton,
.rightButtons .saveButton {
  display: flex;
  align-items: center;
  justify-content: flex-end;
  width: 30px;
  height: 56px;
  cursor: pointer;
}
.saveButton img {
  height: 18px;
  width: 18px;
  margin-top: 3px;
}
.rightButtons .saveButton.tooltip-toggle::before {
  top: 47px;
  left: -50px;
}
.interface-hebrew .rightButtons .saveButton.tooltip-toggle::before {
  left: auto;
  right: -50px;
}
.saveButton.tooltip-toggle.three-dots-button {
  background-color: #ededec;
  padding: 0 6px;  /* HACK: setting width and height to equal values doesn't make this circular, but this does! */
  height: 22px;
  display: flex;
  align-items: center;
  justify-content: center;
  border-radius: 50%;
}
.three-dots-button img {
  width: 10px;
  height: 10px;
  margin-top: 0;
}
.topicPanel .mainColumn .saveLine .saveButton.three-dots-button {
  margin-left: 10px;
  margin-right: 0;
  padding-bottom: 0;
}
.interface-hebrew .topicPanel .mainColumn .saveLine .saveButton.three-dots-button {
  margin-left: 0;
  margin-right: 10px;
}
.interface-hebrew .topicPanel .three-dots-button {
  margin-left: 0px;
  margin-right: 10px;
}
.leftButtons .readerNavMenuSearchButton,
.leftButtons .readerNavMenuMenuButton,
.leftButtons .readerNavMenuCloseButton,
.rightButtons .readerOptions,
.rightButtons .readerNavMenuCloseButton {
  width: 40px;
  height: 56px;
  line-height: 56px;
  color: #666666;
  font-size: 20px;
  display: inline-block;
  cursor: pointer;
}
.readerOptions .int-en {
  margin-right: 4px;
}
.readerOptions .int-he {
  margin-left: 8px;
}
.readerOptions .int-he img {
    height: 18px;
}
.rightButtons .readerOptionsTooltip.tooltip-toggle::before {
    top: 47px;
    left: -50px;
}
.rightButtons .readerOptions {
  vertical-align: middle;
}
.rightButtons .readerOptions:hover {
  text-decoration: none;
}
.leftButtons .readerNavMenuMenuButton {
  font-size: 24px;
  margin-top: 6px;
}
.compare .leftButtons .readerNavMenuMenuButton {
  font-size: 20px;
}
.leftButtons .readerNavMenuCloseButton {
  font-size: 44px;
}
.leftButtons .readerNavMenuSearchButton span,
.rightButtons .readerOptions img,
.leftButtons .readerNavMenuCloseButton span {
  vertical-align: middle;
}
.readerControls .readerTextToc {
  font-size: 18px;
  box-sizing: border-box;
  height: 50px;
  text-align: center;
  display: inline-block;
  cursor: pointer;
  vertical-align: middle;
  min-width: 0; /* see https://css-tricks.com/flexbox-truncated-text/ */
}
.readerControls .readerTextToc.connected, .readerControls .readerTextToc.connected a{
  cursor: initial;
}

.readerTextTocHeader.readerTextToc {
  font-size: 16px;
}
.hebrew .readerControls .readerTextToc {
  direction: rtl;
}
.english .readerControls .readerTextToc {
  direction: ltr;
}
.interface-english .bilingual .readerControls .readerTextToc {
  direction: ltr;
}
.interface-hebrew .bilingual .readerControls .readerTextToc {
  direction: rtl;
}
.interface-hebrew .bilingual .readerControls .readerTextToc .readerTextTocBox.sheetBox,
.interface-hebrew .english .readerControls .readerTextToc .readerTextTocBox.sheetBox {
  padding-left: 23px;
  padding-right: 0;
}
.english .readerControls .readerTextToc .readerTextTocBox.sheetBox,
.bilingual .readerControls .readerTextToc .readerTextTocBox.sheetBox {
  padding-right: 23px;
  padding-left: 0;
}
.readerControls .readerTextToc .readerTextTocBox {
  display: inline-block;
  vertical-align: middle;
  max-width: 100%;
  white-space: nowrap;
  text-overflow: ellipsis;
  overflow: hidden;
}
.readerControls .readerTextToc .readerTextTocBox a h1,
.readerControls .readerTextToc .readerTextTocBox a span,
.readerControls .readerTextToc .readerTextTocBox a div {
  white-space: nowrap;
  text-overflow: ellipsis;
  overflow: hidden;
  max-width: 100%;
}
.readerControls .readerTextToc .readerTextVersion {
  font-size: 15px;
  color: #999;
}
.readerControls .readerTextToc .fa {
  color: #999;
  font-weight: bold;
  margin: 0 7px;
  vertical-align: 0;
}
.readerControls .readerTextToc .fa.invisible {
  visibility: hidden;
}
/*.bilingual .readerTextToc .he {
  display: none;
}*/
.readerOptions img {
  height: 16px;
}
.readerOptions .textIcon {
  font-size: 22px;
  line-height: 60px;
}
.dark .readerOptions img {

}
.readerOptionsPanel {
  position: absolute;
  width: 100%;
  top: 58px;
  right: 0;
  padding: 20px;
  box-sizing: border-box;
  direction: ltr;
  background: #FBFBFA;
  border-bottom: 1px solid #ccc;
  z-index: 103;
}
.readerOptionsPanelInner {
  max-width: 530px;
  margin: 0 auto;
  display: flex;
  flex-flow: row wrap;
  justify-content: space-between;
  color: #999;
}
.toggleSet {
  display: inline-block;
  width: 47%;
  margin: 2px auto 0 auto;
}
#accountSettingsPage .toggleSet {
  display: flex;
}
#accountSettingsPage .additional-info {
  color: var(--dark-grey);
}
/* #accountSettingsPage .saveCancel {
  display: flex;
  justify-content: space-between;
  margin-top: 30px;
} */
.toggleSet.aliyotTorah, .toggleSet.punctuationTalmud, .toggleSet .toggle-set-label {
  --english-font: var(--english-sans-serif-font-family);
  --hebrew-font: var(--english-sans-serif-font-family);
  text-transform: uppercase;
}
.toggleSet .toggle-set-label{
  font-size: 13px;
  display: block;
  text-align: center;
  margin: 10px;
  letter-spacing: 1.5px;
}
.toggleSetToggleBox {
  display:  flex;
}
.toggleOption {
  font-size: 26px;
  box-sizing: border-box;
  text-align: center;
  border: 1px solid #ccc;
  margin-left: -1px;
  padding: 4px;
  height: 42px;
  line-height: 34px;
  flex: 1;
  background-color: #FBFBFA;
  vertical-align: middle;
}

.toggleSet.aliyotTorah .toggleOption,
.toggleSet.punctuationTalmud .toggleOption {
  font-size: 14px;
}
.toggleSet.vowels .toggleOption.all span span,
.toggleSet.vowels .toggleOption.partial span span {
  position: relative;
  top: -3px;
}
.toggleSet.fontSize .toggleOption {
  color: black;
}
.toggleSet.biLayout .toggleOption img,
.toggleSet.layout .toggleOption img {
  opacity: 0.5;
}
.toggleOption:first-child {
  border-top-left-radius: 4px;
  border-bottom-left-radius: 4px;
}
.toggleOption:last-child {
  border-top-right-radius: 4px;
  border-bottom-right-radius: 4px;
  border-right: 1px solid #999;
}
.toggleOption.on,
.toggleOption:hover {
  background-color: white;
  color: black;
}
.toggleSet.biLayout .toggleOption.on img,
.toggleSet.layout .toggleOption:hover img {
  opacity: 1;
}
.toggleSet.separated .toggleOption {
  margin-right: 3%;
  border-right: 1px solid #999;
}
.toggleSet.separated .toggleOption:last-child {
  margin-right: 0;
}
.color .toggleOption {
  border-radius: 5px;
  height: 38px;
}
.color .toggleOption.on {
  border-color: black;
}
.color .light, .color .light.on {
  background-color: white;
}
.color .sepia, .color .sepia.on {
  background-color: #f7f7f7;
}
.color .dark, .color .dark.on {
  background-color: #333331;
}

.toggleSet .toggleOption .he,
.toggleSet .toggleOption .en {
  display: inline;
}
.toggleOption.bilingual {
  font-size: 18px;
}
.toggleOption.segmented, .toggleOption.continuous {
  font-size: 18px;
}
.toggleOption.smaller, .toggleOption.larger {
  font-family: "Roboto", "Helvetica Neue", "Helvetica", sans-serif;
}
.interface-hebrew .toggleOption.smaller, .interface-hebrew .toggleOption.larger {
  font-family: "Heebo", sans-serif;
}
.toggleOption.smaller {
  font-size: 12px;
}
.toggleOption.larger {
  font-size: 22px;
}
.toggleSet.blueStyle {
  box-shadow: 0px 1px 3px rgba(0, 0, 0, 0.25);
  --english-font: var(--english-sans-serif-font-family);
  --hebrew-font: var(--hebrew-sans-serif-font-family);
  border-radius: 6px;
}

.toggleSet.blueStyle.primary {
  width: 100%;
}
.toggleSet.blueStyle.primary .toggleOption {
  background-color: revert;
}
.toggleSet.blueStyle .toggleOption {
  border: none;
  font-size: 16px;
  height: 50px;
  display: flex;
  align-items: center;
  justify-content: center;
}
.toggleSet.blueStyle .toggleOption.on {
  background-color:  var(--sefaria-blue);
  color: white;
  border-radius: 6px;
}
.readerOptionsPanel .line {
  margin: 20px 0;
  border-top: 1px solid #ddd;
}
.mask {
  position: fixed;
  top: 0;
  left: 0;
  width: 100%;
  height: 100%;
  z-index: 102;
  cursor: pointer;
}
.textRange.basetext {
  width: 100%;
  box-sizing: border-box;
  font-size: 2.2em;
  line-height: 1.6;
  text-align: justify;
  background-color: inherit;
  margin: 0 auto;
  max-width: 760px;
  position: relative;
  padding: 0 30px;
}
.sheetContent .modalTitle {
  --english-font: var(--english-sans-serif-font-family);
  --hebrew-font: var(--hebrew-sans-serif-font-family);
  font-size: 22px;
  font-weight: 500;
  line-height: 25.78px;
  text-align: center;
  color: var(--dark-grey);
  padding-block-end: 15px;
  margin-block-end: 20px;
  border-bottom: 1px solid var(--lighter-grey);
}
.sheetContent .successMessage {
  color: var(--inline-link-blue);
}
.sheetContent .modalMessage {
  --english-font: var(--english-sans-serif-font-family);
  --hebrew-font: var(--hebrew-sans-serif-font-family);
  font-size: 16px;
  font-weight: 400;
  line-height: 18.75px;
  text-align: center;
  color: black;
}
.singlePanel .textRange.basetext,
.singlePanel .sheetContent {
  padding: 0;
}
.narrowColumn .textRange.basetext {
}
.narrowColumn .content .contentInner {
  padding: 0 15px;
}
.textRange.basetext .title, .sheetContent .customSourceTitle {
  padding: 0 28px;
  margin: 30px 0 24px 0;
  color: #000;
  text-align: center;
  justify-content: center;
  font-weight: lighter;
  letter-spacing: 1px;
  font-size: 1.1em;
}
.sheetContent .customSourceTitle {
  padding-top: 14px;
}
.dark .textRange.basetext .title, .dark .sheetContent .title {
  color: #ccc;
}
.textRange.basetext .title .titleBox, .sheetContent .customSourceTitle .titleBox {
  display: inline-block;
  border-bottom: 4px solid #E6E5E6;
  padding: 0 6px 3px;
}
.dark .textRange.basetext .title .titleBox, .dark .sheetContent .title .titleBox {
  border-bottom: 4px solid #666;
}
.bilingual .sheetContent .title .he {
  display: none;
}
.interface-hebrew .readerPanel.english .textRange,
.interface-hebrew .readerPanel.english .categoryFilterGroup,
.interface-hebrew .readerPanel.bilingual .categoryFilterGroup,
.interface-hebrew .readerPanel.english .essayGroup,
.interface-hebrew .readerPanel.bilingual .essayGroup,
.interface-hebrew .readerPanel.english .textTableOfContents,
.interface-hebrew .readerPanel.bilingual .textTableOfContents {
  direction: ltr;
}
.interface-english .readerPanel.hebrew .textRange,
.interface-english .readerPanel.hebrew .categoryFilterGroup,
.interface-english .readerPanel.hebrew .essayGroup,
.interface-english .readerPanel.hebrew .structToggles,
.interface-english .readerPanel.hebrew .textTableOfContents,
.interface-english .readerPanel.hebrew .connectionsPanel .toolsButton.more,
.interface-english .readerPanel.hebrew .connectionsPanel .toolsButton.seeLess {
  direction: rtl;
}
.basetext .text, .sheetContent .text {
  padding: 0 44px;
  margin: 30px 0;
  background-color: inherit;
}
.sheetContent .text.editorContent {
  padding: 30px 44px;
  margin: 0;
}
.narrowColumn .basetext .text, .narrowColumn .sheetContent .text {
  padding: 0 26px;
}
.singlePanel .basetext .text, .singlePanel .sheetContent .text  {
  padding: 0 34px;
}
.parashahHeader {
  text-align: center;
  color: #000;
  margin: 32px 0;
  font-size: 24px;
  letter-spacing: 1px;
}
.parashahHeader.aliyah span {
  text-transform: uppercase;
  font-size: 18px;
}
.title + .text span:first-child .parashahHeader {
  margin-top: -5px;
}
.title + .text {
  margin-top: 0;
}
.segment {
  cursor: pointer;
  display: block;
  background-color: inherit;
}
.continuous .segment {
  display: inline;
  margin: 0;
  padding: .3333em 0;
}
.readerPanel.english.continuous .segment {
  padding: .15em 0;  /* underline of named entities is cut off if padding is higher */
}
.continuous .clearFix {
  display: none;
}
.segment .segmentText{
  display: inline;
}
.segment > .he,
.segment > .en,
.segment > p > .he,
.segment > p > .en {
  margin-top: 0;
  margin-bottom: 0;
}
.basetext .segment {
  margin-bottom: 26px;
}

.segment .segmentText .poetry.indentWhenWrap {
  text-indent: -30px;
  padding-inline-start: 30px;
  display: inline-block;
}

.segment .segmentText .poetry.indentAll {
  padding-inline-start: 30px;
  display: inline-block;
}

.segment .segmentText .poetry.indentAllDouble {
  padding-inline-start: 60px;
  display: inline-block;
}

.continuous .segment .segmentText .poetry {
  text-indent: initial;
  padding-inline-start: initial;
  display: inline;
  margin-inline-end: .5em;
}

.continuous .segment .segmentText br {
  display: none;
}

/*.hebrew.segmented .segment > .he,
.hebrew.segmented .segment > p > .he{
  display: block;
}
.hebrew.continuous .segment > .he,
.hebrew.continuous .segment > p > .he{
  display: inline;
}*/
.bilingual .segment > .he,
.bilingual .segment > p > .he{
  display: block;
}
.bilingual .segment > .en,
.bilingual .segment > p > .en {
  display: block;
}
.bilingual .segment > .en ,
.bilingual .segment > p > .en {
  text-align: left;
}
.bilingual .segment > .he,
.bilingual .segment > p > .he {
  text-align: right;
}
.stacked.bilingual .basetext .segment {
  margin-bottom: 14px;
  display: block;
}
.stacked.bilingual .segment > .en,
.stacked.bilingual .segment > p > .en {
  margin-top: 6px;
  text-align: left;
}
.stacked.bilingual .sheetContent .segment > .en,
.stacked.bilingual .sheetContent .segment > p > .en {
  margin-top: 0;
}
.stacked.bilingual .basetext .segment > .en ,
.stacked.bilingual .basetext .segment > p > .en {
  margin: 10px 0 20px;
  color: #666;
}
.stacked.bilingual .segment.heOnly > .he,
.stacked.bilingual .segment.enOnly > .en,
.stacked.bilingual .segment.heOnly > p > .he,
.stacked.bilingual .segment.enOnly > p > .en {
  display: block;
}
.heLeft.bilingual .basetext .text,
.heRight.bilingual .basetext .text,
.heLeft.bilingual .sheetContent .text,
.heRight.bilingual .sheetContent .text {
  padding: 0;
}

.heLeft.bilingual .segment > .en,
.heLeft.bilingual .segment > .he,
.heRight.bilingual .segment > .en,
.heRight.bilingual .segment > .he,
.heLeft.bilingual .segment > p > .en,
.heLeft.bilingual .segment > p > .he,
.heRight.bilingual .segment > p > .en,
.heRight.bilingual .segment > p > .he {
  width: 50%;
  box-sizing: border-box;
  display: block;
}
.heLeft.bilingual .sheetItem.enOnly > .en,
.heLeft.bilingual .sheetItem.heOnly > .he,
.heRight.bilingual .sheetItem.enOnly > .en,
.heRight.bilingual .sheetItem.heOnly > .he,
.heLeft.bilingual .sheetItem.enOnly > p > .en,
.heLeft.bilingual .sheetItem.heOnly > p > .he,
.heRight.bilingual .sheetItem.enOnly > p > .en,
.heRight.bilingual .sheetItem.heOnly > p > .he {
  width: 100%;
}
.readerPanel .sheetItem.heOnly > .en,
.readerPanel .sheetItem.heOnly > p > .en {
  display: none;
}
.readerPanel .sheetItem.heOnly > .he,
.readerPanel .sheetItem.heOnly > p > .he {
  display: block;
}
.readerPanel .sheetItem.enOnly > .he,
.readerPanel .sheetItem.enOnly > p > .he {
  display: none;
}
.readerPanel .sheetItem.enOnly > .en,
.readerPanel .sheetItem.enOnly > p > .en {
  display: block;
}
.readerPanel.english .SheetSource .sheetItem.segment .en {
  background-color: white;
}
.heLeft.bilingual .segment > .en,
.heRight.bilingual .segment > .he ,
.heLeft.bilingual .segment > p > .en,
.heRight.bilingual .segment > p > .he {
  float: right;
  padding-left: 20px;
}
.heRight.bilingual .segment > .en,
.heLeft.bilingual .segment > .he,
.heRight.bilingual .segment > p > .en,
.heLeft.bilingual .segment > p > .he {
  float: left;
  padding-right: 20px;
}
.basetext .segment:active,
.basetext .segment:focus {
  background-color: #f5faff;
}
.sheetContent .segment:active .segmentNumber,
.sheetContent .segment:focus .segmentNumber,
.sheetContent .segment:active .linkCount,
.sheetContent .segment:focus .linkCount,
.basetext .segment:active .segmentNumber,
.basetext .segment:focus .segmentNumber,
.basetext .segment:active .linkCount,
.basetext .segment:focus .linkCount {
  background-color: transparent;
}
.dark .basetext .segment:active,
.dark .basetext .segment:focus {
  background-color: #444;
}
.basetext .segment.highlight,
.editTextInfo .textPreviewSegment.highlight,
.editorContent .sheetItem.highlight,
.editorContent .sheetItem.highlight .SheetSource .en,
.editorContent .sheetItem.highlight .SheetSource::after
{
  background-color: #F0F7FF;
}
.sheetContent .segment a {
  color: #4B71B7;
  cursor: pointer;
}
.sheetContent .segment .sourceContentText a {
  text-decoration: underline;
}
.basetext .segment.highlight .segmentNumber,
.basetext .segment.highlight .linkCount {
  background-color: transparent;
}
.sepia .basetext .segment.highlight {
  background-color: #E3E3E1;
}
.dark .basetext .segment.highlight {
  background-color: #444;
}
.textRange {
  line-height: 1.4;
  font-size: 1.6em;
}
.textRange .textInner, .sheetContent .textInner  {
  position: relative;
}
.textRange.lowlight .text {
  color: #999;
}
.segment {
}
.segment.heOnly{
  text-align: right;
  direction: rtl;
}
.segment.enOnly{
  text-align: left;
  direction: ltr;
}
.segment.heOnly .en{
  display: none;
}
.segment.enOnly .he{
  display: none;
}
.segment.heOnly .he{
  display: initial;
}
.segment.enOnly .en{
  display: initial;
}
/*
This is an attempt to fix dictionary entries in this layout (hebrew continuous) from having the headwords flip to the right instead of left.
But not to use a display block directive that might break continuous mode for other English only texts
 */
.readerPanel.hebrew.continuous .segment.enOnly .en{
  unicode-bidi: embed;
}
.readerPanel.hebrew .segment.enOnly .sheetSegmentNumber .en{
  display: none;
}
.readerPanel.english .segment.enOnly .sheetSegmentNumber .he{
  display: none;
}
.segment .segmentNumber,
.segment .linkCount,
.textRange .numberLabel {
  position: absolute;
  background-color: inherit;
  font-weight: lighter;
  color: #ccc;
  display: block;
  width: 30px;
  text-align: center;
  -webkit-text-size-adjust: 100%;
  user-select: none;
  -webkit-user-select: none;
}
.segmentNumber .segmentNumberInner,
.linkCount .linkCountDot {
  display: inline-block;
  user-select: none;
  -webkit-user-select: none;
}
.bilingual .segmentNumber .segmentNumberInner,
.bilingual .linkCount .linkCountDot,
.bilingual .numberLabel .numberLabelInner {
  margin-top: 0;
}
.segment .segmentNumber,
.segment .linkCount {
  display: none;
  line-height: 1.4;
}
.hebrew .segment .segmentNumber,
.hebrew .segment .linkCount {
  display: none;
  line-height: 1.6;
}
.sheetContent .segment .linkCount {
  display: inline-block;
}
.segment .segmentNumber .segmentNumberInner,
.segment .segmentNumber .segmentNumberInner .he,
.textRange .numberLabel .numberLabelInner {
  font-size: 12px;
  vertical-align: middle;
}
.segment .segmentNumber,
.textRagnge .numberLabel {
  color: #000;
  top: 0;
}
.dark .segment .segmentNumber,
.dark .textRagnge .numberLabel {
  color: white;
}
.segment .linkCount {

}
.segment .linkCountDot {
  display: inline-block;
  width: 6px;
  height: 6px;
  border-radius: 12px;
  background-color: black;
  vertical-align: middle;
}
.dark .segment .linkCount {
  filter: invert(100%);
  -webkit-filter: invert(100%);
}
.readerPanel .segment .segmentNumber .en,
.readerPanel .segment .segmentNumber .he {
  text-align: center;
}
.readerPanel.english .segment .segmentNumber {
  left: -48px;
}
.readerPanel.hebrew .segment .segmentNumber,
.readerPanel.bilingual .segment .segmentNumber {
  right: -46px;
}
.readerPanel.hebrew .segment .linkCount,
.readerPanel.bilingual .segment .linkCount {
  left: -48px;
}
.readerPanel.english .segment .linkCount {
  right: -46px;
  left: auto;
}
.readerPanel.heLeft.bilingual .segment .segmentNumber,
.readerPanel.heRight.bilingual .segment .segmentNumber {
  left: 50%;
  margin-left: -15px;
  right: auto;
}
.readerPanel.heLeft.bilingual .segment .linkCount,
.readerPanel.heRight.bilingual .segment .linkCount {
  visibility: hidden;
}
.singlePanel .readerPanel.english .segment .segmentNumber {
  left: -30px;
}
.singlePanel .readerPanel.hebrew .segment .segmentNumber,
.singlePanel .readerPanel.bilingual .segment .segmentNumber {
  right: -30px;
}
.singlePanel .readerPanel.english .segment .linkCount {
  right: -30px;
}
.singlePanel .readerPanel.hebrew .segment .linkCount,
.singlePanel .readerPanel.bilingual .segment .linkCount {
  left: -30px;
}
.singlePanel .readerPanel.english .sheetItem.segment .linkCount {
  left: auto;
  right: -30px;
}
.readerPanel.english .segment.heOnly .segmentNumber .he,
.readerPanel.bilingual .segment.heOnly .segmentNumber .he,
.readerPanel.hebrew .segment.enOnly .segmentNumber .en {
  display: none;
}
.readerPanel.english .segment.heOnly .segmentNumber .en,
.readerPanel.bilingual .segment.heOnly .segmentNumber .en,
.readerPanel.hebrew .segment.enOnly .segmentNumber .he {
  display: block;
}
.segment .refLink, .scrollLink {
  font-size: .8em;
  font-weight: bold;
  letter-spacing: 1px;
  cursor: pointer;
  color: #333;
}
.scrollLink:hover, .refLink:hover {
  text-decoration: underline;
}
.segment .namedEntityLink {
  color: inherit;
}
.segment .namedEntityLink:hover {
  cursor: text;
  text-decoration: none;
}
.segment.showNamedEntityLinks .namedEntityLink:hover {
  /* only show named entity underline when class showNamedEntityLinks exists */
  cursor: pointer;
  border-bottom: 2px dotted #666;
}
.stacked.bilingual .segment .en .namedEntityLink:hover {
  border-bottom-color: #666;
}
.textRange .actionLinks {
  text-align: right;
}
.textRange .actionLinks > span {
  font-size: 13px;
  text-transform: uppercase;
  display: inline-block;
  margin: 0 7px;
  cursor: pointer;
  color: #aaa;
}
.textRange .actionLinks > span > img {
  height: 13px;
  width: 13px;
  margin: 0 5px;
  opacity: 0.3;
  vertical-align: baseline;
}
.textRange .actionLinks > span > i {
  margin: 0 5px;
  font-size: 16px;
  vertical-align: top;
}
.textRange .actionLinks .en {
  font-family: "Roboto", "Helvetica Neue", "Helvetica", arial, sans-serif;
}
.textRange .actionLinks .he {
  font-family: "Heebo", sans-serif;
}
/* Footnotes */
.segment sup,
.versionPreview sup {
  margin-left: .2em;
  margin-right: .2em;
  text-decoration: none;
  font-family: var(--hebrew-sans-serif-font-family);
  font-size: 0.6em;
  line-height: 1;
}
.segment sup.footnote-marker,
.segment sup.endFootnote{
  color: var(--inline-link-blue);
}
.segment .he sup {
  font-size: 0.6em;
}
.segment sup.footnote-marker:hover {
  text-decoration: underline;
}
.sheetContent .segment sup:hover {
  text-decoration: none;
}
.segment sup::before {
  padding: 12px 12px;
  content: "";
  margin-inline-start: -7px;
  position: absolute;
}
.segment sup.itag {
  text-decoration: none;
  font-family: var(--hebrew-sans-serif-font-family);
  font-size: 0.5em;
  line-height: 1;
  color: var(--inline-link-blue);
}
.segment i.footnote {
  display: none;
  font-size: .8em;
  margin-left: .5em;
  margin-right: .5em;
  color: #666;
  font-style: normal;
}
.segment img {
  max-width: 100%;
}
.segment i[data-overlay="Vilna Pages"] {
  display: inline-block;
}
.segment i[data-overlay="Vilna Pages"]:after {
    color: grey;
	content: attr(data-value);
    font-size: .4em;
    font-style: normal;
    font-family: var(--english-sans-serif-font-family);
}
.segment i[data-overlay="Venice Columns"] {
  display: inline-block;
}
.segment i[data-overlay="Venice Columns"]:after {
    color: grey;
	content: attr(data-value);
    font-size: .4em;
    font-style: normal;
    font-family: var(--english-sans-serif-font-family);
}
.connectionsPanelHeader {
  display: flex;
  justify-content: space-between;
  align-items: center;
}
.singlePanel .connectionsPanelHeader {
  justify-content: flex-start;
  align-items: stretch;
  height: 100%;
}
.interface-hebrew .connectionsPanelHeader {
  direction: rtl;
}
.interface-english .connectionsPanelHeader {
  direction: ltr;
}
.connectionsPanelHeader .rightButtons {
  margin-top: -4px;
}
.connectionsPanelHeader .languageToggle,
.connectionsHeader .readerNavMenuCloseButton.circledX{
  height: 32px;
  width: 30px;
  text-align: center;
  line-height: 32px;
}
.readerNavMenu.compare {
  background-color: var(--lightest-grey);
}
.readerNavMenu.compare .readerNavTop .readerNavMenuCloseButton.circledX {
  height: 32px;
  width: 30px;
  display: flex;
  align-items: center;
  margin: 0 15px;
}
.connectionsPanelHeader .languageToggle {
  margin: 0 15px;
}
.connectionsHeader .readerNavMenuCloseButton.circledX,
.readerNavMenu.compare .readerNavTop .readerNavMenuCloseButton.circledX {
  width: 20px;
}
.connectionsHeader .readerNavMenuCloseButton.circledX img,
.readerNavMenu.compare .readerNavTop .readerNavMenuCloseButton.circledX img {
  height: 20px;
  width: 20px;
  vertical-align: middle;
}
.readerNavMenu.compare .navBlockDescription,
.readerNavMenu.compare .categoryDescription {
  display: none;
}
.readerNavMenu.compare .navToggles {
  margin-inline-start: 0;
}
.connectionsPanelHeader .languageToggle img {
  vertical-align: middle;
  margin-top: -2px;
}
.connectionsPanel .flashMessage {
  font-size: 18px;
  color: #999;
  margin-bottom: 30px;
  text-align: left;
}
.interface-hebrew .connectionsPanel .flashMessage {
  text-align: right;
}
.textList {
  width: 100%;
  height: 54%;
  bottom: 0;
  left: 0;
  position: absolute;
  margin: 0 auto;
  background-color: #FBFBFA;
}
.textList.marginless .texts,
.textList.fullPanel.marginless .texts {
  padding: 0 0 80px 0;
}
.dark .textlist {
  background-color: #333331;
}
.textList.fullPanel {
  padding-top: 60px;
  height: 100%;
  box-sizing: border-box;
}
.textList .texts {
  height: 100%;
  width: 100%;
  box-sizing: border-box;
  overflow: hidden;
  overflow-y: scroll;
  -webkit-overflow-scrolling: touch;
}
.textList .texts .contentInner {
  max-width: 660px;
  margin: 0 auto;
}
.textList .texts {
  padding: 30px 30px 80px 30px;
}
.textList.fullPanel .texts {
  padding: 40px 40px 80px 40px;
}
.textList .segment.heOnly,
.textList .segment.enOnly {
  text-align: justify;
}
.textListTop {
  position: absolute;
  top: 0;
  left: 0;
  width: 100%;
  background-color: inherit;
  z-index: 1;
}
.textList.fullPanel .textListTop {
  text-align: center;
  height: 55px;
}
.dark .textList {
  background-color: #333331;
}
.dark .textList .anchorText {
  background-color: #333331;
}
.textList .heOnly {
  display: block;
}
.textList.fullPanel .textListTop .leftButtons {
  margin: 9px 0 0 10px;
}
.textList.fullPanel .textListTop .rightButtons {
  margin: 9px 10px 0 0;
}
.gridBox {
  width: 100%;
  background-color: transparent;
}
.gridBox .gridBoxRow {
  display: flex;
  justify-content: space-between;
  margin-bottom: 6px;
}
.gridBox .gridBoxItem {
  flex: 1;

   /* HACK: overflow hidden will hide any box shadow beneath (b/c overflow cuts off at padding-box) can get around this by increasing padding-box and decreasing margin-box. see here https://stackoverflow.com/questions/33949013/css-overflow-hidden-cuts-shadow*/
  display: flex;
  flex-direction: column;
  padding: 5px;
}
.gridBox .gridBoxItem.placeholder {
  visibility: hidden;
}
.gridBox .gridBoxItem:first-child {
  padding-inline-start: 0;
  margin-inline-start: 0;
}
.gridBox .gridBoxItem:last-child {
  padding-inline-end: 0;
  margin-inline-end: 0;
}
.dark .filterSet td {
  border-color: #555;
}
.filterSet td.empty {
  border-left: 1px solid transparent;
  border-right: 1px solid transparent;
}
.topFilters {
  text-transform: none;
}
.dark .topFilters {
  background-color: #2D2D2B;
  border-bottom: 1px solid #444;
}
.textList.fullPanel .topFilters {
  margin: 0;
  border-top: 8px solid transparent;
  padding: 6px 22px 5px;
  background-color: #EDEDED;
}
.topFilters .textFilter {
  color: #999;
  display: inline-block;
  padding: 16px 8px;
}
.topFilters .textFilter.on {
  color: black;
}
.dark .topFilters .textFilter {
  color: #bbb;
}
.topFilters .textFilter > div {
  display: table-cell;
  vertical-align: middle;
}
.textList.fullPanel .recentFilterSet {
  margin: 0 0 12px 0;
}
.textList .recentFilterSet .textFilter,
.connectionsPanelHeader .recentFilterSet.topFilters .textFilter {
  display: inline-block;
  padding: 0;
  margin: 6px 14px;
  background-color: transparent;
  color: #999999;
  border-bottom: 4px solid #cccccc;
  margin-inline-start: 0;
}
.connectionsPanelHeader .recentFilterSet.topFilters .textFilter {
  margin: 18px;
  margin-inline-end: 14px;
  margin-inline-start: 0;
}
.textList .recentFilterSet .textFilter.on, .connectionsPanelHeader .recentFilterSet.topFilters .textFilter.on {
  color: #000000;
  border-bottom-color: var(--category-color);
}
.recentFilterSet.filterSet .textFilter, .recentFilterSet.filterSet .textFilter span{
  font-family: "HebrewInEnglish Serif Font", "adobe-garamond-pro", "Crimson Text", Georgia, serif;
}
.hebrew .textList .recentFilterSet.filterSet {
  direction: rtl;
}
.textList.singlePanel .connectionsHeader .topFilters{
  overflow-x: scroll;
  overflow-y: hidden;
}
.topFiltersInner {
  display: inline-block;
  white-space: nowrap;
  overflow: hidden;
  text-overflow: ellipsis;
  vertical-align: middle;
}
.textList.fullPanel .topFiltersInner {
  white-space: normal;
}
.textList.singlePanel .versionsTextList .topFiltersInner .textFilter {
  padding: 5px;
  margin-bottom: 5px;
  color: #999;
}
.textList.singlePanel .versionsTextList .topFiltersInner {
  white-space: pre-wrap;
}
.showMoreFilters {
  vertical-align: middle;
  float: right;
}
.categoryFilter {
  margin: 19px 34px;
  font-size: 18px;
  cursor: pointer;
  line-height: 21.6px;
  color: #000;
  -webkit-tap-hightlight-color: rgba(0,0,0,0); /* pulled from common.css; should apply more broadly? */
}
.categoryFilter:not(.withBooks) .filterInner:before{
  min-width: 18px;
  width: 18px;
  height: 16px;
  content: '';
  -webkit-mask: url("/static/img/connection-book.svg") no-repeat;
  mask: url("/static/img/connection-book.svg") no-repeat;
  -webkit-mask-size: cover;
  mask-size: cover;
  line-height: 25px;
  /**transform: scale(0.95);*/
  display: inline-block;
  background-color: var(--category-color);
}
.connectionsPanel .toolsButton.more{
  color: #666666;
}
.connectionsPanel .toolsButton.seeLess{
  margin-inline-start: 33px;
  font-style: normal;
  font-weight: normal;
  font-size: 13px;
  line-height: 18px;
  color: #999999;
  align-items: center;
}
.connectionsPanel .toolsButton.seeLess img.toolsButtonIcon{
  height: 10px;
  width: 10px;
}
.connectionsPanel .toolsButton.seeLess .toolsButtonText{
  margin-inline-start: 5px;
}

.connectionsPanel .topToolsButtons {
  margin-top: 30px;
}
.categoryFilter:not(.withBooks) .filterText{
  margin-inline-start: 15px;
  margin-inline-end: auto;
}
.textFilter {
  padding: 19px 0px;
  font-size: 18px;
  line-height: 1.2;
  display: block;
  cursor: pointer;
  color: #333;
  margin-inline-start: 34px;
  margin-inline-end: 34px;
}
.connectionsCount {
  color: #666;
  font-size: 16px;
  font-weight: lighter;
  letter-spacing: 1px;
  font-family: "Roboto", "Helvetica Neue", "Helvetica", sans-serif;
  unicode-bidi: isolate;
}
.englishAvailableTag {
  font-family: "Roboto", "Helvetica Neue", "Helvetica", sans-serif;
  text-transform: uppercase;
  align-self: flex-start;
  color: #999;
  border: 1px solid #CCC;
  border-radius: 3px;
  font-size: 12px;
  line-height: 18px;
  padding: 0px 3px;
  margin-left: 4px;
}
.filterInner {
  display: flex;
  justify-content: space-between;
  align-items: center;
}
.essayGroup a:hover {
  text-decoration: none;
}
.essayGroup .filterText {
  margin-inline-start: 15px;
  margin-inline-end: auto;
  text-align: left
}
.essayGroup .filterInner:before{
  min-width: 18px;
  width: 18px;
  height: 16px;
  content: '';
  -webkit-mask: url("/static/img/connection-book.svg") no-repeat;
  mask: url("/static/img/connection-book.svg") no-repeat;
  -webkit-mask-size: cover;
  mask-size: cover;
  line-height: 25px;
  /**transform: scale(0.95);*/
  display: inline-block;
  background-color: #3B5849;
}
.essayGroup .textFilter {
  padding: 0 0 0 0;
  margin: 19px 34px;
}
.categoryFilterGroup.withBooks {
  /*border-bottom: 1px solid #E5E5E5;*/
  border-top: 4px solid;
  border-top-color: var(--category-color);
}
.categoryFilterGroup.withBooks .categoryFilter{
  margin: initial;
  margin-inline-end: 34px;
  margin-inline-start: 34px;
  padding: 19px 0px;
  border-bottom: 1px solid #E5E5E5;

}
.categoryFilterGroup a:hover {
  text-decoration: none;
}
.categoryFilterGroup.withBooks + .categoryFilterGroup {
  /*margin-top: 30px;*/
}
.categoryFilterGroup .textFilter {
  border-bottom: 1px solid #E5E5E5;
}
.categoryFilterGroup :first-child .textFilter {
  border-top: 1px solid #E5E5E5;
}
.categoryFilter.on, .textFilter.on {
  color: black;
}
.dark .categoryFilter.on, .dark .textFilter.on {
  color: white;
}
.textFilter.lowlight {
  color: #999;
}
.topFilters .textFilter.showMoreFilters {
  color: #999;
}
.bilingual .textFilter .he,
.bilingual .categoryFilter .he {
  display: none;
}
.textList .textListTop > .loadingMessage,
.textList .texts .contentInner > .loadingMessage {
  padding: 22px 10px 0;
  color: #999;
  font-size: 14px;
  text-align: center;
}
.textList .textListTop > .loadingMessage {
  position: relative;
  top: 70px;
}
.textList .texts {
  position: relative;
  background-color: #FBFBFA;
}
.sepia .textList .texts {
  background-color: #FBFBFA;
}
.dark .textList .texts {
  background-color: #333331;
}
.textList .texts .textRange {
  font-size: 1.8em;
  padding-top: 16px;
  margin-top: 12px;
  position: relative;
  cursor: text;
}
.textList .texts .textRange .segment{
  cursor: text;
}
.textListTextRangeBox {
  border-bottom: 1px solid #eee;
}
.textList .texts .textRange .title {
  color: #999;
}
.textList .texts .segment .queryTextHighlight {
  padding: 0;
  background-color: inherit;
  font-weight: bold;
}
.dark .textList .texts .textRange .title {
  color: #ddd;
}
.textList.singlePanel .textListTextRangeBox:first-child {
  margin-top: -30px;
}
.textRange .title {
  display: flex;
  justify-content: space-between;
}
.textRange .title .buttons {
}
.bilingual .textList .title .he {
  display: none;
}
.textList .sheetList .sheet,
.textList .note {
  padding: 0 0 24px 0;
  display: flex;
  flex-flow: column;
}
.textList .sheet + .sheet {
  padding: 24px 0;
  border-top: 1px solid #E6E5E6;
}
.textList .sheetList .sheet a.sheetTitle {
  margin-bottom: 0;
  align-items: flex-start;
}
.textList .sheet .sheetInfo {
  display: flex;
  justify-content: space-between;
}
.sheet .sheetInfo .sheetUser {
  display: flex;
  align-items: center;
}
.textList .sheet .sheetAuthorImg,
.textList .note .noteAuthorImg {
  height: 26px;
  width: 26px;
  vertical-align: -8px;
}
.textList .sheet .sheetViews {
  color: #999;
  font-size: 12px;
}
.textList .sheet .sheetAuthor,
.textList .note .noteAuthor {
  color: #666;
  font-size: 16px;
  margin: auto 14px;
}
.textList .sheet .sheetTitle {
  display: flex;
  justify-content: flex-start;
  margin-top: 14px;
  font-size: 18px;
  text-align: left;
  color: #000;
}
.textList .sheet .sheetLeft .sheetTitle img.sheetIcon {
  width: 14px;
  height: 14px;
  margin: 3px 0 0 0;
}
.textList .sheet .sheetTitle .sheetTitleText{
  margin: auto 6px;
}
.textList .sheet .sheetTags {
  display: flex;
  flex-flow: row wrap;
  margin-top: 6px;
  font-size: 13px;
  color: #999;
  text-align: left;
}
.textList .sheet .sheetTag {
  color: inherit;
  display: inline-block;
  white-space: nowrap;
}
.sheet .sheetRight {
  display: flex;
  flex-direction: row;
  align-items: flex-start;
  justify-content: space-between;
  padding-top: 5px;
  margin: 0 -4px;
}
.sheet .sheetRight img {
  display: none;
  padding: 0 5px;
  width: 22px;
  height: 22px;
  margin: 0;
}
.sheet .sheetRight img.pinned,
.sheet:hover .sheetRight img {
  display: block;
}
.sheet:hover .sheetRight img:hover {
  opacity: 0.6;
  cursor: pointer;
}
.sheet .sheetTag .separator {
  display: inline-block;
  margin-right: 8px;
}
.sheet .sheetTags .unlisted img,
.collectionListing .collectionListingDetails .unlisted img,
.tocTop .unlisted img {
  width: 13px;
  height: 13px;
  opacity: 0.4;
  margin-inline-end: 3px;
  position: relative;
  top: 2px;
}
.sheetTag.button,
.sheetTag.button:hover,
.sheetTag.button:active {
  background-color: #EDEDED;
  border-color: #ccc;
  color: #999;
  font-size: 14px;
  margin: 4px;
}
.bookPage .sheetTag.button {
  padding: 5px 16px;
  height: 30px;
}
.textList .sheetList {
  padding-top: 40px;
}
.textList .sheetList:first-of-type {
  padding-top: 0px;
}
.textList .sheetList + .sheetList {
  border-top: 1px solid #E6E5E6;
}
.textList .note .noteAuthorInfo {
  margin-bottom: 14px;
}
.textList .note .noteTitle {
  font-weight: bold;
}
.textList .note .noteTitle,
.textList .note .noteText {
  font-size: 16px;
}
.textList .textListTextRangeBox + .sheet {
  margin-top: 24px;
}
.mediaList .media {
  border-top: solid 1px #CCC;
  padding: 20px 0;
}
.mediaList .mediaTitle {
  font-family: "Roboto", "Helvetica Neue", "Helvetica", sans-serif;
  font-style: normal;
  font-weight: 400;
  font-size: 16px;
  line-height: 19px;
  color: #666;
	padding-bottom: 15px;
}
.mediaList .mediaTitle .he {
  font-size: 16px;
}
.mediaList .media .title {
	font-size: 22px;
  color: #000;
}
.mediaList .media a {
	color: #999;
}
.mediaList .media .description {
	margin: 10px 0;
  font-size: 13px;
  font-family: "Roboto", "Helvetica Neue", "Helvetica", sans-serif;
  flex-flow: row;
  justify-content: space-between;
  color: #666;
}
.mediaList .media .panel{
	background: #e6e6e6;
	border-radius: 50px;
	text-align: center;
	margin: 15px 0;
	padding: 15px;
  font-size: 13px;
  line-height: 15px;
  flex-direction: row;
  display: flex;
  flex-wrap: nowrap;
  justify-content: space-between;
  text-align: left;
  direction: ltr;
}
.mediaList .media .panel .playTimeContainer {
  display: inline-flex;
  align-self: center;
  font-size: 13px;
  font-family: "Roboto", "Helvetica Neue", "Helvetica", sans-serif;
}
.mediaList .media .panel .playTimeContainer span {
  margin: 0 15px;
}
.mediaList .media .panel .sliderContainer {
  display: inline-flex;
  flex: 2;
  align-self: center;
}
.mediaList .media .panel input[type='image'] {
	  width: 10px;
    height: 10px;
    padding: 2.5px;
}
.slider {
  -webkit-appearance: none;
  height: 2px;
  background: #4d4d4d;
  outline: none;
  opacity: 0.7;
  width: 100%;
}
.slider:hover {
  opacity: 5;
}
.slider::-webkit-slider-thumb {
  -webkit-appearance: none;
  appearance: none;
  width: 10px;
  height: 10px;
  border-radius: 50%;
  background: #4871bf;
  cursor: pointer;
}
.slider::-moz-range-thumb {
  width: 10px;
  height: 10px;
  border-radius: 50%;
  background: #4871bf;
  cursor: pointer;
}
/* All the same stuff for IE */
.slider::-ms-thumb {
  width: 10px;
  height: 10px;
  border-radius: 50%;
  background: #4871bf;
  cursor: pointer;
}
.webpageList .website {
  text-align: start;
  display: flex;
  justify-content: flex-start;
  color: #000;
  cursor: pointer;
  font-size: 16px;
  letter-spacing: 1px;
  margin: 20px 34px;
  align-items: center;
}
.webpageList .website .icon {
  height: 16px;
  width: 16px;
  margin-top: 2px;
}
.webpageList .webpage {
  margin-bottom: 30px;
  text-align: left;
  direction: ltr;
}
.webpageList .webpage.hebrew{
  text-align: right;
  direction: rtl;
}
.webpageList .webpage .icon {
  margin-right: 10px;
}
.webpage.hebrew .icon {
  margin: 0 0 0 10px;
}
.webpageList .webpage .title {
  font-size: 22px;
  color: black;
  text-decoration: none;
  margin-bottom: 10px;
}
.webpageList .webpage .title:hover {
  text-decoration: none;
}
.webpageList .webpage .domain {
  font-family: "Roboto", "Helvetica Neue", "Helvetica", sans-serif;
  font-size: 14px;
  color: #666;
  margin-bottom: 10px;
}
.webpageList .webpage .description {
  font-size: 18px;
  color: #999;
}
.webpageList .webpage .webpageMetadata,
.mediaList .media .meta,
.manuscript .meta {
  font-size: 13px;
  color: #999;
  margin-top: 5px;
}
.interface-hebrew .webpageList .webpage .webpageMetadata {
  text-align: right;
  direction: rtl;
}
.interface-english .webpageList .webpage .webpageMetadata {
  text-align: left;
  direction: ltr;
}

.webpageList .website .siteName {
  margin-inline-start: 15px;
}

.manuscript .meta span,
.manuscript .meta a {
  font-family: "Roboto", "sans-serif";
  margin-top: 2px;
}
.manuscript .meta .int-he {
  font-family: "Heebo", "sans-serif";
}
.webpageList.empty .loadingMessage {
  margin-top: 0px;
}
.webpageList .webpagesLinkerMessage {
  padding: 20px 0px;
  color: #999;
  border-top: 1px solid #E5E5E5;
  font-size: 13px;
}
.marginless .webpageList .webpagesLinkerMessage {
  padding: 20px 34px;
}
.webpageList .webpagesLinkerMessage a {
  color: #999;
  text-decoration: underline;
}
.manuscriptImage {
  width: auto;
  max-height: 180px;
  border-radius: 3px;
}
.manuscriptCaption {
  font-family: "Adobe Garamond Pro", "sans-serif";
  font-size: 18px;
  line-height: 22px;
  margin-top: 13px;
  margin-bottom: 2px;
  border-bottom: 0px;
  text-align: left;
}
.manuscriptCaptionHe {
  font-family: "Taamey Frank", "Heebo", "sans-serif";
  font-size: 22px;
  line-height: 22px;
  margin-top: 13px;
  margin-bottom: 2px;
  border-bottom: 0px;
  text-align: right;
}
.fullSizeImageLink {
  width: 292px;
  height: 23px;
  left: 830px;
  top: 367px;
  font-family: "Roboto", "sans-serif";
  font-style: normal;
  font-weight: normal;
  font-size: 13px;
  line-height: 15px;
  color: #999999
}
.manuscript {
  border-bottom: 1px solid #DDDDDD;
  margin: 29px 34px;
  padding-bottom: 19px;
  overflow-x: hidden;
}

.manuscript a {
  color: inherit;
}
/*.manuscriptBorder {*/
/*  border: 1px solid #dddddd;*/
/*  position: absolute;*/
/*  width: 292px;*/
/*  height: 0px;*/
/*  left: 830px;*/
/*  top: 409px;*/
/*}*/
.manuscriptList :last-child {
  border-bottom: 0px solid red;
}
.textList.marginless .webpageList.empty .loadingMessage {
  margin: 50px 40px;
}
.textRange .numberLabel {
  position: absolute;
  top: 14px;
}
.english .textRange .numberLabel {
  left: -24px;
}
.english .textRange .numberLabel.itag {
  right: -30px;
  left: initial;
}
.hebrew .textRange .numberLabel,
.bilingual .textRange .numberLabel  {
  right: -30px;
}
.multiPanel .textRange .numberLabel{
  display: none;
}
.multiPanel .textRange .numberLabel.itag{
  display: block;
  color: #4871bf;
}
.textRange.lowlight .numberLabel {
  color: #999;
}
.readerPanel.bilingual .connectionsPanel .he {
  display: none;
}
.connectionsSummaryLoading {
  padding: 20px 34px;
  color: #999;
}
.connectionsPanel .connectionPanelSectionHeader{
  margin-inline-start: 34px;
  margin-inline-end: 34px;
  margin-top: 30px;
  margin-bottom: 15px;
  border-bottom: 1px solid #CCCCCC;
  padding-bottom: 13px;
}
.connectionsPanel .connectionPanelSectionHeader .connectionPanelSectionHeaderInner{
  font-size: 14px;
  font-style: normal;
  font-weight: 400;
  line-height: 18px;
  letter-spacing: 0em;
  text-align: justified;
  color: #666666;
  text-transform: uppercase;

}
.connectionsPanel .connectionsSummaryLoading .loadingMessage {
  margin-top: 0;
}
.textListTextRangeBox {
  position: relative;
}

.textListTextRangeBox .textRange{
  margin-bottom: 0;
  padding-bottom: 0;
}
.textListTextRangeBox .connection-buttons, .versionsTextList .connection-buttons{
  margin-bottom: 28px;
  display: flex;
  align-items: flex-start;
  align-content: flex-start;
}
.connection-buttons.access-user .connection-button.delete-link{
  display:none;
}
.connection-buttons .connection-button,
.version-block-with-preview-details .connection-button{
  font-style: normal;
  font-weight: normal;
  font-size: 13px;
  line-height: 15px;
  color: #999999;
  margin-inline-end: 15px;
  text-decoration: none;
  cursor: pointer;
  display: flex;
  flex-flow: row wrap;
  align-items: center;
}
.version-block-with-preview-details .connection-button {
  font-size: 14px;
  color: var(--dark-grey);
  margin-top: 15px;
}
.version-block-with-preview-details img {
  padding-inline-start: 15px;
}
.singlePanel .connection-buttons .connection-button{
  text-align: start;
  margin-inline-end: 5px;
}
.connection-buttons .connection-button span{
  text-align: initial;
}
.connection-buttons .connection-button .int-en{
  font-family: "Roboto", "Helvetica Neue", "Helvetica", sans-serif;
}
.connection-buttons .connection-button .int-he{
  font-family: "Heebo", "Roboto", "Helvetica Neue", "Helvetica", sans-serif;
}
.toolsMessage {
  margin: 130px 0;
  text-align: center;
  font-size: 18px;
}
.connection-buttons .connection-button::before,
.version-block-with-preview-details .connection-button::before{
  display: block;
  content: ' ';
  background-size: 15px 15px;
  background-repeat: no-repeat;
  height: 15px;
  width: 15px;
  margin-inline-end: 5px;
}
.version-block-with-preview-details .connection-button::before {
  height: 18px;
}
.connection-buttons .panel-open-link::before,
.version-block-with-preview-details .connection-button::before{
  background-image: url("/static/icons/open-panel.svg");
}
.connection-buttons .delete-link::before{
  background-image: url("/static/icons/remove-connection.svg");
}
.connection-buttons .add-to-sheet-link::before{
  background-image: url("/static/icons/add-to-sheet.svg");
}
.sheetContent .toolsButtonContainer {
  letter-spacing: 0;
}
.toolsButtonContainer {
  display: flex;
  justify-content: flex-start;
  color: #000;
  /*border-top: 1px solid #E5E5E5;*/
  cursor: pointer;
  font-size: 16px;
  letter-spacing: 1px;
  margin: 20px 34px;
  align-items: center;
  flex-wrap: wrap;
}

.toolsButtonContainer.blue {
  background-color: var(--sefaria-blue);
  color: white;
  margin: -29px 34px 20px;
  margin-inline-start: -34px;
  margin-inline-end: -34px;
  padding-inline-start: 68px;
  padding-inline-end: 34px;
  padding-top: 18px;
  padding-bottom: 18px;
}

.toolsButtonContainer .toolsButtonText,
.toolsButtonContainer .toolsSecondaryButton {
  position: relative;
  top: 1.5px;
}

.toolsButton {
  background: none;
  padding: 0;
  border: 0px;
  flex: 1 1 auto;
}

.toolsButton ::before {
  position: relative;
  top: 3px;
}

.toolsSecondaryButton {
  color: var(--dark-grey);
  --english-font: var(--english-sans-serif-font-family);
  --hebrew-font: var(--hebrew-sans-serif-font-family);
  height: var(--sans-serif-small-font-size);
  margin-inline-start: 30px;
  align-self: flex-start;
}

.toolsButtonContainer.blue .experimentLabel {
  --english-font: var(--english-sans-serif-font-family);
  color: var(--light-grey);
  font-size: 14px;
  border: 1px solid var(--light-grey);
  border-radius: 6px;
  float: inline-end;
  padding: 2px;
  line-height: 14px;
}

.linkArrow {
  height: var(--sans-serif-small-font-size);
  position: relative;
  top: 1px;
}

.toolsButtonContainer .toolsButton.greyColor {
  color: var(--dark-grey);
}
.toolsButton .toolsButtonText .connectionsCount::before{
  content: " ";
}
.topicList.topicsHe {
  direction: rtl;
}
.topicList.topicsEn {
  direction: ltr;
}
.interface-hebrew .topicList.topicsEn {
  direction: rtl;
}

.topicButton {
  display: flex;
  justify-content: flex-start;
  color: #000;
  cursor: pointer;
  font-size: 16px;
  flex-direction: column;
  letter-spacing: unset;
  align-items: initial;
  border-top: 1px solid #E5E5E5;
  padding: 20px 34px;
  margin: initial;
}
.topicList #topicItem-0 {
  border-top: none;
}
.topicButton:hover {
  text-decoration: none;
}

.topicButton .topicButtonTitle {
  display: flex;
  flex-direction: row;
  justify-content: space-between;
  text-align: left;
}
.topicButton .topicButtonTitle .he {
  text-align: right;
}
.topicButton .contentText .en {
  font-family: "adobe-garamond-pro", "Crimson Text", Georgia, serif;
}
.topicButtonTitle .he {
  font-size: 122%;
}
.topicButton .three-dots-button.tooltip-toggle::before,
.named-entity-title-bar .three-dots-button.tooltip-toggle::before {
  transform: none;
  left: unset;
  right: 30px;
  width: 180px;
}
.readerPanel.hebrew .topicButton .three-dots-button.tooltip-toggle::before,
.readerPanel.hebrew .named-entity-title-bar .three-dots-button.tooltip-toggle::before {
  right: unset;
  left: 30px;
  text-align: right;
}
.topicButton .smallText {
  margin-top: 10px;
  line-height: 18px;
  font-size: 18px;
  text-align: start;
}
.topicButton .smallText .en {
  font-family: "Roboto", "Helvetica Neue", "Helvetica", sans-serif;
  font-size: 13px;
  font-weight: normal;
  color: #999;
}
.topicButton .smallText .he {
  font-family: "Heebo", sans-serif;
  font-size: 13px;
  font-weight: normal;
  color: #999;
}
.toolsButton:hover {
  text-decoration: none;
  color: inherit;
}
.toolsButton.systemTypeface .toolsButtonText span.int-en,
.toolsButton.systemTypeface .toolsButtonText span.en{
  font-family: "Roboto", "Helvetica Neue", "Helvetica", sans-serif;
}
.toolsButton.textTypeface .toolsButtonText span.int-en,
.toolsButton.textTypeface .toolsButtonText span.en{
  font-family: "adobe-garamond-pro", "Crimson Text", Georgia, serif;
}
.toolsButton.systemTypeface .toolsButtonText span.int-he,
.toolsButton.systemTypeface .toolsButtonText span.he{
  font-family: "Heebo", "Roboto", "Helvetica Neue", "Helvetica", sans-serif;
}
.toolsButton.textTypeface .toolsButtonText span.int-he,
.toolsButton.textTypeface .toolsButtonText span.he{
  font-family: "Taamey Frank", "adobe-garamond-pro", "Crimson Text", Georgia, "Times New Roman", serif;
  font-size: 122%;
}
.blue .toolsButton .toolsButtonIcon {
  filter: invert(1);
}
.toolsButton .toolsButtonIcon {
  color: #999;
  font-size: 20px;
  width: 20px;
  margin-top: -1px;
}
.interface-hebrew .toolsButton .toolsButtonIcon {
  margin-top: 1px;
}
.toolsButton img.toolsButtonIcon {
  width: 18px;
  height: 18px;
  vertical-align: middle;
}
.toolsButton .toolsButtonText{
  margin-inline-start: 15px;
}

.shareSettingsBox .shareDropdown {
  display: inline-block;
  height: 20px;
  width: 52px;
  margin: 0 3px;
  border: 0;
  color: var(--sefaria-blue);
  font-weight: 600;
  --english-font: var(--english-sans-serif-font-family);
  --hebrew-font: var(--hebrew-sans-serif-font-family);
  font-size: var(--sans-serif-body-font-size);
  align-self: flex-end;
  appearance: none;
  -webkit-appearance: none;
  -moz-appearance: none;
  bottom: 1px;
  position: relative;
  background-color: Transparent;
  background-image: url(/static/icons/arrow-down-bold.svg);
  background-repeat: no-repeat;
  background-position: right;
  background-size: 12px;
}

.shareInputBox .copyLinkIcon {
  float: right;
  margin: 0px -5px 1px 0px;
}

.shareInputBox span {
  --english-font: var(--english-sans-serif-font-family);
  --hebrew-font: var(--hebrew-sans-serif-font-family);
  font-size: var(--sans-serif-body-font-size);
}

.shareInputBox {
  position: relative;
  display: flex;
  box-sizing: border-box;
  border-radius: 7px;
  border: none;
  box-shadow: 0 1px 3px rgb(0 0 0 / 20%);
  font-size: var(--sans-serif-body-font-size);
  font-family: "Roboto", "Helvetica Neue", "Helvetica", sans-serif;
  color: #666;
  padding: 20px 20px;
  margin: 19px 33px;
}
.shareInput {
  width: calc(100% - 40px);
  box-sizing: border-box;
  border-radius: 7px;
  border: none;
  font-size: var(--sans-serif-body-font-size);
  font-family: "Roboto", "Helvetica Neue", "Helvetica", sans-serif;
  color: #666;
  text-overflow: ellipsis;
}

.shareInputBox .shareInputButton {
  background-color: #fff;
  position: absolute;
  border: 0;
  margin-inline-start: calc(100% - 60px);
}

.shareInputBox .shareInputButton:active {
  background-color: var(--light-grey);
}

.shareSettingsBox {
  display: flex;
  box-sizing: border-box;
  border-radius: 7px;
  border: none;
  font-size: var(--sans-serif-body-font-size);
  --english-font: var(--english-sans-serif-font-family);
  --hebrew-font: var(--hebrew-sans-serif-font-family);
  color: var(--dark-grey);
  margin: 20px 34px;
}
.addToSourceSheetBox {
  position: relative;
}
.addToSourceSheetBox input {
  padding: 13px 12px;
  margin: 0;
  cursor: pointer;
  font-size: 18px;
  border-radius: 4px;
  box-shadow: none;
  border: 1px solid #E9E9E9;
  width: 60%;
  height: 50px;
  box-sizing: border-box;
}
.addToSourceSheetBox .button {
  width: 100%;
  text-align: center;
  margin: 0;
}
.addToSourceSheetBox .button.small {
  width: 37%;
  box-sizing: border-box;
  height: 50px;
  padding: 17px;
  margin: 0;
  float: right;
}
.interface-hebrew .addToSourceSheetBox input {
  width: 47%;
}
.interface-hebrew .addToSourceSheetBox .button.small {
  width: 50%;
  float: left;
}
.addToSourceSheetBox .newSheet {
  border-top: 1px solid #E9E9E9;
  padding: 14px 22px;
}
.addToSourceSheetBox .newSheet input::placeholder { /* eventual spec? */
  font-family: "Roboto", "Helvetica Neue", "Helvetica", sans-serif;
}
.addToSourceSheetBox .newSheet input::-webkit-input-placeholder { /* Chrome/Opera/Safari */
  font-family: "Roboto", "Helvetica Neue", "Helvetica", sans-serif;
}
.addToSourceSheetBox .newSheet input::-moz-placeholder { /* Firefox 19+ */
  font-family: "Roboto", "Helvetica Neue", "Helvetica", sans-serif;
}
.addToSourceSheetBox .newSheet input:-ms-input-placeholder { /* IE 10+ */
  font-family: "Roboto", "Helvetica Neue", "Helvetica", sans-serif;
}
.addToSourceSheetBox .newSheet input:-moz-placeholder { /* Firefox 18- */
  font-family: "Roboto", "Helvetica Neue", "Helvetica", sans-serif;
}
.confirmAddToSheet {
  text-align: center;
  background-color: #FBFBFA;
  margin-bottom: 10px;
}
.confirmAddToSheet .message{
  text-align: start;
}
.confirmAddToSheet.addToSourceSheetBox .message span{
  font-family: 'HebrewInEnglish Serif Font', "adobe-garamond-pro", "Crimson Text", Georgia, "Times New Roman", serif;
  font-style: normal;
  font-weight: normal;
  font-size: 18px;
  line-height: 25px;
  text-decoration-line: none;
  color: #666666;
}
.confirmAddToSheet.addToSourceSheetBox .message span a{
  text-decoration: underline;
  color: #666666;
}
.confirmAddToSheet .button {
  width: 100%;
}
.connectionsPanel .allSheetsLink,
.connectionsPanel .allNotesLink {
  display: block;
  margin-top: 10px;
}
.interface-hebrew .allNotesLinks {
  text-align: left;
}
.noteList + .noteList {
  border-top: 1px solid #ccc;
}
.connectionsPanel .loadingMessage {
  margin-top: 40px;
}
.connectionsPanel textarea.noteText,
.connectionsPanel textarea.feedbackText,
.sideColumn textarea.feedbackText {
  width: 100%;
  min-height: 100px;
  border: none;
  border-radius: 7px;
  padding: 20px 25px;
  box-sizing: border-box;
  box-shadow: 0 1px 3px rgba(0,0,0,0.2);
  font-size: 18px;
  font-family: "adobe-garamond-pro", "Crimson Text", Georgia, serif;
  margin-bottom: 10px
}


.connectionsPanel .noteSharingToggle {
  border: 1px solid #ccc;
  border-radius: 4px;
  margin-bottom: 12px;
}
.connectionsPanel .notePrivateButton,
.connectionsPanel .notePublicButton {
  width: 50%;
  display: inline-block;
  text-align: center;
  color: #CCC;
  padding: 16px 24px;
  border-radius: 4px;
  cursor: pointer;
  font-size: 15px;
  letter-spacing: 1px;
  font-family: "Roboto", "Helvetica Neue", "Helvetica", sans-serif;
  box-sizing: border-box;
}
.connectionsPanel .notePrivateButton.active,
.connectionsPanel .notePublicButton.active {
  background-color: white;
  color: #666;
}
.connectionsPanel .notePrivateButton {
  border-right: 1px solid #ccc;
  border-top-right-radius: 0;
  border-bottom-right-radius: 0;
}
.hebrew .connectionsPanel .notePrivateButton {
  border-left: 1px solid #ccc;
  border-top-left-radius: 0;
  border-bottom-left-radius: 0;
  border-right: none;
  border-top-right-radius: 4px;
  border-bottom-right-radius: 4px;
}
.connectionsPanel .line {
  width: 100%;
  border-bottom: 1px solid #ccc;
  margin: 40px 0;
}
.connectionsPanel .deleteNote {
  text-align: center;
  padding: 18px 0;
  color: #999;
  font-size: 15px;
  cursor: pointer;
  font-family: "Roboto", "Helvetica Neue", "Helvetica", sans-serif;
}
.connectionsPanel.textList .note {
  padding: 30px 0;
  position: relative;
}
.connectionsPanel.textList .note {
  border-top: 1px solid #E6E5E6;
}
.connectionsPanel.textList .note:first-child {
  border-top: none;
}
.connectionsPanel .noteButtons {
  position: absolute;
  top: 30px;
  left: -32px;
}
.interface-hebrew .connectionsPanel .noteButtons {
  left: auto;
  right: -32px;
}
.connectionsPanel .editNoteButton {
  visibility: hidden;
}
.connectionsPanel .note:hover .editNoteButton {
  visibility: visible;
}
.connectionsPanel .noteButtons .fa {
  cursor: pointer;
  color: #C6C6C6;
  font-size: 20px;
  margin: 0 8px;
}

.feedbackOverlay .buttonContainer {
  width: 100%;
  margin-top: 15px;
  text-align: center;
}

.connectionsPanel .divineNameReplacer p {
  font-size: 16px;
  font-family: "Roboto", "Helvetica Neue", "Helvetica", sans-serif;
  line-height: 19px;
  color: #666666;
}

.addConnectionBox {
  font-size: 18px;
  text-align: center;
}
.addConnectionBox .dropdown .dropdownMain{
  justify-content: center;
}
.addConnectionBox .dropdown .dropdownMain span, .addConnectionBox .dropdown .dropdownMain img{
  margin-inline-start: auto;
}
.addConnectionSummary {
  margin-bottom: 20px;
}
.loginPrompt {
  text-align: center;
}
.loginPrompt .loginPromptMessage {
  font-size: 18px;
  margin-bottom: 20px;
}
.loginPrompt .button {
  width: auto;
  margin: 0 6px;
}
.profile-pic {
  display: flex;
  justify-content: center;
  align-items: center;
  flex-direction: column;
}
.profile-page {
  background-color: var(--lightest-grey);
}
.profile-page .profile-pic .profile-pic-hover-button {
  display: none;
}
.profile-pic-cropper-error {
  line-height: 1;
  max-width: 50vw;
  overflow: hidden;
}
.profile-page .profile-pic:hover .profile-pic-hover-button.profile-pic-button-visible {
  display: flex;
}
.profile-page .profile-pic .profile-pic-button-row {
  display: flex;
}
.profile-page .profile-pic .profile-pic-button {
  position: relative;
  top: calc(-1 * ((175px/2) + (46px/2)));  /* height of .profile-img + height of .profile-pic-button */
}
.profile-pic-cropper-modal {
  max-width: unset !important;
  max-height: unset !important;
  padding: 15px 15px 17px 15px !important;
  box-shadow: 0px 1px 4px rgba(0, 0, 0, 0.4);
  background-color: #FFF !important;
  border-radius: 6px;
}
.profile-pic-cropper-modal-inner {
  overflow: auto;
  display: block;
  line-height: 0;
  border-radius: 6px;
}
.profile-pic-loading {
  display: flex;
  align-items: center;
  justify-content: center;
  margin-top: 17px;
}
.profile-pic-cropper-modal .ReactCrop__crop-selection {
  border-radius: 50%;
  box-shadow: 0 0 0 9999em rgba(255, 255, 255, 0.6);
}
.profile-pic-cropper-modal .ReactCrop__image {
  max-width: 50vw;
  max-height: 50vh;
}
.profile-pic-close {
  right: 25px !important;
}
.profile-pic-cropper {
}
.profile-page .profile-pic .profile-pic-cropper-modal .profile-pic-cropper-button {
  display: inline-flex;
}
.profile-page .profile-pic .profile-pic-cropper-desc {
  margin-top: 9px;
  margin-bottom: 18px;
}
.profile-pic .profile-pic-input-file {
  /* make it essentially invisible so it stays in DOM and is accessible */
  width: 0.1px;
  height: 0.1px;
  opacity: 0;
  overflow: hidden;
  position: absolute;
  z-index: -1;
}
.readerNavMenu.profile-page .resourcesLink img {
  top: 0;
}
.profile-page .logoutLink {
  box-shadow: none;
  font-size: 16px;
}
.profile-page .logoutLink .int-en {
  font-family: "Roboto", "Helvetica Neue", "Helvetica", sans-serif;
}
.profile-page .logoutLink .int-he {
  font-family: "Heebo", sans-serif;
}
.notificationsTopContainer {
  display: flex;
  flex-direction: row;
  margin-bottom: 30px;
}
.notificationsHeaderBox {
  flex-grow: 1;
  margin-bottom: 12px
}
.readerNavMenu .notificationsHeaderBox h1 {
  margin: 4px 0 0 0;
}
.notificationsTitleIcon {
  position: relative;top: 2px;
}
.notification {
  border-bottom: 1px solid var(--light-grey);
  border-top: none;
  padding: 25px 0;
  line-height: 1.4;
}
.notification {
  display: flex;
}
.notification .imageSection {
  margin-inline-end: 15px;
}
.notification .imageSection img {
  height: 30px;
  width: 30px;
  border-radius: 15px;
}
.notification .mainSection {
  flex: 1;
}
.notification a {
  unicode-bidi: plaintext;
}
.notification a:hover {
  color: inherit;
}
.notification .topLine {
  display: flex;
  justify-content: space-between;
  flex-direction: row;
  margin-top: 2px;
  align-content: space-between;
}
.notification .topLine a {
  font-weight: bold;
}
.notification .topLineText {
  flex: 1;
}
.notification .date {
  color: var(--medium-grey);
  font-size: 14px;
  margin-inline-start: 15px;
}
.notification .notificationBody {
  margin-top: 20px;
}
.notification .sheetTitle,
.notification .collectionName {
  --english-font: var(--english-serif-font-family);
  --hebrew-font: var(--hebrew-serif-font-family);
  font-size: 24px;
  display: block;
}
.notification .sheetSummary {
  --english-font: var(--english-serif-font-family);
  --hebrew-font: var(--hebrew-serif-font-family);
  color: var(--dark-grey);
  font-size: 18px;
  margin-top: 10px;
}
.notification .replyButton {
  margin-top: 15px;
}
.notification .replyButton img {
  width: 15px;
  height: 10px;
  margin-inline-end: 10px;
}
.notification-message-link {
  display: inline-block;
  padding: 0 5px;
}
.globalUpdateForm {
  padding: 20px;
  background-color: #ddd;
  border-radius: 15px;
  font-size: 18px;
}
.globalUpdateForm .storyTypeSelector {
  padding-bottom: 15px;
}
.globalUpdateForm  select {
  margin: 0 0 0 15px;
}
.globalUpdateForm .error {
  color: red;
  font-size: 90%;
}
.globalUpdateForm input[type="text"] {
  padding: 5px;
  margin: 5px 0;
  width: 260px;
}
.globalUpdateForm input[type="radio"] {
  padding: 5px;
  margin: 8px;
}
.globalUpdateForm label {
  padding-top: 10px;
  display: block;
}
.globalUpdateForm .previewButton {
  margin-left: 85%;
  font-size: 20px;
}
.update {
  position: relative;
}
.update .imageSection {
  display: none;
}
.update .delete-update-button {
  position: absolute;
  top:  8px;
  right:  0px;
  color:  var(--dark-grey);
}
.story-action-button {
  display: inline-block;
  background: #CB6158;
  padding: 0 15px;
  margin: 0 8px;
  width: 60px;
  text-align: center;
  height: 19px;
  color: #fff;
  cursor: pointer;
  border-radius: 8px;
  box-shadow: 1px 1px 1px #ccc;
  border: 1px solid #ccc;
}

.lds-ring {
  display: inline-block;
  position: relative;
  width: 34px;
  height: 34px;
}
.lds-ring div {
  box-sizing: border-box;
  display: block;
  position: absolute;
  width: 21px;
  height: 21px;
  margin: 6px;
  border: 6px solid #999;
  border-radius: 50%;
  animation: lds-ring 1.2s cubic-bezier(0.5, 0, 0.5, 1) infinite;
  border-color: #999 transparent transparent transparent;
}
.lds-ring div:nth-child(1) {
  animation-delay: -0.45s;
}
.lds-ring div:nth-child(2) {
  animation-delay: -0.3s;
}
.lds-ring div:nth-child(3) {
  animation-delay: -0.15s;
}
@keyframes lds-ring {
  0% {
    transform: rotate(0deg);
  }
  100% {
    transform: rotate(360deg);
  }
}
.sefariaLogo {
  text-align: center;
  text-transform: uppercase;
  font-family: "Roboto", "Helvetica Neue", "Helvetica", sans-serif;
}
#appLoading {
  position: fixed;
  text-align: center;
  background-color: #FBFBFA;
  height: 100%;
  width: 100%;
  direction: initial;
}
#appLoading .loadingMessage {
  position: absolute;
  top: 45%;
  left: 50%;
  transform: translate(-50%, -50%);
}
#appLoading img.int-en {
  width: 150px;
  height: 42px;
  margin-bottom: 6px;
}
#appLoading img.int-he {
  width: 150px;
  height: 49px;
  margin-bottom: 6px;
}
.emptyDesktop {
  margin-top: 200px;
  text-align: center;
  color: #999;
}
.button {
  display: inline-block;
  color: white;
  background-color: var(--sefaria-blue);
  box-shadow: 0 1px 3px rgba(0,0,0,0.25);
  border-radius: 6px;
  padding: 16px 30px;
  margin: 0 2px 6px 2px;
  cursor: pointer;
  font-size: 16px;
  box-sizing: border-box;
  line-height: 19px;
  text-align: center;
  --english-font: var(--english-sans-serif-font-family);
  --hebrew-font: var(--hebrew-sans-serif-font-family);
  border: none;
}

.button.disabled{
  border: 1px solid var(--light-grey);
  background-color: var(--lightest-grey);
  font-size: 16px;
  line-height: 19px;
  text-align: center;
  color: var(--medium-grey);
  box-shadow: none;
}
.button.disabled:hover{
  color: var(--medium-grey);
  cursor: initial;
}
a.button {
  color: white;
}
.button:hover,
a.button:hover {
  color: white;
  text-decoration: none;
}
.button.white {
  background-color: white;
  color: #333;
}
a.button.white {
  color: var(--dark-grey);
}
.button.grey {
  background-color:  var(--lighter-grey);
  color: var(--dark-grey);
  box-shadow: none;
  border: none;
}
a.button.mini {
  padding: 5px;
  font-size: .8em;
}
.interface-english .userSheetTitle a.button.mini {
  float: right;
}
.interface-hebrew .userSheetTitle a.button.mini {
  float: left;
}
.button.transparent {
  color: #666;
  background-color: transparent;
  border: 1px solid transparent;
}
.profile-page .button.transparent {
  border: 0;
}
.button.transparent.bordered {
  border: 1px solid #CCC;
}
.button.fillWidth {
  width: 100%;
  text-align: center;
  display: block;
  margin: 10px 0;
}
.button.squareBorder {
  border-radius: 0;
}
a .button:hover {
  text-decoration: none;
}
.reactMarkdown a {
  color: var(--commentary-blue);
}
.button.small {
  padding: 10px 14px;
  width: -moz-fit-content;
  width: fit-content;
}

.headerWithAdminButtonsContainer{
  display: flex;
  justify-content: space-between;
  flex-direction: row;
  align-items: center;
  flex-wrap: nowrap;
  width: 100%;
}
.headerWithAdminButtonsContainer .pencilEditorButton{
  margin-top: 8px;
  margin-bottom: 5px;
  margin-inline-end: 6px;
  cursor: pointer;
}
.button.extraSmall.reviewState{
  margin-inline-end: 7px;
}
.button.extraSmall.reviewState.reviewed {
  background-color: #5D956F;

}
.button.extraSmall.reviewState.notReviewed {
  background-color: #CB6158;
}
.button.extraSmall.reviewState.edited {
  background-color: #C3EB34;
}
.button.extraSmall {
  border-radius: 6px;
  box-shadow: none;
  margin: 0;
  padding: 5px 8px;
  height: 30px;
  line-height: 20px;
  letter-spacing: normal;
}
.button.extraSmall.topic {
  color: #000000;
  background-color: var(--lighter-grey);
  white-space: nowrap;
}
.adminButtons .button.extraSmall.topic.top {
  border-top-left-radius: 6px;
  border-top-right-radius: 6px;
}
.adminButtons .button.extraSmall.topic.bottom {
  border-bottom-left-radius: 6px;
  border-bottom-right-radius: 6px;
  border-bottom: 1px solid var(--light-grey);
}
.adminButtons .button.extraSmall.topic {
  box-shadow: 0 1px 3px rgb(0 0 0 / 25%);
  border-radius: revert;
  color: #666666;
}
.headerWithAdminButtons {
  display: flex;
  position: relative;
  flex: 1;
}
.adminButtons.hiddenButtons {
  display: none;
}
.adminButtons {
  display: flex;
  flex-direction: column;
  width: 147px;
  position: absolute;
  height: 90px;
  padding: 0 20px 0 20px;
}

.button .buttonIcon {
  margin-inline-end: 7px;
  vertical-align: middle;
}
.button.small .buttonIcon {
  height: 14px;
  width: 14px;
  margin-top: -3px;
}
.button.appButton {
  box-shadow: none;
  border: 2px solid #18345D;
  color: #18345D;
}
.button.appButton img {
  margin-inline-end: 5px;
}
.button.appButton.iconOnly {
  width: 40px;
  height: 40px;
  box-sizing: border-box;
  display: inline-flex;
  padding: 0;
  justify-content: center;
  align-items: center;
}
.button.appButton.iconOnly img {
  width: 18px;
  height: 18px;
  margin: 0;
}
.lexicon-content{
  font-size: 15px;
  padding-bottom: 10px;
  margin-bottom: 1px;
}
.lexicon-link:hover {
  text-decoration: underline;
}
.lexicon-header {
  padding: 10px;
  border-bottom: 1px solid #e5e5e5;
  background-color: #AAAAAA;
}
.lexicon-header h4 {
  font-size: 1.2em;
  margin: 0;
}
.entry + .entry {
  padding-top: 10px;
}
.lexicon-results {
  padding-top: 20px;
}
.named-entity-attribution {
  margin-top: 13px;
}
.named-entity-ambiguous {
  margin-bottom: 24px;
}
.named-entity-ambiguous .systemText .int-en,
.named-entity-ambiguous .systemText .int-he {
  color: #999;
}
.named-entity-title-bar {
  display: flex;
  flex-direction: row;
  justify-content: space-between;
}
.named-entity-wrapper {
  display: flex;
  flex-direction: column;
}
.named-entity-wrapper + .named-entity-wrapper {
  margin-top: 26px;
}
.readerPanel.english .named-entity-wrapper {
  direction: ltr;
}
.readerPanel.hebrew .named-entity-wrapper {
  direction: rtl;
}
.lexicon-results .named-entity-description {
  margin-top: 13px;
}
.lexicon-results .named-entity-description .en,
.lexicon-results .named-entity-description .he {
  color: #666;
}
.lexicon-results .entry > div {
  padding: 1% 0 1% 0;
  margin: auto;
}
.lexicon-results .entry a {
    font-size: .8em;
    font-weight: bold;
    letter-spacing: 1px;
    cursor: pointer;
    color: #333;
}
.lexicon-results .entry .headline {
  color: #333;
  font-size: 1.2em;
  display: block;
}
.lexicon-results .entry .headwords .headword {
  display: inline;
}
.lexicon-results .entry .morphology {
  font-family: "Roboto", "Helvetica Neue", "Helvetica", sans-serif;
  color: #999;
  display: inline;
  margin-right: 5px;
}
.lexicon-results .entry .lang-ref {

}
.lexicon-results .entry .definition-content{
    color: #444;
}
.lexicon-results ol {
	list-style-position: inside;
}
.lexicon-results .entry .definition li.sense{
	margin-left: 15px;
    padding-bottom: 10px;
}
.lexicon-results .entry .definition ol.senses{
	padding-left: 0;
}
.lexicon-results .entry .definition > li.sense{
	margin-left: 0;
}
.lexicon-results .entry ol.definition {
	list-style-type: none;
	padding-top: 2px;
	padding-left: 0;
    margin: 0;
}
.lexicon-results .entry .definition .notes {}
.lexicon-results .entry .definition .derivatives {display: block;margin-left: 15px;}
.lexicon-results .attribution {

}

.lexicon-results .attribution div,
.named-entity-wrapper .attribution div {
  display: block;
  font-family: "Roboto", "Helvetica Neue", "Helvetica", sans-serif;
  color: #aaa;
  font-size: 10px;
}
.lexicon-content .headword.en, .lexicon-content .headword.he,
.lexicon-content .definition-content.en, .lexicon-content .definition-content.he,
.lexicon-content .lexicon-results .attribution {
  display: inline;
}
.lexicon-content .headword.he, .lexicon-content .definition-content.he {
  direction: rtl;
}
.lexicon-content .headword.en, .lexicon-content .definition-content.en {
  direction: ltr;
}
.lexicon-instructions,
.lexicon-content .loadingMessage {
  font-size: 15px;
  font-style: italic;
}
.splitHeader {
  text-align: left;
  display: flex;
  flex-direction: row;
  justify-content: space-between;
  color: #666;
  font-weight: 300;
}
.splitHeader .en {
  font-size: 14px;
}
.splitHeader .he {
  font-size: 14px;
}
.splitHeader select {
  margin-inline-start: 6px;
}
.sheetsNewButton {
  text-align:center;
  margin-bottom: 30px;
}
.sheetsNewButton a {
  color: inherit;
}
.sheet.userSheet .sheetTitle  {
  font-family: "adobe-garamond-pro", "Crimson Text", Georgia, serif;
  font-size: 20px;
  color:#333;
  margin-bottom: 6px;
  unicode-bidi: plaintext;
}
.sheet.userSheet {
  font-size: 14px;
  color:#999;
  text-decoration: none;
  flex-direction: column;
}
.interface-english .sheet.userSheet{
  font-family: "Roboto", "Helvetica Neue", "Helvetica", sans-serif;
}
.interface-hebrew .sheet.userSheet{
  font-family: "Heebo", "sans-serif";
}
.sheet.userSheet .userSheetInfo{
  display: flex;
  justify-content: flex-start;
}
.sheet.userSheet .userSheetInfo span:before{
  content: '·';
  margin: auto 4px;
}
.sheet.userSheet .userSheetInfo span:first-child:before{
  content: '';
  margin: 0;
}
.sheet.userSheet .sheetAccess{
  margin: auto 4px;
}
.filterByTag {
  cursor: pointer;
  text-transform: none;
  font-size: 18px;
}
.sheet.userSheet .sheetEditButtons {
  font-size: 24px;
  height: 32px;
  width: 32px;
  text-align: center;
  line-height: 32px;
  background-color: white;
  border: 1px solid #E6E6E6;
  border-radius: 4px;
  margin-left: 10px;
  display: none;
  float:right;
  cursor: pointer;
  color: #999;
  text-decoration: none;
}
.sheetButton:hover {
  text-decoration: underline;
}
.sheetButton{
  border: 1px solid #fff;
}
.sheetButton.active {
  border: 1px solid #333;
}
.tagString a {
  text-decoration: none;
  color: #999;
}
.tagString a:after {
  content: ", ";
  color: #999;
}
.tagString a:last-child:after {
  content: "";
}
.singlePanel .collectionsList {
  margin-top: 0;
}
.collectionsList .enCollections,
.collectionsList .heCollections {
  margin-bottom: 50px;
}
.readerPanel .collectionsList .enCollections .gridBox,
.readerPanel .collectionsList .enCollections .int-he {
  direction: ltr;
}
.readerPanel .collectionsList .heCollections .gridBox {
  direction: rtl;
}
.collectionListing {
  display: flex;
  flex-direction: row;
  justify-content: space-between;
}
.profile-page .collectionListing {
  padding: 20px 0;
}
.collectionListing .left-content {
  display: flex;
  flex-direction: row;
  align-items: center;
}
.collectionListing + .collectionListing {
  border-top: 1px solid #ccc;
}
.collectionListingImageBox {
  width: 40px;
  height: 40px;
  border-radius: 20px;
  margin-inline-end: 10px;
  overflow: hidden;
  flex-shrink: 0;
}
.tocTop .collectionListingImageBox {
  background-color: transparent;
  overflow: initial;
}
.interface-hebrew .sheetMetaDataBox .authorStatement {
  direction: rtl;
}
.sheetMetaDataBox .profile-pic {
  width: 30px;
  height: 30px;
  display: inline-block;
  vertical-align: middle;
  margin-inline-end: 10px;
}
.readerPanel.hebrew .sheetMetaDataBox .user {
  direction: rtl;
}
.sheetMetaDataBox {
  margin-block-end: 40px;
}
a.sheetAuthorName {
  color: var(--midrash-green);
  --english-font: var(--english-sans-serif-font-family);
  --hebrew-font: var(--hebrew-sans-serif-font-family);
  font-size: 16px;
  font-weight: 600;
  line-height: 18.75px;
  display: inline;
  margin-block-end: 10px;
}
a.sheetAuthorName:hover {
  text-decoration: none;
}
.sheetContentSidebar a.sheetAuthorName {
  display: block;
}
.sheetMetaDataBox .summary {
  --english-font: var(--english-sans-serif-font-family);
  --hebrew-font: var(--hebrew-sans-serif-font-family);
  font-size: 16px;
  font-weight: 500;
  line-height: 18.75px;
  color: var(--dark-grey);
  margin-block-end: 25px;
  text-align: initial;
}
.sheetMetaDataBox .title {
  --english-font: var(--english-sans-serif-font-family);
  --hebrew-font: var(--hebrew-sans-serif-font-family);
  font-size: 30px;
  font-weight: 500;
  line-height: 35.16px;
  margin-block-end: 15px;
  flex: 1 0 95%;
  text-align: initial;
}
.interface-hebrew .sheetMetaDataBox .title:empty:before {
  content: "ללא שם";
}
.publishBox {
  text-align: start;
  background-color: #EDEDEC;
  border-radius: 6px;
  padding: 10px 20px;
  max-width: 540px;
  margin: 20px -20px;
  font-size: 16px;
  color: #666;
}

div.transparentBackground.publishBox {
  background-color: inherit;
  border-radius: 0px;
  padding: 0px 20px;
  color: inherit;
}

.publishBox .smallText .int-en, .publishBox .smallText .int-he.enInHe {
  color: #666;
}
.publishBox p.error {
  color: red;
}
.publishBox p {
  margin-bottom: 15px;
}
.publishBox .error .react-tags,
.publishBox textarea.error {
  border: 1px solid red;
}
.publishBox p strong {
  color: black;
  font-weight: 400;
}
.publishBox h3 {
  font-size: 22px;
  font-weight: 500;
  color: #666;
  margin-top: 12px;
  margin-bottom: 14px;
  text-transform: none;
  text-align: start;
}
.publishBox hr {
  border-bottom: none;
  border-right: none;
  border-left: none;
  border-top: 1px solid #CCC;
  margin-top: 20px;
}
.publishBox .smallText {
  color: #666666
}
.publishBox textarea {
  width: 100%;
  height: 100px;
  resize: none;
  box-sizing: border-box;
  font-size: 16px;
  color: #000;
  border: none;
  border-radius: 6px;
  box-shadow: 0px 1px 3px rgba(0, 0, 0, 0.25);
  font-style: normal;
  padding: 10px 10px 4px 10px;
  margin-bottom: 0px;
}
.publishBox textarea::placeholder {
  font-size: 16px;
  color: #666;
  font-style: normal;
  font-family: var(--english-sans-serif-font-family);
}
.publishBox .react-tags {
  position: relative;
  padding: 10px 10px 4px 10px;
  border-radius: 6px;
  background-color: #fff;
  box-shadow: 0px 1px 3px rgba(0, 0, 0, 0.25);
  /* shared font styles */
  font-size: 16px;
  line-height: 1.2;
  color: #666;
  /* clicking anywhere will focus the input */
  cursor: text;
}
.publishBox .react-tags.is-focused {
  border-color: #B1B1B1;
}
.publishBox .react-tags__selected {
  display: inline;
}
.publishBox .react-tags__selected-tag {
  display: inline-block;
  box-sizing: border-box;
  margin: 0 6px 6px 0;
  padding: 6px 8px;
  border: none;
  border-radius: 6px;
  background: #EDEDEC;
  color: #000;
  /* match the font styles */
  font-family: inherit;
  font-size: inherit;
  line-height: inherit;
}
.publishBox .react-tags__search-input,
.publishBox .react-tags__search-input:focus,
.publishBox .react-tags__search-input:focus-visible {
  font-family: inherit;
  font-size: inherit;
  border: none;
  outline: none;
}
.publishBox .react-tags__search-input::placeholder {
  font-size: 16px;
  font-style: normal;
  font-family: var(--english-sans-serif-font-family);
}
body.interface-hebrew .publishBox .react-tags__search-input::placeholder,
body.interface-hebrew .publishBox textarea::placeholder {
  font-family: var(--hebrew-sans-serif-font-family);

}
.publishBox .react-tags__selected-tag:after {
  content: '\2715';
  color: #AAA;
  margin-inline-start: 8px;
  vertical-align: middle;
  font-size: 10px;
}
.publishBox .react-tags__selected-tag:hover,
.publishBox .react-tags__selected-tag:focus {
  border-color: #B1B1B1;
}
.publishBox .react-tags__search {
  display: inline-block;

  /* match tag layout */
  padding: 7px 2px;
  margin-bottom: 6px;

  /* prevent autoresize overflowing the container */
  max-width: 100%;
}
.publishBox .publishButton {
  margin: 18px 0;
  text-align: end;
}
.publishBox .publishButton .button.published {
  background-color: #EDEDEC;
  border: 1px solid #CCCCCC;
  color: #666666
}

.publishBox .publishButton .button {
  padding: 15px 20px;
}

.publishSettingsEditMode .publishButton {
  margin: 14px 0 0;
  text-align: end;
  flex-direction: row;
  justify-content: flex-end;
  display: flex;
}

.publishSettingsEditMode .publishButton .publishedText {
  text-align: start;
  margin-top: 5px;
  margin-bottom: 0px;
  margin-inline-start: 0px;
  margin-inline-end: 15px;
  font-size: var(--sans-serif-body-font-size);
  --english-font: var(--english-sans-serif-font-family);
  --hebrew-font: var(--hebrew-sans-serif-font-family);
  color: var(--dark-grey);
}

.publishSettingsEditMode .publishButton .publishedText .publishedTextBold {
  font-weight: bold;
  color: black;
}

.publishSettingsEditMode .button.published {
  background-color: #FFFFFF;
  border: 1px solid #CCCCCC;
  color: var(--dark-grey);
  height: fit-content;
  align-self: center;
  border-radius: 6px;
  box-sizing: border-box;
  box-shadow: none;
  padding: 9px 10px;
}

.publishBox .react-tags__suggestions ul {
  position: absolute;
  inset-inline-start: 0;  /* Note reduntant css rules below `body.interface-[hebrew|english]  .publishBox .react-tags__suggestions ul` */
  top: 100%;
  margin: 4px -1px;
  padding: 0;
  list-style: none;
  background: #fff;
  border: 1px solid #ccc;
  border-radius: 6px;
  min-width: 300px;
}
/* Reduntant given above `inset-inline-start` rule, but not standard on all browsers yet
RMN: 2021-04-22 */
body.interface-hebrew  .publishBox .react-tags__suggestions ul {
  right: 0;
}
/* Reduntant given above `inset-inline-start` rule, but not standard on all browsers yet
RMN: 2021-04-22 */
body.interface-english .publishBox .react-tags__suggestions ul {
  left: 0;
}
.publishBox .react-tags__suggestions li {
  border-bottom: none;
  padding: 6px 8px;
}
.publishBox .react-tags__suggestions li mark {
  text-decoration: none;
  background: none;
  font-weight: normal;
}
.publishBox .react-tags__suggestions li:hover {
  cursor: pointer;
  background: #eee;
}
.publishBox .react-tags__suggestions li.is-active {
  background: #eee;
}
.publishBox .react-tags__suggestions li.is-disabled {
  opacity: 0.5;
  cursor: auto;
}
.editorSidebarToggle {
  position: fixed;
  top: 150px;
  right: 30px;
  height: 30px;
  width: 30px;
  border-radius: 30px;
  border: none;
  background-color: var(--sefaria-blue);
  cursor: pointer;
  box-shadow: 0px 1px 3px rgba(0, 0, 0, 0.25);
}
.interface-hebrew .editorSidebarToggle {
  left: 30px;
  right: auto;
}


.editorSidebarToggle:active {
  box-shadow: 0px 1px 1px rgba(0, 0, 0, 0.25);
}
.editorSidebarToggle::after {
  content: url("/static/img/3vdots.svg");
  position: absolute;
  top: 7px;
  left: 13px;
}
.collectionListingImage {
  height: 100%;
  width: 100%;
  object-fit: cover;
  background-color: white;
}
.collectionListingImage.default {
  width: 80%;
  height: 80%;
  margin: 10%;
  opacity: 0.4;
}
.collectionListingName {
  display: block;
  font-size: 30px;
  color: #000;
  margin-bottom: 5px;
}
.collectionListingName:hover {
  color: #333;
}
.collectionListingDetails {
  color: #999;
  font-size: 14px;
}
.collectionListingMembership {
  text-transform: capitalize;
}
.collectionListingDetailSeparator {
  margin: 8px;
}
.collectionInfo {
  margin-bottom: 35px;
}
.interface-hebrew .collectionInfo .he {
  display: inline;
}
.interface-hebrew .collectionInfo .en {
  display: none;
}
.collectionPage h1 {
  color: black;
  font-size: 30px;
  margin-bottom: 5px;
  --hebrew-font: var(--hebrew-serif-font-family);
  --english-font: var(--english-serif-font-family);
}
.collectionPage .navTitle {
  margin-bottom: 5px;
}
.collectionPage .collectionLabel {
  text-transform: uppercase;
  color: #666;
  font-size: 16px;
  letter-spacing: 2px;
  display: block;
  margin-bottom: 25px;
}
.collectionPage a:hover {
  color: inherit;
}
.collectionPage .collectionWebsite {
  display: block;
  font-size: 16px;
  margin-top: 15px;
  color: #4B71B7;
  direction: ltr;
}
.collectionPage .collectionDescription {
  font-size: 16px;
  color: #666;
  line-height: 1.3;
}
.collectionPage .collectionDescription .dedication {
  --hebrew-font: var(--hebrew-serif-font-family);
  --english-font: var(--english-serif-font-family);
}
.collectionPage .collectionDescription .en .dedication {
  font-style: italic;
  font-size: 18px;
  display: block;
}
.collectionPage .collectionDescription .he .dedication {
  font-size: 20px;
  display: block;
}
.collectionPage .bubbleTab {
  font-size: 16px;
}
.collectionPage .tagsList {
  --hebrew-font: var(--hebrew-serif-font-family);
  --english-font: var(--english-serif-font-family);
}
.collectionPage .emptyMessage .button {
  margin-top: 22px;
}
.collectionPage .emptyMessage .button:hover {
  color: white;
}
.collectionContentsTab .gridBox {
  margin-bottom:  30px;
}
.collectionPage .collectionContentsSectionLabel {
  color: var(--dark-grey);
  size: 16px;
  margin: 30px 0 12px 0;
}
.collectionPage .collectionContentsTag {
  font-size: 24px;
}
.collectionPage .sheetIcon {
  display: none;
}
.collectionPage .filterable-list .sheet a.sheetTitle {
  font-size:  24px;
}
.collectionPage .searchInCollectionLink {
  font-size:  16px;
  color: var(--dark-grey);
  margin-top: 20px;
  display: block;
}
.collectionInvitationBox {
  padding-bottom: 20px;
}
.collectionInvitationBox .button {margin: 0;}
.collectionSheetInner {
  display: flex;
}
.collectionSheetInnerContent {
  flex: 1;
}
.sheet .sheetTitleText {
  font-family: var(--english-serif-font-family);
}
.sheetListingPinButton {
  display: none;
  opacity: 0.3;
  cursor: pointer;
}
.sheet:hover .sheetListingPinButton.active {
  display: block;
}
.sheetListingPinButton.pinned {
  display: block;
  opacity: 0.6;
}
#collectionInvitationInput {
  box-shadow: 0 1px 3px rgba(0,0,0,0.2);
  border: none;
  margin-inline-end: 10px;
  font-size: 18px;
  position: relative;
  border-radius: 7px;
  box-sizing: border-box;
  width: 215px;
  padding: 10px 15px;
}
.collectionInvitationBoxMessage {
  font-size: 18px;
  padding: 12px 0 0;
  text-align: center;
}
.flexLineBreak {
  width: 100%;
  height: 0;
}
.collectionPage .collectionMemberListing {
  padding-bottom: 24px;
  font-family: "Roboto", "Helvetica Neue", "Helvetica", sans-serif;
  font-size: 16px;
  color: #666;
  display: flex;
  flex-direction: row;
  justify-content: start;
}
.collectionMemberListingPic {
  margin-inline-end: 10px;
}
.collectionMemberListingPic.invitation {
  background-color: var(--medium-grey);
  border-radius: 1000px;
  width: 40px;
  height: 40px;
  line-height: 40px;
  text-align: center;
}
.collectionMemberListingName {
  color: black;
}
.collectionMemberListingRole {
  color: var(--dark-grey);
  font-size: 13px;
  margin-top: 4px;
}
.collectionMemberListingText {
  position: relative;
}
.collectionPage .collectionMemberListing .collectionMemberListingActions {
  display: none;
}
.collectionPage .collectionMemberListing:hover .collectionMemberListingActions {
  display: inline-flex;
}
.collectionMemberListingActions .collectionMemberListingActionsButton {
  cursor: pointer;
  color: var(--dark-grey);
  margin-inline-start: 8px;
}
.collectionMemberListingActionsMenu {
  position: absolute;
  left: 0;
  top: 46px;
  line-height: 30px;
  background-color: white;
  border: 1px solid #ccc;
  border-radius: 4px;
  color: #999;
  font-size: 15px;
  z-index: 1;
}
.interface-hebrew .collectionMemberListingActionsMenu {
  right: 0;
  left: unset;
}
.collectionMemberListingActionsMenu .action {
  padding: 4px 10px;
  cursor: pointer;
  white-space: nowrap;
}
.collectionMemberListingActionsMenu .action:hover {
  background-color: #eee;
}
.collectionMemberListingActionsMenu .action + .action {
  border-top: 1px solid #ccc;
}
.collectionMemberListingActionsMenu .role {
  font-size: 17px;
  margin-right: 4px;
}
.collectionMemberListingActionsMenu .role.current {
  color: var(--dark-grey);
}
.collectionInvitationListing {
  display: inline-block;
  min-height: 50px;
  line-height: 50px;
}
.topicFilterBox {
  display: flex;
  align-items: center;
  margin-bottom: 30px;
  background-color: var(--lighter-grey);
  border-radius: 100px;
  padding: 0 10px;
  margin-top: 0;
  width: 285px;
  max-width: 100%;
}
.singlePanel .topicFilterBox {
  margin-top: 20px;
}
.topicFilterBox .searchIcon {
  height: 18px;
  width: 18px;
  opacity: 0.4;
}
.topicFilterInput {
  padding: 0px 10px;
  line-height: 30px;
  flex: 1;
  box-sizing: border-box;
  border: none;
  background: transparent;
  font-size: 18px;
}
.topicsFilterReset {
  cursor: pointer;
  color: var(--medium-grey);
}
.topicsFilterResetIcon {
  height: 16px;
  width: 16px;
  margin-inline-start: 8px;
  vertical-align: -2px;
}
.alphabeticalTopicsNav {
  color: var(--dark-grey);
  margin-bottom: 5px;
}
.alphabeticalTopicsNav a {
  display: inline-block;
  margin-bottom: 10px;
}
.alphabeticalTopicsNav a + a {
  margin-inline-start: 10px;
}
.allTopicsList {
  min-height: 500px;
}
.topicPanel .topicLabel {
  text-transform: uppercase;
  font-weight: lighter;
  margin-bottom: 10px;
  font-size: 14px;
}
.topicPanel .topicLabel a {
  color: #8E8E8E;
}
.topicPanel .sideColumnMore {
  cursor: pointer;
  font-size: 16px;
  line-height: 26px;
  color: #666;
}
.topicPanel .sideColumnMore:hover {
  cursor: pointer;
  text-decoration: underline;
}
.topicPanel .sourceList {
  min-height: 500px;
}
.topicPanel .sourceList .loadingMessage {
  text-align: center;
}
.topicPanel .topicSource {
  margin-bottom: 40px;
  cursor: pointer;
  position: relative;
}
.topicPanel .topicSource .title {
  font-weight: bold;
}
.topicPanel .topicSource .score {
  font-size: 17px;
  color: #333;
  font-weight: normal;
  white-space: nowrap;
  border-radius: 4px;
  padding: 3px;
}
.topicPanel .topicSource .score:hover {
  background-color: #EEE;
}
.topicPanel .topicSource .score:active {
  background-color: #DDD;
}
.hebrew .topicPanel .topicSource .score {
  right: auto;
  left: 5px;
}
.topicPanel .topicSource .score img {
  width: 15px;
  height: 15px;
  vertical-align: middle;
  margin: -4px 0 0 2px;
  opacity: 0.6;
}

ul.sheetCollectionsLinks {
  list-style-type: none;
  padding-inline-start: 0;
  --english-font: var(--english-sans-serif-font-family);
  --hebrew-font: var(--hebrew-sans-serif-font-family);
  font-size: 16px;
  font-weight: 400;
  line-height: 18.75px;
}

h3.sheetCollections {
  text-transform: none;
  color: var(--dark-grey);
  font-size: var(--sans-serif-h3-font-size);
  --english-font: var(--english-sans-serif-font-family);
  --hebrew-font: var(--hebrew-sans-serif-font-family);
  margin-bottom: 17px;
  margin-top: 36px;
  padding-bottom: 18px;
  border-style: none none solid none;
  border-color: var(--light-grey);
  border-width: 1px;
}

.translationsHeader {
  margin-bottom: 35px;
}

.translationsHeader h3 {
  text-transform: none;
  color: var(--dark-grey);
  font-size: var(--sans-serif-h3-font-size);
  --english-font: var(--english-sans-serif-font-family);
  --hebrew-font: var(--hebrew-sans-serif-font-family);
  margin-bottom: 12px;
  margin-top: 0;
}

.translationsHeader .translationsDesc {
  font-size: var(--sans-serif-body-font-size);
  color: var(--dark-grey);
}

.aboutSheetPanel hr {
  height: 0px;
  border: 1px solid var(--light-grey);
}

.aboutSheetPanel h2 {
  font-size: var(--serif-h3-font-size);
  color: #000000;
  text-transform: none;
  margin: 0px;
}

.aboutSheetPanel h3.aboutSheetSubtitle {
  --english-font: var(--english-sans-serif-font-family);
  --hebrew-font: var(--hebrew-sans-serif-font-family);
  margin-top: 5px;
  margin-bottom: 20px;
}

div.aboutSheetMetadata {
  color: var(--medium-grey);
  --english-font: var(--english-sans-serif-font-family);
  --hebrew-font: var(--hebrew-sans-serif-font-family);
  font-size: var(--sans-serif-small-font-size);
  display: flex;
  flex-direction: column;
  margin: 10px 0px;
}
div.aboutSheetMetadata span:not(:first-child)::before{
  content: '•';
  margin-inline-start: 4px;
  margin-inline-end: 4px;
}

.hebrew .topicPanel .topicSource .score img {
  margin: -4px 2px 0 0;
}
.note a {
  color: #333;
  text-decoration: underline;
}
.noteListing {
  margin-bottom: 30px;
  border-bottom: 1px solid #ccc;
}
.noteListing a:hover {
  text-decoration: none;
}
.noteListing .textRange .title {
  font-size: 18px;
  color: #999;
  margin-bottom: 10px;
}
.noteListing .textRange .title:hover {
  text-decoration: underline;
}
.noteListing .textRange .text {
  font-size: 18px;
  font-style: italic;
  color: #999;
  margin-bottom: 18px;
}
.noteListing .textRange .text .he {
  font-style: normal;
}
.noteListing .segment {
  display: block;
}
.noteListing .note {
  font-size: 18px;
}
.noteListing .actionButtons {
  visibility: hidden;
  float: right;
  display: inline-block;
  cursor: pointer;
}
.interface-hebrew .noteListing .actionButtons {
  float: left;
}
.noteListing:hover .actionButtons {
  visibility: visible;
}
.noteListing .actionButtons img {
  width: 16px;
  height: 16px;
}
.noteListing .actionButtons img + img {
  margin: 0 0 0 10px;
}
.interface-hebrew .noteListing .actionButtons img + img {
  margin: 0 10px 0 0;
}
.noteListing:hover .actionButtons img:hover {
  opacity: 0.6;
}
.noteListing .mask {
  background-color: white;
  opacity: 0.5;
}
.addToSourceSheetModal {
  position: absolute;
  display: block;
  left: 40%;
  top: 240px;
  width: 330px;
  padding: 20px;
  background: #FBFBFA;
  border: #ccc 1px solid;
  border-radius: 4px;
  box-shadow: 0 0 10px #ccc;
  z-index: 200;
}
.addToSourceSheetModal .closeButton {
  margin-bottom: 10px;
  cursor: pointer;
  height: 18px;
  width: 18px;
  float: right;
}
.searchBox .keyboardInputInitiator {
    opacity: 0.4;
    width: 22px;
    height: 20px;
    padding: 4px 7px 2px;
    position: initial;
    vertical-align: 0px;
}
.searchBox.TopicSearchBox {
  margin: 30px 0px 20px 30px;
}
.searchBox.TopicSearchBox input {
  padding: 15px;
  box-sizing: border-box;
  box-shadow: 0px 1px 3px rgba(0, 0, 0, 0.25);
  border: none;
  height: 40px;
  width: 209px;
  font-family: "adobe-garamond-pro", "Crimson Text", Georgia, serif;
  border-radius: 6px;
  font-size: 18px;
  color: #000000;
}
.searchBox.TopicSearchBox input.selected {
  color: var(--commentary-blue);
}
.header .searchBox .keyboardInputInitiator {
    display: none;
}
body #keyboardInputMaster {
    opacity: 1;
    background-color: #FBFBFA;
    border: 1px solid #ccc;
    padding: 5px;
    box-shadow: none;
    border-radius: 0.3em;
    /*position: relative;
    top: 100px;
    left: 395px;*/
}
body #keyboardInputMaster thead {
  display: none;
}
body #keyboardInputMaster tbody tr td table{
    border-spacing: 2px 2px;
}
body #keyboardInputMaster tbody tr td table tbody tr td{
    border: 0.5px solid #eee;
    background: white;
    font-family: "Heebo","Roboto", sans-serif;
    min-width: 15px;
    vertical-align: middle;
    padding: 2px 8px;
    text-align: center;
    font-size: 14px;
    color: #333;
}
body #keyboardInputMaster tbody tr td table tbody tr td:hover,
body #keyboardInputMaster tbody tr td table tbody tr td:active,
body #keyboardInputMaster tbody tr td table tbody tr td.pressed{
    border: 1px solid #eee;
    background: #eee;
}
.calendarRefs {
  margin-bottom: 16px;
}
.calendarRef {
  font-size: 18px;
  color: #666;
  display: flex;
  margin: 2px 0;
}
.calendarRef a {
  color: inherit;
}
.calendarRef img {
  margin-top: 2px;
}
#editCollectionPageContainerInner {
  position: relative;
}
#editCollectionPage :not(h1) .int-en {
  font-family: "Roboto", "Helvetica Neue", "Helvetica", sans-serif;
}
#editCollectionPage :not(h1) .int-he {
  font-family: "Heebo", sans-serif;
}
#editCollectionPage .field {
  box-sizing: border-box;
  width: 100%;
  display: inline-block;
  vertical-align: top;
  padding: 12px;
}
#editCollectionPage .field.halfWidth {
  width: 50%;
  display: inline-block;
}
#editCollectionPage .field.quarterWidth {
  width: 25%;
  display: inline-block;
}
#editCollectionPage .field.threeQuarterWidth {
  width: 75%;
  display: inline-block;
}
#editCollectionPage .field > label {
  display: block;
  margin-bottom: 15px;
  color: #666;
}
#editCollectionPage input,
#editCollectionPage textarea {
  display: block;
  width: 100%;
  padding: 15px 12px;
  border-radius: 5px;
  border: none;
  box-sizing: border-box;
  box-shadow: 0 1px 3px rgba(0,0,0,0.2);
  font-family: "Roboto", "Helvetica Neue", "Helvetica", sans-serif;
  color: #333;
  font-size: 14px;
}
.interface-hebrew #editCollectionPage input,
.interface-hebrew #editCollectionPage textarea {
  font-family: "Heebo", sans-serif;
}
#editCollectionPage .hiddenFileInput {
  width: 0.1px;
  height: 0.1px;
  opacity: 0;
  overflow: hidden;
  position: absolute;
  z-index: -1;
}
#editCollectionPage .collectionImage {
  max-width: 200px;
  margin-bottom: 5px;
  display: block;
}
#editCollectionPage .helperText {
  color: #999;
  font-size: 13px;
  width: 500px;
}
#editCollectionPage .collectionHeaderBox {
  width: 100%;
  background-color: white;
  margin-bottom: 5px;
}
#editCollectionPage .collectionHeader {
  float: right;
  max-width: 100%;
}
#editCollectionPage .deleteCollection {
  cursor: pointer;
  margin: 30px 10px;
  color: #999;
  text-align: right;
}
#editCollectionPage .deleteCollection:hover {
  text-decoration: underline;
}
.dropdown {
  position: relative;
}
.dropdown .dropdownMain {
  background: white;
  box-shadow: 0 1px 3px rgba(0,0,0,0.2);
  border-radius: 7px;
  padding: 16px 22px;
  font-size: 16px;
  margin-bottom: 10px;
  cursor: pointer;
  line-height: 19px;
  color: var(--dark-grey);
  display: flex;
  justify-content: space-between;
  flex-direction: row;
}
.dropdown .dropdownMain.selected{
  color: var(--selected-option);
}
.dropdown .dropdownList .dropdownOption {
  font-size: 18px;
  cursor: pointer;
  padding: 0 22px;
  margin: 26px 0;
  border: none;
  color: var(--dark-grey);
  font-style: normal;
  font-weight: normal;
  font-size: 16px;
  line-height: 19px;
}
.dropdown .dropdownOpenButton {
  margin-inline-start: 6px;
  cursor: pointer;
  color: var(--dark-grey);
  font-size: 18px;
}
.interface-hebrew .dropdownOpenButton {
  float: left;
  margin-left: 0;
}
.dropdown .dropdownListBox {
  position: absolute;
  z-index: 1;
  margin-top: -14px;
  width: 100%;
  box-sizing: border-box;
  box-shadow: 0 1px 3px rgba(0,0,0,0.2);
  background: white;
  border-bottom-left-radius: 7px;
  border-bottom-right-radius: 7px;
}
.dropdown .dropdownList {
  color: #999;
  background-color: white;
  box-sizing: border-box;
  padding: 0;
  max-height: 250px;
  overflow-x: hidden;
  overflow-y: scroll;
  border-bottom-left-radius: 7px;
  border-bottom-right-radius: 7px;
}
.singlePanel .dropdown .dropdownList {
  max-height: 150px;
}
.dropdown .dropdownList .dropdownOption.selected {
  color: var(--selected-option);
}
.addToSourceSheetBox .dropdownMain.noselect {
  display: flex;
  justify-content: space-between;
  align-items: center;
  align-content: flex-start;
  text-align: start;
}
.addToSourceSheetBox .dropdownMain.noselect::before{
  content: url("/static/img/sheet.svg");
  opacity: 0.4;
  display: inline-block;
  margin-inline-end: 10px;
  transform: scale(0.8);
  vertical-align: text-bottom;
  line-height: 10px;
}
.addToSourceSheetBox .dropdownMain.noselect::after{
  content: url("/static/icons/chevron.svg");
  margin-inline-start: auto;
  opacity: 0.4;
  height: 24px;
  transform: scale(0.6) rotate(90deg);
  transform-origin: center center;
}
.addToSourceSheetBox .dropdownMain.noselect.open::after{
  transform: scale(0.6) rotate(-90deg);
  transform-origin: center center;
}
.addToSourceSheetBox .dropdownMain .loadingMessage {
  margin: 0;
}
.addToSourceSheetBoxTitle{
  font-style: normal;
  font-weight: normal;
  font-size: 13px;
  line-height: 15px;
  color: #999999;
  margin-bottom: 11px;
}
.addToSourceSheetBox .selectedRef{
  padding: 16px 22px;
  font-size: 16px;
  margin-bottom: 15px;
  cursor: pointer;
  background: #FBFBFA;
  box-shadow: 0px 1px 3px rgba(0, 0, 0, 0.25);
  border-radius: 6px;
  text-align: start;
}
.addToSourceSheetBox .selectedRef span{
  font-family: "adobe-garamond-pro", "Crimson Text", Georgia, "Times New Roman", serif;
  font-style: normal;
  font-weight: normal;
  font-size: 18px;
  line-height: 25px;
  color: #666666;
}
.readerPanel.hebrew .addToSourceSheetBox .selectedRef span{
  font-family: "Taamey Frank", "adobe-garamond-pro", "Crimson Text", Georgia, "Times New Roman", serif;
  font-size: 1.2em;
}
.addToSourceSheetBox .dropdown .dropdownList .dropdownOption::before{
  content: url("/static/img/sheet.svg");
  opacity: 0.4;
  display: inline-block;
  margin-inline-end: 10px;
  transform: scale(0.8);
  vertical-align: text-bottom;
  line-height: 10px;
}
#footer {
  background-color: white;
  border-top: 1px solid #F4F4F4;
  overflow: hidden;
  padding: 18px 40px 70px 40px;
  text-align: left;
  color: #999;
}
.singlePanel #footer {
  padding: 18px 15px 70px 15px;
}
#footer a {
  display: block;
  color: #666;
}
.interface-hebrew #footer{
  direction: rtl;
  text-align: right;
}
.interface-english #footer .int-he {
  display: none;
}
.interface-hebrew #footer .int-he {
  display: inline;
  text-align: right;
}
#footerInner {
  max-width: 1000px;
  margin: 0 auto;
}
#footer .section {
  display: inline-block;
  vertical-align: top;
  width: 200px;
  margin: 20px 0;
}
.interface-english #footer .section {
  text-align: left;
}
.interface-hebrew #footer .section {
  text-align: right;
}
#footer .section .header {
  color: #000;
  margin-bottom: 18px;
  font-weight: normal;
  font-size: 16px;
}
#footer .section.last {
  float: right;
  text-align: right;
}
.interface-hebrew #footer .section.last {
  float: left;
  text-align: left;
}
#footer .section a {
  font-size: 16px;
  margin: 2px 0;
}
#footer .fa {
  margin: 0 3px;
}
#footer .header.connect {
  text-transform: uppercase;
}
.newsletterSignUpBox {
  position: relative;
  margin-bottom: 4px;
}
.newsletterSignUpBox .newsletterInput {
  border-radius: 6px;
  padding: 10px 32px 12px 16px;
  width: 150px;
  font-size: 15px;
  border: 1px solid #EEE;
  margin-bottom: 6px;
  color: #333;
}
.newsletterSignUpBox .educatorNewsletterInput {
  padding: 10px;
  -webkit-appearance: auto
}
.newsletterSignUpBox img {
  height: 18px;
  width: 18px;
  opacity: 0.2;
  position: absolute;
  top: 10px;
  right: 12px;
}
.interface-hebrew .newsletterSignUpBox .newsletterInput {
  padding: 8px 16px 11px 32px;
}
.interface-hebrew .newsletterSignUpBox img {
  right: auto;
  left: 12px;
  transform: scale(-1, 1);
}
.newsletterEducatorOption {
  font-size: 14px;
  padding: 0px 3px;
  margin-top: 2px;
}
.newsletterSignUpBox .subscribeMessage {
  margin: 4px 0 14px 0;
  font-size: 14px;
  font-family: "Roboto", "Helvetica Neue", "Helvetica", sans-serif;
  font-style: italic;
  text-align: center;
  direction: ltr;
}
#footer .section.connect a {
  display: inline;
  margin: 0 4px;
}
#footer .section.connect .socialLinks a {
  color: #666;
}
#footer #siteLanguageToggle {
  color: #999;
  margin-top: 30px;
  font-size: 15px;
}
#footer #siteLanguageToggle #siteLanguageToggleLabel {
  display: block;
  text-transform: uppercase;
  color: #000;
}
#footer a#siteLanguageEnglish,
#footer a#siteLanguageHebrew {
  font-family: "Roboto", "Helvetica Neue", "Helvetica", sans-serif;
  cursor: pointer;
  color: #666;
  display: inline;
  margin: 0 3px;
}
#footer #siteLanguageEnglish:hover,
#footer #siteLanguageHebrew:hover {
  text-decoration: underline;
}
#footer a#siteLanguageHebrew {
  font-family: "Heebo", sans-serif;
}
.gemarra-regular, .gemarra-italic {
  font-weight: bold;
}
.it-text, .gemarra-italic {
  font-style: italic;
}
.categoryAttribution a {
  color: inherit;
}
.bubbleTab {
  padding: 10px 25px;
  margin: 3px;
  background-color: white;
  border-radius: 20px;
  border: 1px solid #DADADA;
  display: inline-block;
  font-size: 12px;
  color: #999;
  font-family: "Roboto", "Helvetica Neue", "Helvetica", sans-serif;
  letter-spacing: 1px;
  cursor: pointer;
}
.bubbleTab:hover {
  text-decoration: none;
}
.bubbleTab.active {
  color: #333;
}
.aboutBox .detailsSection{
  margin-bottom: 40px;
}
.aboutBox .aboutHeader {
  color: var(--dark-grey);
  padding-bottom: 13px;
  margin: 0;
  margin-bottom: 15px;
  text-align: initial;
  text-transform: none;
  font-size: 22px;
  border-bottom: solid 1px var(--light-grey);
  --english-font: var(--english-sans-serif-font-family);
  --hebrew-font: var(--hebrew-sans-serif-font-family);
}
.aboutBox .aboutTitle {
  padding: 10px 0 10px 0;
  display: inline-block;
  font-style: normal;
  font-weight: normal;
  font-size: 24px;
  line-height: 29px;
  color: #000000;
}
.aboutBox .tocCategory{
  display: block;
  margin-bottom: 17px;
  font-size: 16px;
  line-height: 19px;
  letter-spacing: 2px;
  text-transform: uppercase;
  color: var(--dark-grey);
}
.aboutBox .aboutSubtitle {
  font-style: italic;
  font-weight: normal;
  font-size: 18px;
  line-height: 22px;
  color: #666666;
}
.aboutBox .aboutSubtitle .he {
  font-style: normal;
}
.aboutBox .aboutAuthor{
  font-size: 16px;
  line-height: 19px;
  color: var(--dark-grey);
  margin-bottom: 22px;
  display: flex;
}
.readerPanel.hebrew .aboutBox .aboutAuthor .aboutAuthorInner{
  direction: rtl;
}
.aboutBox .aboutAuthor .authorName{
  margin-inline-start: 5px;
  color: black;
}
.aboutBox .aboutDesc {
  margin: 15px 0 15px 0;
  font-style: normal;
  font-weight: normal;
  font-size: 16px;
  line-height: 19px;
  color: var(--dark-grey);
}
.aboutBox .aboutComposed{
  font-size: 14px;
  line-height: 18px;
  color: var(--medium-grey);
}
.guideBox .guideHeader {
  color: var(--dark-grey);
  padding-bottom: 13px;
  margin: 0;
  margin-bottom: 15px;
  text-align: initial;
  text-transform: none;
  font-size: 22px;
  border-bottom: solid 1px var(--light-grey);
  --english-font: var(--english-sans-serif-font-family);
  --hebrew-font: var(--hebrew-sans-serif-font-family);
}

.guideBox .guideHeader i {
  margin-right: 8px;
  font-size: 18px;
  cursor: pointer;
}

.guideBox .guideTitle {
  padding: 10px 0 10px 0;
  display: inline-block;
  font-style: normal;
  font-weight: normal;
  font-size: 24px;
  line-height: 29px;
  color: #000000;
}
.guideBox .guidePromptBox {
  direction: ltr;
  margin-bottom: 20px;
  border-radius: 10px;
  padding: 8px 15px;
  border: 2px solid var(--mishnah-blue);
  background-color: #FFFFFF;
  cursor: pointer;
}
.guideBox .guidePromptBox p {
  font-size: 16px;
}
.guideBox .guidePromptBox span {
  font-size: 14px;
  color: var(--medium-grey);
  margin-top: 10px;
}
.readerApp.interface-hebrew .aboutBox .versionDetails,
.readerApp.interface-hebrew .versionsBox .versionDetails {
  text-align: right;
}
.aboutBox .versionDetails .separator,
.versionsBox .versionDetails .separator {
  margin: 0 3px;
}
.aboutBox .currVersionSection, .aboutBox .alternateVersionsSection {
  padding-bottom: 30px;
}
.aboutBox .versionsBox .language-block:first-child .versionBlock:first-child {
  border-top: none;
  padding-top: 10px;
}
.aboutBox .currVersionSection .versionBlock + .versionBlock {
    border-top: solid 1px #CCC;
    padding-top: 20px;
    margin-top: 20px;
}
.version-with-buy-button {
  display: flex;
  flex-direction: column;
}
.version-with-buy-button .version-text-image{
  display: flex;
  justify-content: space-between;
}
.version-with-buy-button .version-text-image .versionBlock{
  align-self: flex-start;
}
.versionsBox .version-with-buy-button{
    border-top: solid 1px #CCC;
}
.versionsBox .version-with-buy-button .versionBlock{
    border-top: none;
}
.versionsBox .version-with-buy-button .version-text-image .version-with-buy-button-image
{
  padding: 20px;
}
.versionsBox .version-with-buy-button .version-with-buy-button-link{
    padding: 10px 20px;
}
.version-with-buy-button .version-with-buy-button-link{
  align-content: flex-start;
  min-width: 50%;
}
.version-with-buy-button .version-with-buy-button-link a.button{
  color: #FFFFFF;
  padding: 7px 20px;
}
.version-with-buy-button .version-text-image .version-with-buy-button-image img.buy-img {
    height: 85px;
    border-radius: 2px;
}
.versionsBox .versionLanguage {
  padding-bottom: 15px;
  letter-spacing: 1px;
  font-style: normal;
  font-weight: normal;
  font-size: 16px;
  line-height: 19px;
  color: #666666;
}
.interface-hebrew .versionsBox .versionLanguage {
  direction: rtl;
}
.versionsBox div:not(:first-child) .versionLanguage {
  padding-top: 25px;
}
.versionsBox .versionLanguage .versionCount {
  color: #999;
}
.versionsBox a.selectButton:not(.version-with-preview-title-line .selectButton) {
  font-style: normal;
  font-weight: normal;
  font-size: 13px;
  color: #666666;
  box-shadow: 0 1px 2px #999;
  padding: 2px 8px;
  background-color: white;
  border-radius: 4px;
  line-height: 18px;
  cursor: pointer;
}
.versionsBox a.selectButton.currSelectButton:not(.version-with-preview-title-line .selectButton) {
  background-color: #212E50;
  text-decoration: none;
  cursor: default;
  line-height: 20px;
  color: #FFFFFF;
}
.versionsTextList .topFiltersInner .uppercase {
  text-transform: none;
}
span.purim-emoji img{
  height: 25px;
  width: 25px;
}

/* Sheets */

.sheetsInPanel {
  overflow-y: scroll;
  overflow-x: hidden;
  height: 100%;
  padding: 0 15px;
  box-sizing: border-box;
  position: relative;
}
.sheetContent .collectionsWidgetDone .button, .sheetContentSidebar .largeFollowButton {
  background-color: var(--midrash-green);
}
.sheetContentSidebar .largeFollowButton {
  --english-font: var(--english-sans-serif-font-family);
  --hebrew-font: var(--hebrew-sans-serif-font-family);
  font-size: 14px;
  font-weight: 400;
  line-height: 18px;
  min-height: 31px;
  height: 31px;
}

.sheetContent {
  width: 100%;
  box-sizing: border-box;
  font-size: 2.2em;
  line-height: 1.6;
  text-align: justify;
  background-color: inherit;
  margin: 0 auto;
  max-width: 760px;
  position: relative;
  padding: 0 30px;
}
.sheetContent .ref {
  cursor: pointer;
  color: #999;
  font-size: 1em;
}
.sheetContent .ref a {
  color: #999;
}
.sheetContent img {
  max-width: 100%;
}
.sheetContent table {
  margin: auto;
  max-width: 100%;
  width: 100%;
  border-collapse: collapse;
  table-layout: fixed
}
.sheetContent table th,
.sheetContent table td {
  padding: 10px;
  border-top: 1px solid #E6E5E6;
  vertical-align: top;
}
.sheetContent table thead th {
  vertical-align: bottom;
  border-bottom: 2px solid #E6E5E6;
  border-top: none;
}
.sheetContent table th:first-of-type,
.sheetContent table tr td:first-of-type {
  padding-left: 0;
}
.sheetContent table th:last-of-type,
.sheetContent table tr td:last-of-type {
  padding-right: 0;
}
.sheetContent tbody {
  width: 100%;
}
.sheetContent .center {
  text-align: center;
}
.readerPanel .sheetItem {
  position: relative;
}
.heLeft.bilingual section.SheetSource .sheetItem.enOnly > .en,
.heLeft.bilingual section.SheetSource .sheetItem.heOnly > .he,
.heRight.bilingual section.SheetSource .sheetItem.enOnly > .en,
.heRight.bilingual section.SheetSource .sheetItem.heOnly > .he {
  width: 100%;
  padding-right: 15px;
  padding-left: 15px;
}
.readerPanel .sheetItem.indented-1,
.readerPanel section.SheetSource.indented-1,
.readerPanel section.SheetOutsideBiText.indented-1 {
  margin-left:  30px;
  margin-right: 30px;
}
.readerPanel .sheetItem.indented-2,
.readerPanel section.SheetSource.indented-2,
.readerPanel section.SheetOutsideBiText.indented-2 {
  margin-left:  60px;
  margin-right: 60px;
}
.readerPanel .sheetItem.indented-3,
.readerPanel section.SheetSource.indented-3,
.readerPanel section.SheetOutsideBiText.indented-3 {
  margin-left:  90px;
  margin-right: 90px;
}
.sheetContent .customSourceTitle {
  font-family: "Roboto", "Helvetica Neue", "Helvetica", sans-serif;
  text-transform: none;
  margin-bottom: 0;
  margin-top: 40px;
}
.sheetContent p {
  margin: 0 0 1em 0;
}
.segmentNumber.sheetSegmentNumber {
  display: block;
  position: absolute;
  text-align: center;
}
.readerPanel.bilingual.heLeft .sheetItem.segment .segmentNumber.sheetSegmentNumber,
.readerPanel.bilingual.heRight .sheetItem.segment .segmentNumber.sheetSegmentNumber {
  left: 50%;
  margin-left: -15px;
}
.readerPanel.bilingual.heLeft .sheetItem.segment.enOnly .segmentNumber.sheetSegmentNumber,
.readerPanel.bilingual.heRight .sheetItem.segment.enOnly .segmentNumber.sheetSegmentNumber {
  right: 0px;
  left: auto;
  margin-left: 0;
}
.readerPanel.bilingual.heLeft .sheetItem.segment.heOnly .segmentNumber.sheetSegmentNumber,
.readerPanel.bilingual.heRight .sheetItem.segment.heOnly .segmentNumber.sheetSegmentNumber {
  left: 0px;
  margin-left: 0;
}
.readerPanel.english .sheetItem.segment.heOnly .segmentNumber .en,
.readerPanel.hebrew .sheetItem.segment.enOnly .segmentNumber .he
.readerPanel.hebrew section.SheetSource .sheetItem.enOnly > .en,
.readerPanel.english section.SheetSource .sheetItem.heOnly > .he,
.readerPanel.hebrew section.SheetOutsideBiText .sheetItem.enOnly > .en,
.readerPanel.english section.SheetOutsideBiText .sheetItem.heOnly > .he  {
  display: block;
}
.sheetTocIcon {
  color: #ccc;
  font-size: 16px;
  width: 15px;
  height: 15px;
  margin: 0 8px;
  vertical-align: middle;
}
.bookPage .content h2.tagsTitle {
  text-align: center;
  color:black;
  font-size: 13px;
  margin-bottom: 0;
  padding-bottom: 8px;
}
.bookMetaDataBox {
  margin: 40px auto;
  text-align: center;
}
.sheetContent .sheetItem.segment .sourceContentText {
  margin-bottom: 18px;
  display: block;
  overflow-wrap: break-word;
  word-wrap: break-word;
}
.sheetContent h1,
#sheet .outside h1,
.sourceContentText h1 {
  font-weight: 400;
  font-size: var(--serif-h3-font-size);
  text-align: center;
  margin-top: 45px;
  margin-bottom: 30px;
}
.sheetContent h1 span,
.sourceContentText h1 span {
  border-bottom: 4px solid var(--lighter-grey);
}

#aboutCover {
  margin-top: -90px;
  height: 240px;
  padding: 180px 0;
  background-color: #ADA99B;
  box-sizing: border-box;
  text-align: center;
  overflow: hidden;
  position: relative;
}
#aboutVideo {
  position: absolute;
  top: -90px;
  left: 0;
  min-width: 1200px;
  z-index: 0;
  width: 100%;
}
@media (max-width: 450px) {
  #aboutCover {
    height: 270px;
    padding: 180px 0;
  }
  #aboutVideo {
    min-width: 900px;
  }
}
.overlayTextOnSheetsHero {
  color: white;
  --english-font: var(--english-sans-serif-font-family);
  --hebrew-font: var(--hebrew-sans-serif-font-family);
  font-weight: 400;
  margin-inline-start: 10%;
}
.overlayTextOnSheetsHero #title {
  position: absolute;
  font-size: 50px;
  font-weight: 500;
  top: 145px;
  line-height: 62.65px;
}
.overlayTextOnSheetsHero #message {
  position: absolute;
  font-size: 24px;
  line-height: 18px;
  top: 227px;
}
@media screen and (max-width: 800px) {
  .overlayTextOnSheetsHero {
    margin-inline-start: 15%;
  }
  .overlayTextOnSheetsHero #title {
    font-size: 24px;
    top: 115px;
    line-height: revert;
  }
  .overlayTextOnSheetsHero #message {
    font-size: 16px;
    top: 175px;
  }
  #aboutCover {
    height: 150px;
    padding: 130px 0;
  }
}
.sheetContent .addToSheetPlus {
	display: inline-flex;
	justify-content: center;
	align-items: flex-end;
	width: 25px;
	height: 25px;
	background-color: green;
	border-radius: 50%;
	color: white;
	font-size: 30px;
	line-height: 1;
	cursor: pointer;
}
.SheetOutsideBiText .addToSheetButton, .SheetSource .addToSheetButton {
  margin-inline-start: 15px;
  padding-block-start: 10px;
  padding-block-end: 10px;
}
.SheetMedia .addToSheetButton, .SheetComment .addToSheetButton, .SheetOutsideText .addToSheetButton {
  margin-block-start: -10px;
  margin-block-end: 30px;
}
.sheetContent .addToSheetText {
  --english-font: var(--english-sans-serif-font-family);
  --hebrew-font: var(--hebrew-sans-serif-font-family);
  font-size: 16px;
  font-weight: 400;
  line-height: 18.75px;
  color: var(--dark-grey);
  margin-inline-start: 10px;
  cursor: pointer;
}
@media screen and (min-width: 900px) {
  .contentInner .table {
    display: flex;
    flex-direction: row;
  }
  div.sheetsWrapper :nth-child(-n+2 of .card) {
    border-top: 1px solid #EDEDEC;
  }
}
@media screen and (min-width: 700px) and (max-width: 900px)  {
  .contentInner .table {
    display: flex;
    flex-direction: column;
  }
}
@media screen and (min-width: 600px) and (max-width: 700px) {
  .contentInner .table {
    display: flex;
    flex-direction: row;
  }
  div.sheetsWrapper :nth-child(-n+2 of .card) {
    border-top: 1px solid #EDEDEC;
  }
}
@media screen and (max-width: 600px) {
   .contentInner .table {
    display: flex;
    flex-direction: column;
  }
}
.readerPanel.hebrew .sheetContent .sheetItem.segment .sourceContentText.outsideBiText.en {
  display: none;
}
.readerPanel.english .sheetContent .sheetItem.segment .sourceContentText.outsideBiText.he {
  display: none;
}
.readerPanel.hebrew .sheetContent .sheetItem.segment.enOnly .sourceContentText.outsideBiText.en {
  display: inline;
}
.readerPanel.english .sheetContent .sheetItem.segment.heOnly .sourceContentText.outsideBiText.he {
  display: inline;
}
.readerPanel.english .sheetContent .sheetItem .SheetOutsideText.segment.he,
.readerPanel.hebrew .sheetContent .sheetItem .SheetOutsideText.segment.en,
.readerPanel.english .sheetContent .sheetItem .SheetComment.segment.he,
.readerPanel.hebrew .sheetContent .sheetItem .SheetComment.segment.en {
  display: inline;
}
.sourceContentText.centeredSheetContent {
  text-align: center;
}
.sheetContent .sheetItem.segment .sourceContentText p:last-child,
.sheetContent .editorContent .sheetItem.segment .sourceContentText p {
  margin-bottom: 0;
}
.sheetContent .editorContent .sheetItem.noPointer {
  pointer-events: none;
}

.sheetContent .editorContent .sheetItem.noPointer iframe {
  pointer-events: auto;
}


.sheetContent .editorContent .sheetItem.noPointer .element-link,
.sheetContent .editorContent .sheetItem.noPointer .element-link a {
    cursor: pointer;
    pointer-events: auto;
}
.sheetContent .sheetItem.segment .addedBy {
  margin-top: -20px;
}



.sheetContent .element-link {
  display: inline;
  position: relative;
}

.sheetContent .element-link .popup {
  position: absolute;
  left: 0;
  display: flex;
  align-items: center;
  background-color: white;
  padding: 0;
  border-radius: 6px;
  z-index: 1;
  top: -38px;
  pointer-events: auto;
  box-shadow: 0px 1px 3px rgba(0, 0, 0, 0.25);
}

.sheetNotice {
  color: var(--dark-grey);
  background: var(--lighter-grey);
  border: 1px solid var(--light-grey);
  box-sizing: border-box;
  border-radius: 6px;
  padding: 10px 20px;
  margin: 22px 44px 0;
  font-size: 16px;
}
.interface-hebrew .sheetContent .element-link .popup {
  direction: rtl;
}

.sheetContent .element-link .popup input {
  border: none;
  width: 200px;
  padding: 6px;
  font-size: 16px;
  color: rgb(0, 136, 204)
}

.sheetContent .element-link .popup a {
  display: flex;
  align-items: center;
  gap: 5px;
  padding-right: 10px;
  border-right: 1px solid lightgrey;
}

.sheetContent .element-link .popup button {
  border: none;
  background: transparent;
  padding: 6px;
}

.sheetContent .element-link .popup button:hover {
  color: rebeccapurple;
  cursor: pointer;
}

.sheetContent .editorContent,
.sheetContent .editorContent .segment {
  cursor: text;
}

.interface-english .sheetContent .sheetItem.segment .addedBy {
  float: left;
}
.interface-hebrew .sheetContent .sheetItem.segment .addedBy {
  float: right;
}
.youTubeContainer {
  position: relative;
  padding-bottom: 56.25%; /* 16:9 */
  padding-top: 25px;
  height: 0;
  pointer-events: auto;
}
.youTubeContainer iframe {
  position: absolute;
  top: 0;
  left: 0;
  width: 100%;
  height: 100%;
}
.sheetContent .media {
  margin: 0 auto;
  display: table;
  table-layout: fixed;
}
.sheetContent .media.fullWidth {
  width: 100%;
}
.sheetContent .media .mediaCaption {
  display: table-caption;
  caption-side: bottom;
  padding-top: 8px;
}
.sheetContent .media .mediaCaptionInner {
  display: flex;
  justify-content: space-between;
}
.sheetContent .media .mediaCaption .en {
  font-size: 80%;
  text-align: left;
  flex: 1;
}
.sheetContent .media .mediaCaption .he {
  font-size: 72%;
  flex: 1;
  font-family: "Heebo", "sans-serif";
}
.sheetContent .media .mediaCaption.heOnly .he,
.sheetContent .media .mediaCaption.enOnly .en {
  display: block;
}
.sheetContent .media .mediaCaption.heOnly .en,
.sheetContent .media .mediaCaption.enOnly .he {
  display: none;
}
.sheetContent .spacer:only-of-type.empty {
  line-height: inherit;
}
.sheetItem:only-of-type.empty .SheetOutsideText:before,
.sheetContent .spacer:only-of-type.empty:before {
  color: #999;
  position: absolute;
  pointer-events: none;
}
.interface-english .sheetItem:only-of-type.empty .SheetOutsideText:before,
.interface-english .spacer:only-of-type.empty:before,
.interface-english .spacer:only-of-type.empty:before {
  content: "Write something... ";
  margin-inline-start: 50px;
}
.interface-hebrew .sheetItem:only-of-type.empty .SheetOutsideText:before,
.interface-hebrew .spacer:only-of-type.empty:before,
.interface-hebrew .spacer:only-of-type.empty:before {
  content: "לכתוב משהו...";
  margin-inline-start: 50px;
}
.editorAddInterface {
  position: relative;
  pointer-events:none;
  background-color: transparent;
  margin-inline-start: 50px;
}

.editorAddInterface:before {
  content: "";
  margin-inline-start:-46px;
  position: absolute;
  width: 30px;
  height: 30px;
  transform: rotate(45deg);
  background-color: white;
  background-image: url("/static/icons/heavy-x-dark.svg");
  border: 1px solid var(--light-grey);
  background-size: 14px;
  border-radius: 50%;
  pointer-events:auto;
  cursor: pointer;
  background-repeat: no-repeat;
  background-position: center;
  box-sizing: border-box;
  box-shadow: 0px 1px 3px 0px #00000040;
}
.editorAddLineButton {
  position: relative;
  background-color: transparent;
  margin-inline-start: 50px;
}
.hidden.editorAddLineButton::before {
    display: none;
}

.editorAddLineButton:before {
  content: "";
  margin-inline-start:-46px;
  position: absolute;
  width: 30px;
  height: 30px;
  transform: rotate(45deg);
  background-color: white;
  background-image: url("/static/icons/heavy-x-dark.svg");
  border: 1px solid var(--light-grey);
  background-size: 14px;
  border-radius: 50%;
  /*pointer-events:auto;*/
  cursor: pointer;
  background-repeat: no-repeat;
  background-position: center;
  box-sizing: border-box;
  box-shadow: 0px 1px 3px 0px #00000040;
}

.editorAddInterface:hover::before {
background-color: var(--lighter-grey);
}
.editorAddInterface.active:hover::before {
background-color: white;
}

.editorAddInterface.active {
  background-color: white;
  line-height: initial;
}
.editorAddInterface.active:before {
  transform: rotate(0);
}
.editorAddInterface .editorAddInterfaceButton {
  display: none;
}

.addInterfaceInput {
  pointer-events: none;
  display: inline-block;
}
.hidden.editorAddInterface::before {
    display: none;
}


.addInterfaceInput .textPreview {
  border-inline-start: 4px solid;
  padding-inline-start: 36px;
  padding-inline-end: 10px;
  padding-top: 30px;
  padding-bottom: 30px;
  pointer-events: auto;
  margin-top: 10px;
  background-color: white;
}

.addInterfaceInput .button {
  font-size: 14px;
  padding-top: 5px;
  padding-bottom: 5px;
  height: 30px;
  position: absolute;
}

.addInterfaceInput .textPreviewSegment {
  display: inline;
}

.addInterfaceInput .textPreview .inner {
  max-height: 272px;
  overflow-y: scroll;
  padding-inline-end: 30px;
  position: relative;
}

.addInterfaceInput .suggestionBoxContainer,
.addInterfaceInput .textPreviewContainer {
  position: absolute;
  z-index: 1;
}

.addInterfaceInput .suggestionBox,
.addInterfaceInput .textPreview {
  border: 1px solid var(--light-grey);
  box-shadow: 0px 1px 3px rgba(0, 0, 0, 0.25);
  border-radius: 6px;
}

.addInterfaceInput .suggestionBox {
  height: 100%;
}
.addInterfaceInput select.suggestionBox {
  font-size: 22px;
}


.addInterfaceInput select.suggestionBox:focus > option:checked {
  background: var(--light-grey) !important;
}

.addInterfaceInput select.suggestionBox option:checked,
.addInterfaceInput select.suggestionBox option:hover {
    box-shadow: 0 0 10px 100px var(--light-grey) inset;
}

.addInterfaceInput input,
.addInterfaceInput button,
.addInterfaceInput .suggestion {
  pointer-events: auto;
  cursor: pointer;
}

.addInterfaceInput .suggestion {
  border-inline-start: 4px solid;
  padding-inline-start: 36px;
  padding-inline-end: 40px;
  padding-top: 9px;
  padding-bottom: 9px;
  border-bottom: 1px solid var(--lighter-grey);
}

.addInterfaceInput .suggestion:last-of-type {
  border-bottom: none;
}

.addInterfaceInput input {
  min-width: 350px;
  max-width: 450px;
  border-radius: 250px;
  border: none;
  box-shadow: none;
  box-sizing: border-box;
  font-size: 22px;
  padding-inline-start: 30px;
  padding-top: revert;
  margin-inline-end: 20px;
  background: url("/static/icons/iconmonstr-magnifier-2-240.svg") no-repeat scroll left 7px top 7px;
  background-color: var(--lighter-grey);
}
.topicSearch.addInterfaceInput {
  display: flex;
  margin-left: 30px;
  margin-right: 30px;
  justify-content: space-between;
}

.topicSearch.addInterfaceInput input {
  margin-top: 30px;
  height: 30px;
  max-width: 250px;
  min-width: 250px;
  padding-inline-end: 30px;
  margin-left:  0;
  margin-right: 0;
  font-size: 20px;
}
.topicSearch.addInterfaceInput input.selected {
  color: #4B71B7;
}

.topicSearch.addInterfaceInput .button {
  margin-top: 30px;
  position: relative;
  white-space: nowrap;
}
.addInterfaceInput .suggestion {
  font-size: 20px;
}
.topicSearch.addInterfaceInput select.suggestionBox {
  margin-top: 60px;
}
.addInterfaceInput.mediaInput input {
  background: url("/static/icons/link_grey.svg") no-repeat scroll left 7px top 7px;
  background-color: var(--lighter-grey);
}
.readerApp.interface-hebrew .addInterfaceInput input {
  background-position: right 7px top 7px;
  font-family: var(--hebrew-serif-font-family);
}

.addInterfaceInput input::placeholder {
  font-size: 22px;
  font-style: normal;
}

.addInterfaceInput input+span.helperCompletionText {
  position: absolute;
  margin-inline-start: 4px;
  color: var(--medium-grey);
}

.editorAddInterface.active .editorAddInterfaceButton {
  width: 30px;
  height: 30px;
  padding: 10px;
  display: inline-block;
  background-size: auto 12px;
  background-repeat: no-repeat;
  background-position: center;
  border-radius: 6px;
  background-origin: content-box;
  background-color: var(--lighter-grey);
  margin-inline-end: 6px;
  box-sizing: border-box;
  cursor: pointer;
  pointer-events: auto;
}
.editorAddInterface.active .cursorHolder {
  display: inline-block;
 }
#addSourceButton.editorAddInterfaceButton {
  background-image: url("/static/icons/quotation.svg");
}
#addImageButton.editorAddInterfaceButton {
  background-image: url("/static/icons/image.svg");
}
#addMediaButton.editorAddInterfaceButton {
  background-image: url("/static/icons/video.svg");
}

#addImageFileSelectorLabel {
  width: 30px;
  height: 30px;
  margin-inline-start: -5px;
  margin-top: -5px;
  display: block;
  position: absolute;
  cursor: pointer;
}

.sheetContent .sheetItem .SheetOutsideText.segment p {
  margin: 0
}
.sheetContent .sheetItem .SheetOutsideText.segment {
  margin: 0
}
.sheetContent .sheetItem .SheetSource.segment,
.sheetContent .sheetItem .SheetOutsideBiText.segment {
  margin-top: 2px;
  margin-bottom:30px;
}
.sheetContent .text.loading {
  cursor: wait;
}
.oldSheetNotice,
.oldSheetNotice a,
.editSheetNotice,
.editSheetNotice a {
  font-size: 12px;
  font-family: "Roboto", "Helvetica Neue", "Helvetica", sans-serif;
  color: #999;
}
.cookiesNotification {
  position: fixed;
  z-index: 9999;
  color: white;
  background-color: #212E50;
  border-top: 1px solid #ccc;
  bottom: 0;
  box-sizing: border-box;
  width: 100%;
  padding: 10px 0;
  line-height: 1.1;
  text-align: center;
  unicode-bidi: plaintext;
}
.cookiesNotification a {
  text-decoration: underline;
  color: inherit;
  margin-inline-start: 5px;
}
.cookiesNotification .button {
  margin-inline-start: 12px;
}
.readerMessageBox {
  z-index: 9999;
  color: #000;
  font-size: 16px;
  background-color: #ededec;
  border: 1px solid #ccc;
  top: 0;
  left: 0;
  box-sizing: border-box;
  padding: 10px 0;
  margin: 40px;
  line-height: 1.1;
  text-align: center;
}
.readerMessageBox a {
  text-decoration: underline;
  color: inherit;
}
.he sup.sourcePrefix {
  margin-right: -35px;
  position: absolute;
  text-decoration: none;
  font-family: "Roboto", "Helvetica Neue", "Helvetica", sans-serif;
  color: #000;
}
.en sup.sourcePrefix {
  margin-left: -35px;
  position: absolute;
  text-decoration: none;
  font-family: "Roboto", "Helvetica Neue", "Helvetica", sans-serif;
  color: #000;
}
.heLeft.bilingual .sheetContent .text sup.sourcePrefix,
.heRight.bilingual .sheetContent .text sup.sourcePrefix {
    margin-right: -28px;
}
.heLeft.bilingual .sheetContent .text .en sup.sourcePrefix,
.heRight.bilingual .sheetContent .text .en sup.sourcePrefix {
  display: none
}
.sheetItem.ref-display-none .ref {
  display: none;
}
section.SheetSource .en,
section.SheetOutsideBiText .en {
  background-color: #FBFBFA;
}
section.SheetSource,
section.SheetOutsideBiText {
  border-inline-start: 4px solid;
  border-inline-end: 1px solid #DDDDDD;
  border-block-start: 1px solid #DDDDDD;
  border-block-end: 1px solid #DDDDDD;
  border-radius: 4px;
  margin-bottom: 30px;
}

.readerPanel.hebrew section.SheetSource .sheetItem > .he,
.readerPanel.english section.SheetSource .sheetItem > .en,
.readerPanel.hebrew section.SheetOutsideBiText .sheetItem > .he,
.readerPanel.english section.SheetOutsideBiText .sheetItem > .en {
  display: block;
}
.readerPanel.hebrew section.SheetSource .sheetItem > .en,
.readerPanel.english section.SheetSource .sheetItem > .he,
.readerPanel.hebrew section.SheetOutsideBiText .sheetItem > .en,
.readerPanel.english section.SheetOutsideBiText .sheetItem > .he  {
  display: none;
}
.interface-english section.SheetSource .sheetItem > .he,
.interface-english section.SheetSource .sheetItem > .en,
.interface-english section.SheetOutsideBiText .sheetItem > .he,
.interface-english section.SheetOutsideBiText .sheetItem > .en {
  padding: 15px 20px 15px 16px;
}
.interface-english section.SheetSource .sheetItem > .en {
  border-block-start: 1px solid #DDDDDD;
  border-block-end: 1px solid #DDDDDD;
}
.interface-hebrew section.SheetSource .sheetItem > .he,
.interface-hebrew section.SheetSource .sheetItem > .en,
.interface-hebrew section.SheetOutsideBiText .sheetItem > .he,
.interface-hebrew section.SheetOutsideBiText .sheetItem > .en {
  padding: 15px 16px 15px 20px;
}
section.SheetSource .segmentNumber,
section.SheetSource .SheetOutsideBiText {
  display: none;
}
.sheetContent section.SheetSource .sheetItem.segment .sourceContentText,
.sheetContent section.SheetOutsideBiText .sheetItem.segment .sourceContentText {
  margin: 0;
}
.sheetContent section.SheetSource .sheetItem.segment {
  margin-block-end: 0;
}
.sheetItem .SheetSource,
.sheetItem .SheetOutsideBiText {
  border-inline-start: 4px solid;
  padding-inline-start: 16px;
  padding-inline-end: 20px;
  box-shadow: 0px 1px 6px rgba(0, 0, 0, 0.25);
}
.sheetItem .SheetSource.segment,
.sheetItem .SheetOutsideBiText.segment {
cursor: pointer;
}

.sheetItem .SheetSource.selected.segment,
.sheetItem .SheetOutsideBiText.selected.segment {
  border-top: 2px solid var(--select-blue);
  border-bottom: 2px solid var(--select-blue);
  border-inline-end: 2px solid var(--select-blue);
  margin-top: 0;
  margin-bottom: 28px;
  margin-inline-end: -2px;
  cursor: text;
}
.sheetItem .SheetSource .he,
.sheetItem .SheetSource .en,
.sheetItem .SheetOutsideBiText .he,
.sheetItem .SheetOutsideBiText .en {
  padding-inline-start: 16px;
  padding-inline-end: 20px;
  margin-inline-start: -16px;
  margin-inline-end: -20px;
  padding-top: 15px;
  padding-bottom: 15px;
}
.interface-hebrew .sheetItem .SheetSource .he,
.interface-hebrew .sheetItem .SheetSource .en,
.interface-hebrew .sheetItem .SheetOutsideBiText .he,
.interface-hebrew .sheetItem .SheetOutsideBiText .en {
  padding-inline-start: 20px;
  padding-inline-end: 16px;
  margin-inline-start: -20px;
  margin-inline-end: -16px;
}
.interface-hebrew .bilingual.heLeft .sheetItem .SheetOutsideBiText .he,
.interface-hebrew .bilingual.heLeft .sheetItem .SheetSource .he,
.interface-hebrew .bilingual.heRight .sheetItem .SheetOutsideBiText .en,
.interface-hebrew .bilingual.heRight .sheetItem .SheetSource .en,
.interface-english .bilingual.heRight .sheetItem .SheetOutsideBiText .he,
.interface-english .bilingual.heRight .sheetItem .SheetSource .he,
.interface-english .bilingual.heLeft .sheetItem .SheetOutsideBiText .en,
.interface-english .bilingual.heLeft .sheetItem .SheetSource .en {
  padding-inline-end: 20px;
  margin-inline-end: 0px;
  padding-inline-start: 20px;
  margin-inline-start: 0px;
}
.interface-hebrew .bilingual.heLeft .sheetItem .SheetOutsideBiText .en,
.interface-hebrew .bilingual.heLeft .sheetItem .SheetSource .en,
.interface-english .bilingual.heLeft .sheetItem .SheetOutsideBiText .he,
.interface-english .bilingual.heLeft .sheetItem .SheetSource .he {
  padding-inline-end: 16px;
  margin-inline-end: 0px;
  padding-inline-start: 20px;
  margin-inline-start: 0px;
}

.interface-hebrew .bilingual.heRight .sheetItem .SheetOutsideBiText .he,
.interface-hebrew .bilingual.heRight .sheetItem .SheetSource .he,
.interface-english .bilingual.heRight .sheetItem .SheetOutsideBiText .en,
.interface-english .bilingual.heRight .sheetItem .SheetSource .en {
  padding-inline-end: 20px;
  margin-inline-end: 0px;
  padding-inline-start: 16px;
  margin-inline-start: 0px;
}

.readerPanel.bilingual.heRight .sheetItem .SheetSource,
.readerPanel.bilingual.heRight .sheetItem .SheetOutsideBiText,
.readerPanel.bilingual.heLeft .sheetItem .SheetSource,
.readerPanel.bilingual.heLeft .sheetItem .SheetOutsideBiText {
  padding-left: 0;
  padding-right: 0;
}

.readerPanel.english .sheetItem .SheetSource .he,
.readerPanel.english .sheetItem .SheetSource .en,
.readerPanel.english .sheetItem .SheetOutsideBiText .he,
.readerPanel.english .sheetItem .SheetOutsideBiText .en,
.readerPanel.hebrew  .sheetItem .SheetSource .he,
.readerPanel.hebrew  .sheetItem .SheetSource .en,
.readerPanel.hebrew  .sheetItem .SheetOutsideBiText .he,
.readerPanel.hebrew  .sheetItem .SheetOutsideBiText .en
{
  padding-inline-start: initial;
  padding-inline-end: initial;
  margin-inline-start: initial;
  margin-inline-end: initial;
}

.readerPanel.english .sheetItem .SheetSource.segment,
.readerPanel.hebrew .sheetItem .SheetSource.segment {
  padding-top: 15px;
  padding-bottom: 15px;
}


.sheetItem .SheetSource .he.editable.selected .sourceContentText,
.sheetItem .SheetSource .en.editable.selected .sourceContentText,
.sheetItem .SheetOutsideBiText .he.editable.selected .sourceContentText,
.sheetItem .SheetOutsideBiText .en.editable.selected .sourceContentText {
  background-color: #FFFFFF;
  box-shadow: inset 0px 0px 3px rgba(0, 0, 0, 0.3);
  border-radius: 6px;
}
.sheetItem .SheetSource ::selection,
.sheetItem .SheetOutsideBiText ::selection {
  background-color: rgba(0,0,0,0);
}
.sheetItem .SheetSource .he.editable.selected ::selection,
.sheetItem .SheetSource .en.editable.selected ::selection,
.sheetItem .SheetOutsideBiText .he.editable.selected ::selection,
.sheetItem .SheetOutsideBiText .en.editable.selected ::selection {
  background-color: #D2DCFF;
}
.sheetItem .SheetSource .en,
.sheetItem .SheetOutsideBiText .en {
  background-color: #FBFBFA;
}
.sheetItem .SheetSource .ref,
.sheetItem .SheetOutsideBiText .ref {
  pointer-events: none;
  user-select: none;
}
.readerPanel.bilingual .sheetItem .SheetSource:after,
.readerPanel.bilingual .sheetItem .SheetOutsideBiText:after {
  content: " ";
  display: block;
  clear: both;
  height: 0;
  background-color: #FBFBFA;
}
.sheetItem .SheetMedia {
  margin-bottom: 14px;
}
.readerPanel.bilingual.heRight .SheetSource {
  background-image:
  linear-gradient(
    to left,
    #fff,
    #fff 50%,
    #FBFBFA 50%,
    #FBFBFA 100%,
    #fff 100%
  );
}
.readerPanel.bilingual.heLeft .SheetSource {
  background-image:
  linear-gradient(
    to right,
    #fff,
    #fff 50%,
    #FBFBFA 50%,
    #FBFBFA 100%,
    #fff 100%
  );
}

.bilingual.heLeft .sheetContent .boxedSheetItem,
.bilingual.heRight .sheetContent .boxedSheetItem {
  margin-bottom: 30px;
}

.bilingual.heLeft .sheetContent .sheetItem .SheetSource.segment,
.bilingual.heRight .sheetContent .sheetItem .SheetSource.segment {
  margin-bottom: 0;
}

.boxedSheetItem + .spacer {
  margin-top: -30px;
  transition: all .5s ease-in-out;
}

.boxedSheetItem + .spacer.spacerSelected {
  margin-top: unset;
  margin-bottom:30px;
  transition: all .5s ease-in-out;
}

.boxedSheetItem[draggable] {
  -moz-user-select: none;
  -khtml-user-select: none;
  -webkit-user-select: none;
  user-select: none;
  -khtml-user-drag: element;
  -webkit-user-drag: element;
}

.boxedSheetItem.dragged {
  opacity: .2;
}

.boxedSheetItem .boxedSourceChildren {
  position: absolute;
  top: 0;
}

.draggedOver.draggedOverBefore::before {
  content: "​"; /* zwsp required for chrome to display content */
  display: block;
  background-color: #D2DCFF;
  width: 100%;
}
.draggedOver.draggedOverAfter::after {
  content: "​"; /* zwsp required for chrome to display content */
  display: block;
  background-color: #D2DCFF;
  width: 100%;
}

.dragIcon {
  background-color: #F0F8FF;
  width: auto;
  height: 30px;
  left: -3000px;
  border-inline-start: 4px solid;
  font-size: 22px;
  padding-top: 10px;
  padding-left: 10px;
  padding-right: 10px;
  text-align: center;
  position: absolute;
}
.dragIconContainer {
  position: absolute;
  left: -9999px;
  display: flex;
  flex-direction: column;
  background-color: rgba(255, 255, 255, 0.1);
}
.feedbackBox p {
  font-size: 16px;
  letter-spacing: 1px;
}
.feedbackBox .button {
  margin: auto;
  width: 100%;
}
.feedbackBox input {
  padding: 16px 22px;
  margin-bottom: 20px;
  cursor: pointer;
  font-size: 18px;
  border-radius: 4px;
  box-shadow: none;
  border: 1px solid #E9E9E9;
  width: 100%;
  box-sizing: border-box;
}
.connectionsPanel textarea.feedbackText {
  border-radius: 7px;
  box-shadow: 0 1px 3px rgba(0,0,0,0.2);
}
.img-circle {
  border-radius: 50%;
}
.tab-view .tab-list {
  display: flex;
  flex-direction: row;
  justify-content: flex-start;
}
.tab-view .tab-list .tab {
  font-size: 16px;
  color: black;
  text-align: center;
  padding: 10px 0;
  margin: 0;
  margin-inline-end: 30px;
  cursor: pointer;
}

.tab-view .tab-list .tab.popover {
  margin-inline-end: 0;
  margin-inline-start: 10px;
}

.interface-hebrew .tab-view .tab-list .tab.popover{
    transform: scale(1.3);
}

.tab-view .tab-list .tab a {
  color: inherit;
}
.tab-view .tab-list .tab a:hover {
  text-decoration: none;
}
.tab-view .tab-list .active .tab {
  border-bottom: 4px solid #CCC;
}
.tab-view .tab-list .tab img {
  width: 18px;
  height: 18px;
  margin: 0 10px 0 0;
  top: 2px;
  position: relative;
}
.interface-hebrew .tab-view .tab-list .tab img {
  margin: 0 0 0 10px;
}
.tab-view .tab-list .justifyright {
  margin: 0 0 4px auto;
  display: flex;
  align-items: center;
}
.tab-view .tab-list .tab.filter,
.tab-view.largeTabs .tab-list .tab.filter {
  margin: 0;
}

.interface-hebrew .singlePanel .tab-view.largeTabs .tab-list .tab.filter {
  margin-top: 3px;
}

.tab-view .tab-list .tab.popover {
  position: relative;
  display: inline-block;
}


.tab-view .tab-list .tab.filter.open {
  background-color: inherit;
}
.tab-view .tab-list .tab.filter img {
  margin: 0 0 1px 6px;
  width: 18px;
  height: 18px;
}
.interface-hebrew .tab-view .tab-list .tab.filter img {
  margin: 0 6px 1px 0;
}
.tab-view .tab-list .applink a {
    color: #666;
}
.interface-hebrew .tab-view .tab-list .justifyright {
  margin: 0 auto 0 0;
}
.tab-list :not(.active) .tab, .tab-list :not(.active) .tab a{
    color: #666;
}
.tab-view.largeTabs .tab-list {
    border-bottom: 1px solid #CCC;
    margin-bottom: 18px;
}
.tab-view.largeTabs .filter-bar {
  margin-bottom: 30px;
}
.tab-view.largeTabs .tab-list .tab {
  font-size: 22px;
}
.singlePanel .tab-view.largeTabs .tab-list .tab:not(.popover) {
    font-size: 16px;
}
.tab-view.largeTabs .tab-list .active .tab {
  border-bottom: 4px solid var(--light-grey);
}

.singlePanel .tab-view.largeTabs .tab-list .active .tab {
  padding-bottom: 18px;
}

.langSelectPopover {
  position: absolute;
  top: 100%;
  right: 0;
  background-color: #fff;
  border-radius: 6px;
  box-shadow: 0px 1px 3px 0px rgba(0, 0, 0, 0.25);
  text-align: start;
  width: 266px;
  padding-bottom: 15px;
}

.interface-hebrew .singlePanel .langSelectPopover {
  right: -233px;
}
.langSelectPopover .langHeader {
  font-weight: 500;
  font-size: 16px;
  padding: 15px;
  margin-bottom: 15px;
  border-bottom: 1px solid var(--light-grey);
}

.langSelectPopover .radioChoice.active {
  background-color: var(--sefaria-blue);
  color: #fff;
}

.langSelectPopover .radioChoice {
  display: flex;
  justify-content: space-between;
  align-items: center;
  font-size: 14px;
  color: #000;
  margin-inline: 15px;
  background-color: var(--lighter-grey);
  cursor: pointer;
}

.langSelectPopover .radioChoice:nth-of-type(2) {
  border-radius: 6px 6px 0px 0px;
}

.langSelectPopover .radioChoice:nth-of-type(4) {
  border-radius: 0px 0px 6px 6px;
}

.langSelectPopover .radioChoice label {
  flex-grow: 1;
  padding: 10px;
  cursor: pointer;
}

.langSelectPopover .radioChoice input[type=radio] {
    appearance: none;
    background-color: #fff;
    width: 20px;
    height: 20px;
    border: 2px solid var(--medium-grey);
    border-radius: 20px;
    display: inline-grid;
    place-content: center;
    margin-top: 0;
    margin-inline-end: 10px;

  }

/* Styles the radio select as a checkbox  */
.langSelectPopover .radioChoice input[type=radio]::before {
    content: "";
    width: 10px;
    height: 10px;
    transform: scale(0);
    transform-origin: bottom left;
    background-color: var(--sefaria-blue);
    clip-path: polygon(13% 50%, 34% 66%, 81% 2%, 100% 18%, 39% 100%, 0 71%);
}

.langSelectPopover .radioChoice input[type=radio]:checked::before {
    transform: scale(1);
}

.langSelectPopover .radioChoice input[type=radio]:checked{
    background-color:   #fff;
    border: 0;
}

@media (max-width: 540px) {
  .profile-page .tab-view .tab .tabIcon {
    display: none;
  }

  .tab-view .tab-list{
    flex-wrap: wrap;
  }
  .profile-page .profile-actions .resourcesLink.profile-settings,
  .profile-page .profile-actions .button.logoutLink{
    display: none;
  }
}
.profile-page .textRange {
  font-size: 18px;
  color: #666;
}
.profile-page .note-text {
  font-size: 18px;
}
.profile-page .note {
  display: flex;
  flex-direction: row;
  justify-content: space-between;
  padding: 10px 0 20px 0;
}
.profile-page .note + .note {
  border-top: 1px solid #CCC;
}
.profile-page .noteLeft {
  flex-grow: 1;
}
.profile-page .noteRight {
  display: flex;
  flex-direction: row;
  align-items: flex-start;
}
.profile-page .note .noteRight img {
  display: none;
}
.profile-page .note .noteRight img + img {
  margin: 0 0 0 10px;
}
.interface-hebrew .profile-page .note .noteRight img + img {
  margin: 0 10px 0 0;
}
.profile-page .note:hover .noteRight img {
  display: inline-block;
  width: 16px;
  height: 16px;
  opacity: 0.4;
}
.profile-page .note:hover .noteRight img:hover {
  opacity: 0.6;
  cursor:pointer;
}
.profile-page .social-icon img, .sheetContentSidebar .social-icon img {
  width: 13px;
  height: 13px;
  opacity: 0.4;
}
.sheetContentSidebar .title.sub-title, .sheetContentSidebar .title.sub-sub-title {
  --english-font: var(--english-sans-serif-font-family);
  --hebrew-font: var(--hebrew-sans-serif-font-family);
  font-size: 14px;
  font-weight: 400;
  line-height: 18px;
  margin-block-end: 10px;
}
.sheetContentSidebar .title.sub-sub-title {
  margin-block-end: 20px;
}
.profile-page .social-icon + .social-icon {
  padding: 0 5px;
}
.profile-page .social-icon:hover img {
  opacity: 0.6;
}
.editorToggleHeader {
  width: 100%;
  background-color: #18345D;
  color: white;
  height: 60px;
  font-size: 16px;
  margin-top: -60px;
  margin-left: -12px;
  margin-bottom: 80px;
  padding-right: 12px;
  display: flex;
  justify-content: center;
  align-items: center;
  position: relative;
  left: 0;
}
.interface-hebrew .editorToggleHeader {
  direction: rtl;
}
.editorToggleHeader .button {
  padding: 5px 8px;
  margin-inline-start: 15px;
  margin-top: 5px;
  height: 30px;
  letter-spacing: 0;
}
.feedbackOverlay {
  position: fixed;
  width: 100%;
  height:100%;
  background-color: #FBFBFA;
  z-index: 1001;
  top: 0;
  left: 0;
  padding: 120px 60px;
  box-sizing: border-box;
}
.interface-hebrew .feedbackOverlay {
  direction: rtl;
}
.feedbackOverlay .buttonContainer {
  margin-top: 50px;
}
.feedbackOverlay h2 {
  font-size: 30px;
  font-family: "adobe-garamond-pro", "Crimson Text", Georgia, serif;
  margin: 0 auto 50px auto;
  color: black;
  text-transform: none;
  max-width: 600px;
}
.feedbackOverlay p, .feedbackOverlay ul  {
  font-size: 16px;
  font-family: "Roboto", "Helvetica Neue", "Helvetica", sans-serif;
  color: black;
  max-width: 600px;
  margin: 10px auto;
}
.feedbackOverlay textarea {
  font-size: 18px;
  color: #000;
  box-shadow: 0px 1px 3px rgba(0, 0, 0, 0.25);
  border-radius: 6px;
  border: none;
  width: 100%;
  padding: 12px;
  font-weight: normal;
  font-style: normal;
  margin-top: 10px;
  height: 120px;
}
.interface-hebrew textarea,
.interface-hebrew textarea::placeholder,
.interface-hebrew input
{
  font-family: var(--hebrew-sans-serif-font-family);
}
.feedbackOverlay textarea::placeholder {
  font-size: 16px;
  font-style: normal;
  color: #666;
}
.feedbackOverlay a {
  color: #4871bf;
}
.feedbackOverlay .button {
  margin: 0;
}
.feedbackOverlay a.button  {
  color: white;
}
.sheetList .sheet {
  border-bottom: none;
}
.sheetList .sheet {
  display: flex;
  flex-direction: row;
}
.sheetList .sheet .sheetLeft {
  display: flex;
  flex-direction: column;
}
.sheetList .sheet .sheetTags {
  color: #999;
}
.sheetList .sheet .sheetTags .bullet {
  margin: 0 5px;
}
.sheetList .sheet a {
  color: inherit;
  cursor: pointer;
}
.sheetList .sheet a.sheetTitle {
  display: flex;
  flex-direction: row;
  align-items: center;
  margin-bottom: 10px;
  font-size: 18px;
}
.sheetList .sheet .sheetLeft .sheetTitle img,
.textList .sheet .sheetLeft .sheetTitle img {
  width: 18px;
  height: 18px;
  margin-inline-end: 10px;
}
.sheetLeft div.sheetSummary {
  margin-bottom: 10px
}
.default-profile-img {
  width: 175px;
  height: 175px;
  background-color: #999;
  border-radius: 50%;
  display: flex;
  justify-content: center;
  align-items: center;
  color: white;
  font-size: 75px;
  font-family: "Roboto", "Helvetica Neue", "Helvetica", sans-serif;
}
.default-profile-img.invisible {
  visibility: hidden;
}
.profile-page .filterable-list {
  /* to distinguish top half of profile from bottom half */
    background-color: white;
    border: 1000px solid white;
    border-top: 4px solid white;
    border-bottom: 120px solid white;
    margin: -4px 0 -120px -1000px;
    width: 100%;
}
.interface-hebrew .profile-page .filterable-list {
  margin: -4px -1000px -120px 0;
}
.filterable-list .filter-bar {
  border-bottom: 1px solid #E2E2E1;
  display: flex;
  flex-direction: row;
  align-items: center;
  padding: 16px 0;
  justify-content: space-between;
}
.filterable-list .filter-bar-new {
  padding: 0 0 20px 0;
  justify-content: space-between;
  align-items: center;
  display: flex;
  flex-wrap: wrap;
  flex-direction: row;
}
.filterable-list .filter-bar-new .filter-input {
  background-color: #EDEDED;
  border-radius: 5px;
  padding: 5px;
  color: black;
  width: 250px;
  display: flex;
  align-items: center;
}
.filterable-list .filter-bar-new .filter-input ::placeholder {
  color: #999;
}
.filterable-list .filter-bar-new .sort-option {
  padding: 7px;
  color: #666;
  font-size: 16px;
  cursor: pointer;
  margin: 0 0 0 7px;
  background-color: #EDEDED;
  border-radius: 5px;
}
.interface-hebrew .filterable-list .filter-bar-new .sort-option {
  margin: 0 7px 0 0;
}
.filterable-list .filter-bar-new .sort-option.active {
  color: black;
}
.filterable-list .filter-bar-new .systemText span {
  color: #000;
}
.filterable-list .filter-bar .filter-bar-inner {
  display: flex;
  align-items: center;
}
.filterable-list .readerNavMenuSearchButton {
  margin: 0 10px 0 5px;
  display: inline-flex;
  top: 0;
}
.interface-hebrew .filterable-list .readerNavMenuSearchButton {
  margin: 0 5px 0 10px;
}
.filterable-list input {
  border: 0;
  font-size: 18px;
  font-family: "adobe-garamond-pro", "Crimson Text", Georgia, serif;
  background-color: transparent;
}
.filterable-list .loadingMessage {
  margin-top: 30px;
}
.profile-page .filterable-list .filter-content {
  padding-top: 25px;
}
.profile-page .sheet-header {
  display: flex;
  flex-direction: column;
  align-items: flex-start;
  margin-bottom: 10px;
}
.profile-page .collectionListingImage {
  width: 18px;
  height: 18px;
  border-radius: 50%;
  vertical-align: middle;
  margin: 0;
  margin-inline-end: 10px;
  position: relative;
  top: -2px;
}
.profile-page .collectionListingName {
  font-size: 18px;
  margin-bottom: 10px;
}
.profile-page .collectionListing + .collectionListing {
  border-top: 0;
}
.profile-page .profile-summary-content a {
  color: inherit;
}
.profile-page .profile-summary a.logoutLink {
  color: #666;
  padding: 16px 15px;
}
.profile-page .profile-summary {
  display: flex;
  flex-direction: row;
  justify-content: space-between;
  margin-bottom: 40px;
}
.profile-page .profile-summary .summary-column {
  display: flex;
  flex-direction: column;
  flex-grow: 3;
  flex-basis: 0;
}
.profile-page .profile-summary .summary-column.start {
  align-items: flex-start;
}
.profile-page .profile-summary .summary-column.end {
  flex-grow: 1;
}
.profile-summary .small-margin {
  margin: 0 4px;
}
.profile-summary .sub-sub-title > .small-margin:first-child,
.profile-summary .sub-sub-title > span:first-child .small-margin {
  margin: 0 4px 0 0;
}
.profile-summary .sub-sub-title > .small-margin:last-child,
.profile-summary .sub-sub-title > span:last-child .small-margin {
  margin: 0 0 0 4px;
}
.interface-hebrew .profile-summary .sub-sub-title > .small-margin:last-child,
.interface-hebrew .profile-summary .sub-sub-title > span:last-child .small-margin {
  margin: 0 4px 0 0;
}
.profile-page .aboutText {
  margin-top: 20px;
  font-size: 18px;
  line-height: 1.4;
}
@media (max-width: 540px) {
  .profile-page .profile-pic:hover .profile-pic-hover-button.profile-pic-button-visible {
    display: none !important;  /* dont allow profile pic upload on mobile b/c causes black image on iOS */
  }
  .profile-page .profile-pic .profile-pic-button {
    top: calc(-1 * ((87px/2) + (46px/2)));  /* height of .profile-img + height of .profile-pic-button */
  }
  .profile-page .editorToggleHeader {
    display: none !important;
  }
  .profile-page .profile-summary .profile-img {
    width: 87px !important;
    height: 87px !important;
    font-size: 43.5px !important;
  }
  .profile-page .profile-summary .default-profile-img {
    width: 87px !important;
    height: 87px !important;
    font-size: 43.5px !important;
  }
  .profile-page .profile-summary .profile-actions {
    flex-wrap: wrap;
  }
}
.profile-page .profile-summary .follow {
  color: #999;
  font-size: 13px;
  letter-spacing: 1px;
}
.profile-page .profile-summary .follow .follow-bull {
  padding: 0 5px;
}
.profile-page .profile-summary .profile-actions {
  display: flex;
  flex-direction: row;
  margin: 10px 0;
}
.profile-page .resourcesLink.faded {
  color: #666;
}
.resourcesLink.blue {
  color: white;
  background-color: #18345d;
}
.resourcesLink.studyCompanion {
  margin-inline-start: 10px;
}
@media screen and (max-width: 900px) {
  .resourcesLink.studyCompanion {
    margin-inline-start: 0;
  }
}
@media screen and (max-width: 900px) {
  .resourcesLink.studyCompanion {
    margin-inline-start: 0;
  }
}
.resourcesLink.blue img {
  filter: invert(1);
  opacity: 1;
}
.profile-page .authorByLine {
  margin: 20px 0;
}
.authorByLineImage a {
  text-decoration: none;
}
.profile-page .follow-header {
  font-size: 20px;
  color: #000;
  padding-bottom: 10px;
}
.profile-page .follow-header .follow-count {
  color: #999;
}
.profile-page .resourcesLink  {
  min-height: 46px;
  height: 46px;
  overflow: visible;
  padding: 0px 16px;
  border-top: 0;
  display: flex;
  align-items: center;
  width: unset;
}
.profile-page .emptyList {
  display: flex;
  flex-direction: column;
  align-items: flex-start;
}
.profile-page .emptyList .emptyListText {
  font-size: 16px;
  margin: 30px 0;
  color: #999;
  font-family: "Roboto", "Helvetica Neue", "Helvetica", sans-serif;
  line-height: 1.5;
}
.profile-page .profile-summary .resourcesLink + .resourcesLink,
.profile-page .profile-summary .largeFollowButton + .resourcesLink {
  margin: 0 0 0 10px;
}
.interface-hebrew .profile-page .profile-summary .largeFollowButton + .resourcesLink,
.interface-hebrew .profile-page .profile-summary .resourcesLink + .resourcesLink {
  margin: 0 10px 0 0;
}
.profile-page .profile-summary .title {
  margin-bottom: 10px;
}
.profile-page .profile-summary .sub-title {
  color: #000;
  font-family: "Roboto", "Helvetica Neue", "Helvetica", sans-serif;
  font-size: 16px;
}
.profile-page .profile-summary .sub-sub-title {
  color: #666;
  font-family: "Roboto", "Helvetica Neue", "Helvetica", sans-serif;
  font-size: 16px;
}
/* Tooltip - source: https://codepen.io/cristina-silva/pen/XXOpga */
.tooltip-toggle {
  cursor: pointer;
  position: relative;
  line-height: normal;
}
.tooltip-toggle svg {
  height: 18px;
  width: 18px;
}
/*Tooltip text container*/
.three-dots-button.tooltip-toggle::before {
  /* make the tooltip appear on right. % is an estimate that works most of the time */
  top: 0;
  transform: translateY(-35%);
  left: 30px;
  color: #999;
  text-align: left;
}
.interface-hebrew .three-dots-button.tooltip-toggle::before {
  left: unset;
  right: 30px;
  text-align: right;
}
@media (max-width: 450px) {
  .three-dots-button.tooltip-toggle::before {
    left: -165px;
  }
  .interface-hebrew .three-dots-button.tooltip-toggle::before{
    right: -165px;
  }
}

.tooltip-toggle::before {
  color: #000;
  font-family: "Roboto", "Helvetica Neue", "Helvetica", sans-serif;
  font-size: 13px;
  opacity: 0;
  pointer-events: none;
  text-align: center;
  position: absolute;
  top: 30px;
  left: -70px;
  padding: 10px;
  background-color: #fff;
  box-shadow: 0 1px 3px rgba(0,0,0,.2);
  border-radius: 5px;
  content: attr(aria-label);
  text-transform: none;
  transition: all 0.5s ease;
  width: 140px;
  z-index: 1;
}
/*Triggering the transition*/
.tooltip-toggle:hover::before, .tooltip-toggle:hover::after {
  opacity: 1;
  transition: all 0.75s ease;
}
.largeFollowButton {
  display: inline-flex;
  min-height: 46px;
  height: 46px;
  overflow: visible;
  padding: 0px 16px;
  align-items: center;
  text-align: center;
  cursor: pointer;
  background: #18345d;
  color: #fff;
  border-radius: 6px;
  box-shadow: 0 1px 3px rgb(0 0 0 / 20%);
}
.profile-page .largeFollowButton.following .int-en,
.profile-page .largeFollowButton.following .int-he {
  color: black;
}
.largeFollowButton.following span {
  color: #666;
}
.smallFollowButton {
  height: 20px;
  line-height: 18px;
  width: min-content;
  text-align: center;
  cursor: pointer;
  background: var(--sefaria-blue);
  color: white;
  border-radius: 3px;
  margin-inline-start: 15px;
  display: none;
  letter-spacing: normal;
  padding: 0 3px;
}
.smallFollowButton.smallText span {
  color: white;
}
.largeFollowButton.following, .smallFollowButton.following {
  background: #fff;
  color: black;
}
.smallFollowButton.following{
  border: 1px solid #CCCCCC;
  box-sizing: border-box;
}
.smallFollowButton.following.smallText span {
  color: black;
}
.authorByLine.small .smallFollowButton.following{
  line-height: 18px;
}
.authorByLine .smallFollowButton.following{
  line-height: 16px;
}
body .homeFeedWrapper {
  background-color: white;
}
body .homeFeedWrapper .content {
  padding: 0;
}
.columnLayout {
  display: flex;
  flex-direction: row;
}
@media (max-width: 540px) {
  .topicPanel .columnLayout {
    flex-direction: column;
  }
  .topicPanel .sideColumn {
    padding: 20px 25px 30px 25px;
    max-width: 100%;
    align-self: stretch;
    border: 0;
    margin: 0;
  }
  .topicPanel .navSidebar {
    width: unset;
    border-top: 30px solid #FBFBFA;
    margin: 0;
  }
}
.sideColumn .topicSideColumn {
  margin-bottom: 20px;
}

.sideColumn .section {
  margin-bottom: 70px;
}
.sideColumn .section h2 {
  text-transform: none;
  font-size: 24px;
  letter-spacing: normal;
  text-align: inherit;
  margin: 0 0 30px 0;
}
.sideColumn .section h2 .int-en {
  text-align: left;
}
.sideColumn .section h2 .int-he {
  text-align: right;
}
.sideColumn .section .description {
  margin-bottom: 25px;
}
.sideColumn .button img {
  width: 16px;
  height: 16px;
  margin: 0 5px;
  position: relative;
  top: 2px;
  filter: invert(1);
}
.sideColumn .button.white img {
  filter: none;
  opacity: .4;
}
.sideColumn .button .fa {
  opacity: .4;
  margin: 0 5px;
}
.sideColumn .inlineButtonBox {
  display: flex;
  justify-content: space-between;
}
.sideColumn .inlineButtonBox a {
  flex: 1;
}
.sideColumn .inlineButtonBox a .button {
  width: 100%;
}

.sideColumn .button {
  letter-spacing: 0;
}
.sideColumn h2 {
  font-weight: 400;
}

.sideColumn .newsletterInput {
  height: 53px;
}
.sideColumn .newsletterSignUpBox img {
    height: 23px;
    width: 23px;
    opacity: 0.35;
    position: absolute;
    top: 15px;
    right: 17px;
}
.interface-hebrew .sideColumn .newsletterSignUpBox img {
  right: auto;
  left: 17px;
  transform: scale(-1, 1);
}
.sideColumn .newsletterInput, .sideColumn .newsletterInput::placeholder {
  width: 100%;
  box-sizing: border-box;
  font-size: 16px;
  font-weight: normal;
  font-style: normal;
  color: #000;
}
.interface-english .sideColumn .newsletterInput, .interface-english .sideColumn .newsletterInput::placeholder  {
  font-family: "Roboto", "Helvetica Neue", "Helvetica", sans-serif;
}
.interface-hebrew .sideColumn .newsletterInput, .interface-hebrew .sideColumn .newsletterInput::placeholder   {
  font-family: "Heebo", sans-serif;
}

.sideColumn .feedbackBoxOverlay.open {
  position: fixed;
  width: 100%;
  height: 100%;
  top: 0;
  left: 0;
  display: flex;
  align-items: center;
  justify-content: center;
  background-color: #FBFBFA;
}
.sideColumn .feedbackBoxOverlay.open .feedbackBox {
  width: 470px;
}
.homeFeedWrapper .mainColumn {
  background-color: white;
}
.storyFeedInner,
.interface-hebrew .storyFeedInner {
  width: 760px;
  margin: 0 auto;
  padding-top: 60px;
  max-width: 100%;
  box-sizing: border-box;
  min-height: 500px;
}
.interface-hebrew .topicPanel .storyFeedInner {
  padding-top: 0;
}
.storyByLine:hover .smallFollowButton,
.authorByLine:hover .smallFollowButton {
  display: inline-block;
}
.bilingual .homeFeedWrapper span.he,
.bilingual .readerNavMenu.topicPanel .he {
  display: block;
  padding-bottom: 10px;
}
.mainColumn .story {
  padding: 0 0 60px 0;
}

.story .subHeading .int-en, .story .subHeading .int-he  {
  color: #666;
}
.story .learningPrompt {
  padding: 20px 0 20px;
}
.story details .learningPrompt {
  background-color: var(--highlight-blue-light);
  margin-inline-start: -20px;
  padding-inline-start: 20px;
  padding-inline-end: 20px;
  border-top: 1px solid var(--light-grey);
}

.story.topicPassageStory {
  box-shadow: 0px 1px 3px rgba(0, 0, 0, 0.25);
}

.story.topicPassageStory .storyBody {
  padding-inline-end: 20px;
  padding-top: 20px;
}
.story.topicPassageStory .contentText.subHeading {
  padding-bottom: 20px;
}

.mainColumn .story .storyTitleBlock {
  clear: both;
}
.mainColumn .story .storyTitleBlock {
  text-align: start;
}
.colorBarBox {
  clear: both;
  border-inline-start: 4px solid transparent;
  padding-inline-start: 20px;
}
.readerPanel.hebrew .savedHistoryList .colorBarBox{
  direction: rtl;
}
.interface-english .citationLine,
.interface-english .learnMoreLink {
  padding-left: 34px;
}
.interface-hebrew .citationLine,
.interface-hebrew .learnMoreLink {
  padding-right: 34px;
}
.storyTextListItem {
  padding-bottom: 18px;
}
.storyTextListItem:last-child {
  padding-bottom: 0;
}
.mainColumn .saveButton {
  align-self: flex-start;
}
.mainColumn .saveLine.storyTitleWrapper .saveButton,
.mainColumn .story.publishSheetStory .saveLine .saveButton  {
  margin-top: 2px;
}

.interface-english .mainColumn .story .storyTypeBlock {
  float: left;
}
.interface-hebrew .mainColumn .story .storyTypeBlock {
  float: right;
}

.story details .storyBody {
  margin-top: 0;
}

.story details > summary {
  cursor: pointer;
  list-style: none;
}
.story details > summary::-webkit-details-marker {
    display: none;
}

.story details > summary .topicStoryDescBlock {
  background-color: var(--lightest-grey);
  margin-inline-start: -20px;
  padding: 20px;
  display: flex;
  justify-content: space-between;
}

/* extremely hacky, but required unless there's a major refactor of CategoryHeader logic */
.story details > summary .topicStoryDescBlock > span:nth-child(1) {
  flex: 1
}


.story details > summary .storyTitleBlock {
  background: url('/static/icons/arrow-down-bold.svg') no-repeat transparent;
  background-size: 14px;
  background-position-y: center;
  margin: 0;
  padding: 0px 0px 1px 24px;
  vertical-align: middle;
}

.interface-hebrew .story details > summary .storyTitleBlock {
  background-position-x: right;
  padding: 0px 24px 1px 0px;
}

.story details[open] > summary .storyTitleBlock {
  background: url('/static/icons/arrow-up-bold.svg') no-repeat transparent;
  background-size: 14px;
  background-position-y: center;
}

.interface-hebrew .story details[open] > summary .storyTitleBlock {
  background-position-x: right;
}


.story .storyBody {
  clear: both;
  margin: 10px 0;
  text-align: justify;
  font-size: 18px;
}
/*HACK to make English text of sources in topic pages ltr*/
.interface-hebrew .storyBody {
    direction: ltr;
    margin-top: 10px;
    margin-right: -17px;
    margin-bottom: 10px;
    margin-left: 26px;
}
.story .storySheetListItem > div.storyBody.sheetSummary > * {
  color: var(--dark-grey);
  font-family: var(--english-sans-serif-font-family);
  font-size: 15px;
}
.story .storyBody .en {
  line-height: 1.6;
}
.story .storyBody .he {
  font-size: 22px;
  line-height: 1.6;
}
.story .storySheetList {
  clear: both;
}
.story .storySheetListItem {
  padding-bottom: 20px;
}
.story .storySheetListItem:last-child {
  padding-bottom: 0;
}
.story .storySheetList .sheetTitle {
  padding-bottom: 10px;
}
.story .storySheetList .storyTitle span {
  font-size: 20px;
}
.story .saveLine {
  display: flex;
  align-items: flex-start;
  clear: both;
  margin-bottom: 10px;
}
.story .saveLine .beforeSave {flex: 1;}
.interface-hebrew .story .saveLine .beforeSave {
  padding-left: 10px;
}
.interface-english .story .saveLine .beforeSave {
  padding-right: 10px;
}
.story .citationLine.contentText .int-en,
.story .citationLine.contentText .int-he {
  color: #999;
}
.authorByLine {
  display: flex;
}
.authorByLine .authorByLineText {
  padding: 0 10px;
  line-height: 22px;
  margin-top: -1px;
  display: flex;
  justify-content: center;
  flex-direction: column;
}
.authorByLine .authorByLineText.small{
  line-height: 18px;
}
.authorByLine .authorOrganization,
.authorByLine .authorName {
  display: block;
}
.saveLine .authorByLine + .saveButton {
  position: relative;
  bottom: 12px;
}
.authorOrganization {
  color: #999;
}
.authorByLine.small {
  font-size: 14px;
  width: max-content;
}
/* .mainColumn a:not(.button) {
  color: #000;
} */
.storyBody a {
  text-decoration: underline;
}
.learnMoreLink a {
  text-decoration: none;
  color:  #999;
}
.segment .queryTextHighlight {
  background-color: #D2DCFF;
  padding-left: 2px;
  padding-right: 2px;
}
body .homeFeedWrapper.userStats {
  font-family: "Roboto", "Helvetica Neue", "Helvetica", sans-serif;
  background-color: #faf9f9;
}
.editTextInfo {
  top: 0px;
  right: 0px;
  left: 0px;
  height: 100%;
  width: 100%;
  position: absolute;
  overflow: auto;
  z-index: 1;
  background-color:  var(--lighter-grey);

}
.editTextInfo .static .inner {
  padding: 5px 0 100px;
}
.editTextInfo .static input {
  cursor: auto;
  color: #000000;
}
.editTextInfo .static label {
  margin-bottom: 15px;
  height: revert;
}
.editTextInfo #newIndex {
  margin: 100px auto;
  font-size: 16px;
  font-weight: normal;
  color: #000;
  --english-font: var(--english-sans-serif-font-family);
  --hebrew-font: var(--hebrew-sans-serif-font-family);
}

.editTextInfo #newIndex .publishBox {
  text-align: start;
  background-color: #EDEDEC;
  border-radius: 6px;
  padding: 0 0 0 0;
  margin: 0 0 0 0;
  width: 660px;
  max-width: 100%;
}
.editTextInfo #newIndex .publishBox .react-tags__selected-tag-name {
  --english-font: "adobe-garamond-pro", "Crimson Text", Georgia, serif;
  --hebrew-font: "Heebo", sans-serif;
  font-size: 18px;
  font-weight: normal;
  color: #000;
}
.editTextInfo #newIndex .default {
  height: 200px;
  width: 97%;
  box-shadow: 0px 1px 3px rgb(0 0 0 / 20%);
  border: none;
  border-radius: 7px;
  font-size: 16px;
  line-height: 18.75px;
  padding: 10px;
}
 .editTextInfo #newIndex .default::placeholder {
   color: #666;
 }
.button.small.deleteTopic {
  color: var(--dark-grey);
  float: right;
  margin-top: 30px;
  background-color: var(--lightest-grey);
}
.button.small.addTopic {
  background-color: #212E50;
  color: #FFFFFF;
  float: right;
  margin-right: 30px;
}
.categoryChooserMenu {
  overflow: hidden;
  background: url("/static/img/arrow-down.png") 98% 20px/10px 10px no-repeat #ffffff;
  width: 100%;
  height: 50px;
  margin: 0 0 10px 0;
  border-radius: 7px;
  box-shadow: 0px 1px 3px rgb(0 0 0 / 20%);
  border: none;
}
.section .collectiveTitle {
  display: flex;
  justify-content: space-between;
}
.reorderTool {
  height: 50px;
  margin: 0 0 10px 0;
  border-radius: 7px;
  box-shadow: 0px 1px 3px rgb(0 0 0 / 20%);
  border: none;
}

.reorderTool #title {
  margin: 10px;
  display: inline-block;
  width: 85%;
}

.reorderTool #up, .reorderTool #down {
  width: 10px;
  margin: 0 4% 0 0;
  display: inline-block;
}

.categoryChooserMenu select {
  background: transparent;
  font-size: 16px;
  width: 680px;
  border: none;
  margin: 0 0 10px 0;
  padding: 4px 25px 4px 10px;
}

.connectionsPanel .editTextInfo .categoryChooserMenu {
  width: 102%;
}

.connectionsPanel .editTextInfo .collectionsWidget {
  width: 70%;
}
.connectionsPanel .editTextInfo .categoryChooserMenu select {
  width: 98.5%;
}

.searchBox .editTextInfo .collectionsWidget {
  width: 280px;
}

.searchBox .editTextInfo #newIndex {
  margin: 50px auto;
}
.searchBox .categoryChooserMenu {
  width: 97%;
  background: url("/static/img/arrow-down.png") 99% 20px/10px 10px no-repeat #ffffff;
}
.searchBox .categoryChooserMenu select {
  width: 100%;
}
.searchBox .editTextInfo #newIndex input {
  width: 97%;
}
.searchBox .editTextInfo #newIndex #topicDesc {
  width: 92%;
}
.categoryChooserMenu img {
  opacity: 0.43;
  padding: 0 5px;
  height: 10px;
  width: 10px;
}

.editTextInfo #newIndex .publishBox .react-tags__selected-tag {
  margin: 0 12px 12px 0;
  padding: 12px 14px;
}

.editTextInfo #newIndex .publishBox input {
  box-shadow: none;
}

.editTextInfo #newIndex .publishBox .react-tags__search {
  padding: 0 0 0 0;
}

.editTextInfo #newIndex .optional {
  font-size: 13px;
  color: var(--light-grey);
  font: var(--english-sans-serif-font-family);
}

.editTextInfo #newIndex input[type="text"] {
  padding: 4px 10px 4px 10px;
  width: 640px;
  height: 50px;
  font-size: 16px;
  margin: 0 0 10px 0;
  max-width: 97%;
  box-shadow: 0px 1px 3px rgba(0,0,0,0.2);
  box-sizing: content-box;
  border-radius: 7px;
  background: white;
  font-family: revert;
}
.editTextInfo #newIndex input::placeholder {
  color: #666;
  font-size: 16px;
}
.editTextInfo #newIndex #heTitle {
  direction: rtl;
}
.interface-english .editTextInfo .static label {
  text-align: left;
}
.interface-hebrew .editTextInfo .static label {
  text-align: right
}
.editTextInfo #newIndex .sectionType input{
	width: 100px;
	margin: 0 5px;
	font-size: 16px;
}

.editTextInfo #newIndex .remove {
	color: white;
	background: #bbb;
	display: inline-block;
	height: 18px;
	width: 18px;
	line-height: 18px;
	border-radius: 6px;
	text-align: center;
	font-size: 14px;
	font-family: sans-serif;
	cursor: pointer;
	vertical-align: 15%;
}

.editTextInfo #newIndex .sectionType .remove {
	margin: -5px 11px 0 -32px;
}
.editTextInfo #newIndex .headerWithButtons a {
    color: #666;
}
.editTextInfo .nodeTemplate {
	display: none;
}
@media screen and (max-width: 680px) {

  .categoryChooserMenu {
    background: url("/static/img/arrow-down.png") 300px 20px/10px 10px no-repeat #ffffff;
    width: 320px;
  }
  .editTextInfo .static .headerWithButtons h1 {
    margin: 30px;
  }
  .categoryChooserMenu select {
    width: 340px;
  }
  .editTextInfo #newIndex input {
    width: 300px;
  }
  .editTextInfo #newIndex .publishBox {
    width: 320px;
  }
}

.collectionsModalBox {
  position: fixed;
  width: 100%;
  height: 100%;
  top: 0;
  left: 0;
  z-index: 1002;
  display: flex;
  align-items: center;
  justify-content: center;
}
.collectionsModalBox .collectionsWidget {
  width: 340px;
  box-shadow: 0 1px 8px rgba(0,0,0,.2);
}
.collectionsWidget {
  background-color: white;
  border-radius: 8px;
  z-index: 1;
}
.editTextInfo .collectionsWidget {
  width: 39%;
  box-shadow: 0 1px 8px rgba(0, 0, 0, .2);
  height: 100px;
  position: absolute;
  padding: 50px 50px 0 50px;
  text-align: center;
  margin-top: 200px;
}

.collectionsWidgetTop {
  display: flex;
  padding: 15px 20px;
  border-bottom: 1px solid #DDD;
  text-align: start;
}

.collectionsEditorTop {
  margin-bottom: 15px;
}

.collectionsWidgetTitle {
  flex-grow: 1;
  font-size: 22px;
  vertical-align: middle;
  display: block;
  color: #666;
}
.collectionsWidgetClose {
  font-size: 40px;
  color: #CCC;
  line-height: 14px;
  cursor: pointer;
}
.collectionsWidgetList {
  height: 180px;
  padding: 0px 20px;
  overflow-y: scroll;
  border-bottom: 1px solid #EDEDEC;
}
.collectionsWidgetList .checkmarkLabel {
  display: block;
  letter-spacing: 1.1px;
  font-size: 18px;
  margin: 20px 0;
  text-align:  start;
}
.collectionsWidgetList .emptyMessage {
  display: block;
  color: #666;
  padding: 20px 0px;
  line-height: 1.5;
  text-align: start;
}
.collectionsWidgetCreate,
.collectionsWidgetDone {
  display: flex;
  padding: 0px 20px;
}
.collectionsWidgetCreate {
  border-bottom: 1px solid #ccc;
  display: flex;
  align-items: center;
}

.collectionsEditorCreate {
  display: flex;
  align-items: center;
  padding: 0px 20px;
}

.collectionsWidgetPlus {
  color: #666;
  font-size: 25px;
  margin-inline-end: 13px;
  margin-top: -5px;
}
.collectionsWidget .collectionsWidgetCreateInputBox {
  flex: 1;
  margin-inline-end: 10px;
}
.collectionsWidget input.collectionsWidgetCreateInput {
  height: 50px;
  border: none;
  font-size: 18px;
  color: black;
  width: 100%;
  box-sizing: border-box;
}
.collectionsWidget input.collectionsWidgetCreateInput::placeholder {
  font-style: normal;
  color: #666;
}
.interface-hebrew .collectionsWidget input.collectionsWidgetCreateInput::placeholder {
  font-family: "Heebo", sans-serif;
}
.userStats h1 {
  text-align: center;
  font-weight: normal;
  font-family: "adobe-garamond-pro", "Crimson Text", Georgia, serif;
  font-size: 30px;
  padding: 60px 0 30px;
  margin: 0;
}
.userStats h2 {
  text-transform: none;
  padding: 40px 0 30px;
  font-size: 21px;
  color: #888;
}
.userStats .statcardRow {
  display: flex;
  justify-content: space-around;
}
.userStats .statcardRow .statcard {
  background-color: #fff;
  height: 190px;
  width: 32%;
  box-shadow: 0 1px 3px rgba(0,0,0,0.2);
  border-radius: 5px;
  display: flex;
  flex-direction: column;
  justify-content: center;
}
.userStats .statcardRow .statcard img {
  opacity: 0.3;
  height: 60px;
  width: 60px;
  margin: 0 auto 20px;
}
.userStats .statcardRow .statcard .statcardValue {
  font-size: 24px;
  text-align: center;
}
.userStats .statcardRow .statcard .statcardLabel {
  font-size: 21px;
  padding-top: 5px;
  text-align: center;
  color: #aaa;
}
.userStats .chartRow {
  display: flex;
  justify-content: space-between;
}
.userStats .chartRow.centered {
  justify-content: space-around;
}
.userStats .statHeader {
  padding-top: 40px;
  text-align: center;
}
.userStats .statHeader span {
  color: #666;
  letter-spacing: 0.7px;
  line-height: 23px;
}
.userStats .chartRow .chartWrapper {
  font: 11px sans-serif;
  padding: 0;
}
.bilingual .userStats .blockLink .he,
.english .userStats .blockLink .he {
  display: none;
}
.hebrew .userStats .blockLink .en {
  display: none;
}
.bilingual .userStats .blockLink .en,
.english .userStats .blockLink .en {
  font-family: "adobe-garamond-pro", "Crimson Text", Georgia, serif;
}
.hebrew .userStats .blockLink .he {
  font-family: "Taamey Frank", "adobe-garamond-pro", "Crimson Text", Georgia, "Times New Roman", serif;
}
.userStatModeChooser {
  padding: 0;
  display:  flex;
  justify-content: center;
  width: 240px;
  margin: 0 auto;
  background: white;
  border-radius: 5px;
  box-shadow: 0 1px 3px rgba(0,0,0,0.2);
}
.userStatModeButton {
  background-color: #fff;
  color: #666;
  border-radius: 5px;
  height: 50px;
  width: 120px;
  text-align: center;
  vertical-align: center;
  cursor: pointer;
  font-size: 16px;
}
.userStatModeButton.active {
  background-color: #19365d;
  color: #fff;
}
.userStatModeButton span {
  display: block;
  margin: 15px 0;
}
.userStats .blockLink {
  height: 100%;
  display: flex;
  align-items: center;
  justify-content: center;
}
.userStats .yourPopularSheetsBlock > div {
  padding: 10px 0;
}
.userStats .chartLabel {
  text-align: center;
  padding-top: 8px;
}
a.topicLexiconTitle.contentText {
  color: black;
}
.editorToolbar {
  position:fixed;
  top: 0;
  left: 0;
  z-index: 100000;
}
#sheetEditToggle {
  padding-top: 0;
  padding-bottom: 0;
  padding-inline-end: 8px;
  padding-inline-start: 0;
  margin-top: 15px;
  margin-inline-end: 0;
  margin-bottom: 0;
  margin-inline-start: -70px;
  width: 70px;
  height: 30px;
  background: #fff;
  border: #ccc solid 1px;
  color: #666;
  font-family: "Roboto", "Helvetica Neue", "Helvetica", sans-serif;
  font-size: 13px;
  box-sizing: border-box;
  border-radius: 6px;
  visibility: hidden;
}
#sheetEditToggle img {
  height: 13px;
  margin-top: 0;
  margin-bottom: 0;
  margin-inline-start: 0;
  margin-inline-end: 5px;
  top: 2px;
  position: relative;
  filter: invert(67%) sepia(32%) saturate(0%) hue-rotate(54deg) brightness(85%) contrast(91%); /* #999 */
}
#sheetEditToggle i {
  margin: 5px;
}
.hoverMenu {
  position: absolute;
  z-index: 1;
  top: -10000px;
  left: -10000px;
  margin-top: -6px;
  opacity: 0;
  background-color: #333333;
  border-radius: 4px;
  transition: opacity 0.75s;
  padding: 8px 10px 6px;
  box-shadow: 0 1px 3px rgba(0,0,0,0.2);
}
.highlightDot {
  height: 16px;
  width: 16px;
  background-color: #bbb;
  border-radius: 50%;
  display: inline-block;
}
.highlightMenu .highlightCancel {
  z-index: 0;
  height: 15px;
  width: 15px;
  position: relative;
  top: -1px;
  font-size: 18px;
}

.highlightButton {
  background-color: white;
  border: none;
  padding: 5p 5px 2px 5px;
  position: relative;
  margin: auto;
}

.highlightButton:hover {
  background-color: var(--lightest-grey);
}

.highlightMenu {
  position: absolute;
  z-index: 1;
  border: 1px solid #CCCCCC;
  box-sizing: border-box;
  border-radius: 3px;
  background-color: white;
  padding: 5px 7px 2px 7px;
  top: 33px;
  left: -10px;
  white-space: nowrap;
}
.hoverButton {
  padding: 10px;
}
.hoverButton i {
  color: #CCCCCC
}
.hoverButton i.active {
  color: #fff;
}
.editorHoverBox {
  position: fixed;
  top: 120px;
  background-color: #ccc;
  padding: 3px;
  font-size: 12px;
}
.inlineTextRef {
    color: #4B71B7
}
.headerWithButtons {
  display: flex;
  align-items: center;
  margin-bottom: 60px;
}
.headerWithButtons h1,
.static .headerWithButtons h1 {
  margin: 0;
  text-transform: capitalize;
}
.headerWithButtons .start,
.headerWithButtons .end {
  flex: 1;
}
.headerWithButtons .start {
  text-align: start;
}
.headerWithButtons .end {
  text-align: end;
}
@media screen and (max-width: 700px) {
  .headerWithButtons {
    display: flex;
    flex-direction: column;
    justify-content: center;
  }
  .headerWithButtons h1 {
    margin-bottom: 20px;
  }
  .headerWithButtons .start,
  .headerWithButtons .end {
    text-align: center;
  }
}
#communityPagePreviewControls {
  position: fixed;
  width: 380px;
  bottom: 0;
  right: 0;
  color: white;
  z-index: 9999;
  background-color: #18345D;
  padding: 20px;
  line-height: 1.6;
  text-align: center;
  border: 1px solid #ccc;
}
.interface-hebrew #communityPagePreviewControls {
  right: auto;
  left: 0;
}
#communityPagePreviewControls a.date {
  display: block;
  font-size: 22px;
}
#communityPagePreviewControls a {
  margin-inline-end: 10px;
}
#communityPagePreviewControls a:hover {
  color: inherit;
}
.bold {
  font-weight: bold; /* because apparently it isn't recommended to use <b> or <strong> to style thing https://developer.mozilla.org/en-US/docs/Web/HTML/Element/strong#usage_notes */
}
/* Customize checkmark inputs */
.checkmarkLabel {
  display: block;
  position: relative;
  padding-inline-start: 28px;
  cursor: pointer;
  user-select: none;
}
/* Hide the browser's default checkbox */
.checkmarkLabel input {
  position: absolute;
  opacity: 0;
  cursor: pointer;
  height: 0;
  width: 0;
}
/* Create a custom checkbox */
.checkmark {
  position: absolute;
  top: 3px;
  left: 0;
  height: 13px;
  width: 13px;
  background-color: white;
  border: 1px solid #CCC;
  border-radius: 3px;
}
.interface-hebrew .checkmark {
  left: auto;
  right: 0;
}
/* On mouse-over, add a grey background color */
.checkmarkLabel:hover input ~ .checkmark {
  background-color: #EEE;
}
/* Create the checkmark/indicator (hidden when not checked) */
.checkmark:after {
  content: "";
  position: absolute;
  display: none;
}
/* Show the checkmark when checked */
.checkmarkLabel input:checked ~ .checkmark:after {
  display: block;
}
/* Style the checkmark/indicator */
.checkmarkLabel .checkmark:after {
  left: 4px;
  top: 1px;
  width: 3px;
  height: 6px;
  border: solid #666;
  border-width: 0 2px 2px 0;
  -webkit-transform: rotate(45deg);
  -ms-transform: rotate(45deg);
  transform: rotate(45deg);
}
/* demo coloring of ref-link parentheses for quotation finder project*/
span.ref-link-color-1 {color: orange}
span.ref-link-color-2 {color: #0cd200}
span.ref-link-color-3 {color: blue}
/* start css code for loading bezel */
.sourceLoader {
  margin-left: -34px;
  top: 15px;
  font-size: 4px;
  width: 1em;
  height: 1em;
  border-radius: 50%;
  position: relative;
  text-indent: -9999em;
  -webkit-animation: load5 1.1s infinite ease;
  animation: load5 1.1s infinite ease;
  -webkit-transform: translateZ(0);
  -ms-transform: translateZ(0);
  transform: translateZ(0);
}

.beitMidrashContainer {
  background: #333333;
  color: white;
  height: 100%;
  font-size: 16px;
  --english-font: var(--english-sans-serif-font-family);
  --hebrew-font: var(--hebrew-sans-serif-font-family);
  font-weight: 400;
  box-sizing: border-box;
  position: relative;
  display: flex;
  flex-direction: column;
}

.beitMidrashContainer video {
  width: 100%;
}

.beitMidrashContainer video.flippedVideo {
  transform: rotateY(180deg);
}

.beitMidrashContainer video.pip {
  position: absolute;
  height: 50px;
  top: 20px;
  inset-inline-end: 10px;
  text-align: end;
  width: initial;
  border-radius: 6px;
}

.beitMidrashContainer video.hiddenVideo {
  display: none;
}

.beitMidrashContainer .muteButton {
  position: absolute;
  width: 40px;
  height: 30px;
  border-radius: 6px;
  z-index: 1;
  background-color: #999999;
  opacity: 0.5;
  left: -8.5px;
  top: -3px;
  box-shadow: 0px 1px 3px rgba(0, 0, 0, 0.25);
  cursor: pointer;
}

.beitMidrashContainer #micIcon {
  display: inline-block;
  position: relative;
  background-image: url("/static/img/unmute.svg");
  /* background-position: center; */
  background-repeat: no-repeat;
  background-size: auto;
  opacity: 1;
  width: 20px;
  height: 22px;
  background-position: 5px;
}

.beitMidrashContainer .muted #micIcon {
  background-image: url("/static/img/mute.svg");
}
.beitMidrashContainer .muted .muteButton {
  background-color: #CB6158;
}

.beitMidrashContainer #buttonHolder {
  display: flex;
  width: 80%;
  justify-content: space-between;
  margin-top: -50px;
  margin-inline-start: 30px;
  padding-bottom: 50px;
}

.beitMidrashContainer .endCallButton {
  position: absolute;
  width: 40px;
  height: 30px;
  border-radius: 6px;
  z-index: 1;
  background-color: #CB6158;
  left: -8.5px;
  top: -3px;
  box-shadow: 0px 1px 3px rgba(0, 0, 0, 0.25);
  background-image: url("/static/img/endcall.svg");
  background-position: center;
  background-repeat: no-repeat;
  cursor: pointer;
}

.beitMidrashContainer #endCallIcon {
  display: inline-block;
  position: relative;
  background-image: url("/static/img/endcall.svg");
  background-position: center;
  background-repeat: no-repeat;
  background-size: contain;
  opacity: 1;
  width: 20px;
  height: 20px;
}



.beitMidrashContainer summary {
  list-style: none;
}

.beitMidrashContainer summary::-webkit-details-marker {
  display: none;
}

.beitMidrashHomeContainer {
  position: absolute;
  top: 0;
  bottom: 0;
  left: 0;
  margin-top: 14px;
  display: flex;
  flex-direction: column;
  width: 100%;
}

#beitMidrashHeader {
  color: white;
  font-size: 22px;
  font-weight: 500;
  margin-inline-start: 30px;
  display: flex;
  justify-content: space-between;
}

#newCall {
  margin:10px;
}

#newCallImg {
  height: 12px;
  width: 24px;
  margin-left: 34px;
  margin-right: 18px;
}

.peopleInBeitMidrash {
  overflow-y: auto;
  overflow-x:hidden;
  flex-grow: 1;
  display: flex;
  flex-direction: column;
  margin: 10px 30px;
  border-top: 1px solid #999999;
}

.peopleInBeitMidrashInnerContainer {
    width:100%;
    overflow:visible;
    position: relative;
}

.beitMidrashUser {
  color: white;
  font-size: 16px;
  font: "Roboto";
  font-weight: 400;
  display: flex;
  gap: 10px;
  /* width: 270px; */
  padding-inline-end: 10px;
  padding-top: 10px;
  cursor: pointer;
}

.beitMidrashUser:hover {
  background-color: #555;
}

.beitMidrashUser .userDetailsToggle {
  float: inline-end;
  margin-inline-end: 15px;
  color:  var(--medium-grey);
  font-weight: bolder;
  display: none;
}

.beitMidrashUser:hover .userDetailsToggle {
  display: block;
}

.beitMidrashUser .userDetailsMenu {
  position: absolute;
  background-color: black;
  box-shadow: 0px 1px 3px rgba(0, 0, 0, 0.25);
  border-radius: 6px;
  right: 0px;
}
.beitMidrashUser .userDetailsMenu[dir="rtl"] {
  position: absolute;
  background-color: black;
  box-shadow: 0px 1px 3px rgba(0, 0, 0, 0.25);
  border-radius: 6px;
  left: 0px;
  right: auto;
}

.beitMidrashUser .userDetailsMenu.hidden {
  right: -99999px;
  left: auto;
}
.beitMidrashUser .largeFollowButton {
  all: revert;
}

.beitMidrashUser .userDetailsMenu ul {
  list-style-type: none;
  margin-block-start: 0;
  margin-block-end: 0;
  padding-inline-start: 0;
  padding-left: 0;
  margin: 15px;
  float: inline-end;
}


.beitMidrashUser.unreadMessages::after {
  content: '';
  display: inline-block;
  width: 15px;
  height: 15px;
  border-radius: 100%;
  background-color: var(--halakhah-red);
  flex-shrink: 0;
}


#beitMidrashProfilePic {
  margin-right: 10px;
}

.beitMidrashUserText {
  margin: 0;
  flex: 1;
}

.beitMidrashUserText li div.largeFollowButton,
.beitMidrashUserText li img {
  display: inline-block;
}
.beitMidrashUserText li img {
  margin-bottom: -2px;
  width: 16px;
  margin-inline-end: 9px;
}
.bm-follow-button {
  color: white;
  display: inline-block;
}
.bm-follow-button img {
  width: 16px;
}

.beitMidrashUserText li {
  margin-top: 8px;
  margin-bottom: 8px;
}


.beitMidrashUserHeader {
  display: flex;
  flex-direction: row;
}

.beitMidrashUserNameStatus {
  flex-grow: 1;
}

.beitMidrashUserNameStatus .fa-headphones {
  margin-inline-start: 5px;
}

.beitMidrashOrg {
  font-weight: 200;
}

.noUsers {
  margin-top: 10px;
}
.noUsers input {
    background: #FBFBFA;
    box-shadow: 0px 1px 3px rgba(0, 0, 0, 0.25);
    border-radius: 6px;
    border: none;
    width: calc(100% - 22px);
    padding: 15px 11px;
    font-family: "Roboto", "Helvetica Neue", "Helvetica", sans-serif;
    color: #666;
    font-style: normal;
    font-weight: normal;
    font-size: 16px;
    line-height: 19px;
    margin-top: 10px;
}

.chat {
  bottom: 0;
  right: 0;
  overflow: hidden;
  min-height: 300px;
  max-height: 300px;
  display: flex;
  flex-direction: column;
  padding-top: 20px;
  margin: 10px 30px 20px;
  border-top: 1px solid #999999;

}

#hideButtonHolder{
  display: flex;
  flex-direction: row;
  justify-content: flex-end;
}

#hideButton {
  color: #CCCCCC;
  font-size: 14px;
  font-weight: 400;
  cursor: pointer;
}

.chatBoxHeader {
  display: flex;
  align-items: center;
  margin-top: 5px;
  justify-content: space-between;
}

#chatUser {
  display: flex;
  align-items: center;
  cursor: pointer;
}

#greenCameraButton {
  width: 24px;
  height: 12px;
  cursor: pointer;
}

.chatBoxName {
  margin-inline-start: 10px;
}


.chats-container {
  overflow-y: auto;
  display: flex;
  flex-grow:2;
  flex-direction: column;
}

.chatMessage {
  display: flex;
  margin: 7px 0;
  margin-inline-start: 4px;
}

.chatText {
  margin-inline-start: 13px;
  flex-grow: 1;
}

.chatNameAndTime {
  color: #999999;
  font-size: 14px;
  font-weight: 500px;
}

.chat-form {
  position: relative;
  bottom: 0;
  display: flex;
  align-items: center;
}

.chat-input-holder {
  background-color: black;
  display: flex;
  align-items: center;
  flex-direction: row;
  border-radius: 6px;
  padding: 0 15px;
  border: 0px;
  height: 50px;
  width: 100%;
  justify-content: space-between;
}

.chat-input {
  color: white;
  background: transparent;
  border: 0;
  display: flex;
  justify-content: flex-end;
  flex-grow:1;
  font-size: 16px;
}

.chat-input:active {
  outline: none;
}

.chat-submit {
  background-image: url("/static/img/chat_submit_arrow.svg");
  background-position: center;
  background-repeat: no-repeat;
  background-size: contain;
  height: 20px;
  width: 18px;
  border: 0px;
  background-color: black;
  cursor: pointer;
}

.chat-submit-blue {
  background-image: url("/static/img/chat_submit_arrow_blue.svg");
}

.chat-submit-hebrew {
  -moz-transform: scaleX(-1);
  -o-transform: scaleX(-1);
  -webkit-transform: scaleX(-1);
  transform: scaleX(-1);
  filter: FlipH;
  -ms-filter: "FlipH";
}

.callContainer {
  display: flex;
  flex-direction: column;
  height: 100%;
}

.callContainer .default-profile-img,
.callContainer .img-circle {
  opacity: 0.25;
  border-radius: 0;
}

.callContainer .callText {
  margin: 53px 29px 23px;
  font-size: 22px;
  font-weight: 500;
}

.callContainer.incoming .callText {
  margin: 23px 29px;
}

#endCallButtonHolder {
  display: flex;
  width: 80%;
  justify-content: flex-end;
  margin-top: -50px;
}

#endCallIcon {
  display: inline-block;
  position: relative;
  background-image: url("/static/img/endcall.svg");
  background-position: center;
  background-repeat: no-repeat;
  background-size: contain;
  opacity: 1;
  width: 20px;
  height: 20px;
}

.endCallButton {
  position: absolute;
  width: 40px;
  height: 30px;
  border-radius: 6px;
  z-index: 1;
  background-color: #CB6158;
  left: -8.5px;
  top: -3px;
  box-shadow: 0px 1px 3px rgba(0, 0, 0, 0.25);
  background-image: url("/static/img/endcall.svg");
  background-position: center;
  background-repeat: no-repeat;
}

#incomingCallButtonHolder {
  display: flex;
  justify-content: space-evenly;
  margin: 15px;
}

#acceptButton {
  background-color: #5D956F;
  border-radius: 6px;
  color: white;
  border: 0px;
  height: 40px;
  width: 127.67px;
  margin: 5px;
  cursor: pointer;
}

#declineButton {
  background: #CB6158;
  border-radius: 6px;
  color: white;
  border: 0px;
  height: 40px;
  width: 127.67px;
  margin: 5px;
  cursor: pointer;
}

#currentlyReadingContainer {
  margin: 5px 30px;
  flex-grow: 1;
}

.blockButton {
  cursor: pointer;
}
.sheetsHomepage .button {
  background-color: var(--midrash-green);
}
.sheetsHomepage .sheetsHomepageSectionTitle {
  color: var(--midrash-green);
  font-family: 'Roboto', "Helvetica Neue", "Helvetica", sans-serif;
  font-size: 14px;
  font-weight: 400;
  line-height: 18px;
  margin-bottom: 15px;
}
.multiPanel .sheetsHomepage .sheetsTopicTOC .sheetsHomepageSectionTitle {
  flex: 1 1 100%;
}
.sheetsHomepage .sidebarLayout {
  justify-content: space-between;
  margin-top: 50px;
}
.sheetsHomepage .sidebarLayout .sheetsTopics {
  display: flex;
  flex-direction: column;
}
.sheetsHomepage .content .contentInner {
  width: 875px;
}
.sheetsHomepage .sidebarLayout .sheetsTopicsCalendar, .sheetsHomepage .sidebarLayout .sheetsTopicTOC {
  margin-inline-start: 10%;
}
.sheetsHomepage .sidebarLayout .sheetsTopicsCalendar {
  column-gap: 20px;
}
.sheetsHomepage .sheetsTopicTOC .sheetsWrapper {
  flex: 1;
  display: flex;
  flex-wrap: wrap;
  column-gap: 20px;
}
.sheetsHomepage .sheetsTopicsCalendar .sheetsWrapper {
  flex: 1;
  display: flex;
  flex-direction: column;
}
.singlePanel .sheetsTopicTOC, .singlePanel .sheetsTopicsCalendar {
  margin-top: 30px;
}
.multiPanel .sheetsTopicTOC {
  margin-top: 30px;
}
.singlePanel .sheetsHomepage .navSidebar {
  margin-block-start: 5px;
  width: revert;
}
.singlePanel .sheetsHomepage .navSidebarModule {
  padding: 0 10%;
}
.singlePanel .sheetsHomepage .sheetsWrapper, .singlePanel .sheetsHomepage .sheetsTopicsCalendar {
  flex-direction: column;
  margin-bottom: 10px;
}
.singlePanel .sheetsHomepage .sidebarLayout {
  margin-top: revert;
}

.singlePanel .sheetsHomepage .sidebarLayout .sheetsTopics {
  width: revert;
}
.singlePanel .sheetsHomepage .button {
  display: block;
}
@media screen and (max-width: 840px) {
  .sheetsHomepage .sidebarLayout .sheetsTopics {
    width: 100%;
  }
  .sheetsHomepage .button {
    display: block;
  }
  .sheetsHomepage .navSidebar {
    width: revert;
    border-top: 40px solid #FBFBFA;
    margin-block-start: -40px;
    border-bottom: 40px solid #FBFBFA;
  }
}
@media screen and (max-width: 700px) {
  .sheetsHomepage .navSidebar {
    margin-top: 30px;
  }
}
.button.getStartedSheets {
  width: 111px;
  height: 39px;
  padding: 10px 15px 10px 15px;
  border-radius: 6px;
  border: 1px solid #CCCCCC;
  display: block;
  background-color: white;
  color: black;
  font-size: 16px;
  white-space: nowrap;
}
.button.getStartedSheets:hover {
  color: black;
}
.image-in-text {
    display: flex;
    justify-content: center;
    margin: 0 auto;
    max-width: 100%;
    height: auto;
    padding-top: 20px;
    padding-left: calc((100% - 2/3 * 100vw - 200px) / 2);
    padding-right: calc((100% - 2/3 * 100vw - 200px) / 2);
    flex-direction: column;
}

@media screen and (max-width: 540px) {
  .image-in-text {
    padding-left: calc((100% - 100vw) / 2);
    padding-right: calc((100% - 100vw) / 2);
    width: 100%;
    height: auto;
  }
}

@media screen and (min-aspect-ratio: 2/1) {
  .image-in-text {
    max-height: calc(4/3 * 2/3 * 100vw);
  }
}

@media screen and (min-width: 540px) {
  .image-in-text {
    width: 67%;
  }
}

.dropdownHeader {
  margin-bottom: 10px;
  font-family: Roboto;
  font-size: 16px;
  font-weight: 400;
  line-height: 18.75px;
  color: var(--selected-option);

}

.dropdownHeaderText {
  padding-left: 10px;
}

.dropdownDesc {
  font-family: Roboto;
  font-size: 14px;
  font-weight: 400;
  line-height: 18px;
  padding-left: 30px;
  padding-bottom: 10px;
  padding-right: 10px;
}

.dropdownItem {
  padding: 10px 5px !important;
  flex-direction: column;
  margin-inline-start: 5px;

}

.dropdownSeparator {
  border: 1px solid var(--light-grey);
}
.sheetMetaDataBox a.dropdownLinks-button {
  font-weight: bold;
}
.sheetMetaDataBox a.dropdownLinks-button:hover {
  text-decoration: none;
}
.header .dropdownLinks {
  display: block;
  align-items: center;
  margin-top: 2px;
  margin-bottom: 4px;
  color: #666;
  cursor: pointer;
  position: relative;
  -webkit-margin-start: 20px;
  -moz-margin-start: 20px;
  margin-inline-start: 10px;
}
.dropdownLinks .toolsButtonContainer {
  margin: revert;
}
.dropdownLinks #saveButtonText {
  padding-inline-start: 15px;
}
.sheetsInPanel .dropdownDesc {
  display: none;
}
.sheetsInPanel .toolsButtonText,
.sheetsInPanel .dropdownHeaderText,
.sheetsInPanel #saveButtonText {
  --english-font: var(--english-sans-serif-font-family);
  --hebrew-font: var(--hebrew-sans-serif-font-family);
  font-size: 14px;
  font-weight: 600;
  line-height: 18px;
  color: #666666;
  margin-inline-start: 10px;
  padding: revert;
}
.sheetsInPanel .sidebarLayout {
  justify-content: space-between;
}
.sheetsInPanel .dropdownLinks {
  min-width: 50%;
  margin-top: 10px;
  color: #666;
  cursor: pointer;
  position: relative;
  -webkit-margin-start: 20px;
  -moz-margin-start: 20px;
  margin-inline-start: 10px;
  line-height: 0px;
}
.sheetsInPanel .dropdownHeader {
  margin-bottom: revert;
}
.header .dropdownLinks img, .sheetsInPanel .dropdownLinks img {
  height: 18px;
  width: 18px;
  vertical-align: middle;
}

.interface-english .header .dropdownLinks img {
  margin-inline-end: 2px;
}

.interface-hebrew .header .dropdownLinks img {
  margin-inline-end: 6px;
}

/* .header .dropdownLinks a.dropdownLinks-button::after {
  display: inline-block;
  background: no-repeat url("/static/icons/chevron-down.svg");
  height: 10px;
  width: 12px;
  vertical-align: middle;
  content: "";
  transform: scale(0.75);
<<<<<<< HEAD
} */
.header .dropdownLinks .dropdownLinks-menu {
=======
}
.sheetsInPanel .dropdownLinks a.dropdownLinks-button::after {
  display: inline-block;
  height: 10px;
  width: 12px;
  vertical-align: middle;
  content: "";
  transform: scale(0.75);
}
.header .dropdownLinks .dropdownLinks-menu, .sheetsInPanel .dropdownLinks .dropdownLinks-menu {
>>>>>>> d98244cd
  top: 35px;
  position: absolute;
  z-index: 1;
  width: 150px;
  background: #FBFBFA;
  box-shadow: 0px 1px 3px rgba(0, 0, 0, 0.25);
  border-radius: 6px;
  display:none;
  overflow:hidden;
}
.sheetsInPanel .dropdownItem {
  padding: 5px 5px !important;
}

.sheetsInPanel .dropdownLinks .dropdownLinks-menu {
  background: white;
  box-shadow: revert;
  border: 1px solid #CCCCCC;
}


.interface-english .header .dropdownLinks .dropdownLinks-menu {
  right: 0px;
  min-width: 150px;
  width: max-content;
}
.interface-english .sheetsInPanel .dropdownLinks .dropdownLinks-menu {
  min-width: 150px;
  width: max-content;
}
.interface-hebrew .header .dropdownLinks .dropdownLinks-menu {
  left: 0px;
  min-width: 150px;
  width: max-content;
}
.interface-hebrew .sheetsInPanel .dropdownLinks .dropdownLinks-menu  {
  min-width: 150px;
  width: max-content;
}
.dropdownLinks-options {
  display: flex;
  flex-direction: column;
  padding: 4px;
  max-width: 220px;
}
.header .dropdownLinks .dropdownLinks-menu.open, .sheetsInPanel .dropdownLinks .dropdownLinks-menu.open {
  display: block;
}

.productsFlexWrapper {
  display: flex;
  flex-direction: column;
}

.product {
  max-width: 600px;
}

#productsPageContent {
  margin-inline-start: 70px;
  margin-top: 165px;
  margin-bottom: 165px;
}

.productInner {
  display: flex;
  align-items: right;
  flex-direction: row;
}

.productInner img {
  max-width: 100%;
  max-height: 116px;
  height: auto;
  display: block;
  margin-inline-end: 3%;
  padding-bottom: 20px;
}

.productInner .productsDesc {
  font: var(--english-sans-serif-font-family);
  color: var(--dark-grey);
  font-size: 16px;
}

.productImgWrapper {
  flex: 0 0 auto;
}

.productDescWrapper {
  flex: 1 1 auto;
  padding-left: 20px;
  padding-right: 20px;
}

.productsDesc p {
  margin-top: 0;
}

.productsHeader {
  display: flex;
  justify-content: space-between;
  margin-top: 10%;
  margin-bottom: 2%;
  padding-bottom: 2%;
  border-bottom: 1px solid var(--light-grey);
}

.productsTitleAndLabel {
  flex: auto;
}

.productsHeader .productsTitle {
  font: var(--english-sans-serif-font-family);
  color: var(--dark-grey);
  font-size: 22px;
  font-weight: 500px;
}

.productsHeader .productsTypeLabel {
  font: var(--english-sans-serif-font-family);
  font-size: 14px;
  font-weight: 400;
  line-height: 18px;
  background-color: var(--lighter-grey);
  border-radius: 6px;
  padding: 0.01px 5px;
  color: var(--dark-grey);
  margin-inline-start: 3%;
}

.productsHeader .cta {
  display: flex;
  align-items: center;
}

.productsHeader .cta .productsCTA {
  color: var(--commentary-blue);
  border-width: 10px;
  margin-inline-end: 10px;
}


.productsHeader .cta .productsCTAIcon {
  height: 12px;
  top: 646px;
  left: 610px;
  margin: 0 5px;
  vertical-align: baseline;
  /** This uses the filter to recolor SVGs in a single line to commentary blue.
  To determine the appropriate parameters, see a filter color picker such as https://angel-rs.github.io/css-color-filter-generator/ */
  filter: brightness(0) saturate(100%) invert(52%) sepia(17%) saturate(6763%) hue-rotate(200deg) brightness(78%) contrast(77%);

}

.productsTitle {
  font-family: var(--english-sans-serif-font-family);
  font-size: 22px;
  font-weight: 500;
  line-height: 25.78px;
  text-align: left;
  color: var(--dark-grey);
}

.productsCTA::after {
    content: " ›";
    color: var(--commentary-blue);
}

.productsDevBox {
    background: var(--lighter-grey);
    color: var(--dark-grey);
    font-family: var(--english-sans-serif-font-family);
    font-size: 16px;
    font-weight: 400;
    line-height: 18.75px;
    display: flex;
    align-items: flex-start;
    flex-direction: column;
    padding: 3%;
    margin-top: 10%;
    max-width: 600px;
}

.productsDevBox .productsDevHeader {
  font-family: var(--english-sans-serif-font-family);
  font-size: 22px;
  font-weight: 500;
  line-height: 25.78px;
  padding-bottom: 2%;

}

.productsDevBox a {
  color: var(--commentary-blue) !important;

}

.productsDevBox a::after {
  content: " ›";
  color: var(--commentary-blue);
}

@media (max-width: 480px) {

  .productImgWrapper {
    display: block;
    margin-left: auto;
    margin-right: auto;
  }

  #productsPageContent {
    margin: 100px 10px 0px 10px;;
  }

  .productsHeader {
    flex-direction: column;
    align-items: flex-start;
    padding-top: 5px;
    padding-bottom: 5px;
  }

  .productsTitleAndLabel {
    display: flex;
    flex-direction: column;
    align-items: flex-start;
    padding-top: 5px;
    padding-bottom: 5px;
  }

  .productsTypeLabel {
    padding: 1px 5px !important;
    margin-top: 3px;
    margin-left: 0px !important;
  }

  .cta {
    flex-direction: column;
    align-items: flex-start !important;
  }

  .cta a {
    padding-top: 3px;
    padding-bottom: 3px;
  }

  .productInner {
    flex-direction: column;
  }

  .productDescWrapper{
    padding-left: 0px;
    padding-right: 0px;
  }
}

.footerContainer {
  max-width: 100%;
  display: flex;
  flex-direction: row;
  flex-wrap: wrap;
  padding-top: 25px;
}

.footerContainer a {
  padding: 3px 10px;
}


.footerContainer {
  max-width: 100%;
  display: flex;
  flex-direction: row;
  flex-wrap: wrap;
  padding-top: 25px;
}

.footerContainer a {
  padding: 3px 10px;
}

.stickySidebarFooter {
  position: sticky;
  top: 0;
}

.image-in-text-title {
  margin: auto; /* English System Small */
  margin-top: 15px;
  text-align: center;
  font-family: 'Roboto';
  font-style: normal;
  font-weight: 400;
  font-size: 14px;
  line-height: 18px;
  color: #666666;
}

.languageHeader {
  padding-right: 10px;
  padding-left: 10px;
  padding-top: 4px;
  padding-bottom: 2px;
  font-size: 12px;
  font-weight: 400;
  line-height: 18px;
  color: var(--medium-grey);

}

.languageToggleFlexContainer{
  display: flex;
  flex-direction: row;
  /* padding: 10px 0px; */
  align-items: baseline;
  line-height: 18px;
  height: 23px;
  padding-bottom: 15px;
}

.languageDot{
  font-size: 25px;
  padding: 10px 2px;
}

.englishLanguageButton::after {
  content: "•";
  padding: 0px 4px;
}

@-webkit-keyframes load5 {
0%,100%{box-shadow:0 -2.6em 0 0 #ffffff,1.8em -1.8em 0 0 rgba(0,0,0,0.2),2.5em 0 0 0 rgba(0,0,0,0.2),1.75em 1.75em 0 0 rgba(0,0,0,0.2),0 2.5em 0 0 rgba(0,0,0,0.2),-1.8em 1.8em 0 0 rgba(0,0,0,0.2),-2.6em 0 0 0 rgba(0,0,0,0.5),-1.8em -1.8em 0 0 rgba(0,0,0,0.7)}
12.5%{box-shadow:0 -2.6em 0 0 rgba(0,0,0,0.7),1.8em -1.8em 0 0 #ffffff,2.5em 0 0 0 rgba(0,0,0,0.2),1.75em 1.75em 0 0 rgba(0,0,0,0.2),0 2.5em 0 0 rgba(0,0,0,0.2),-1.8em 1.8em 0 0 rgba(0,0,0,0.2),-2.6em 0 0 0 rgba(0,0,0,0.2),-1.8em -1.8em 0 0 rgba(0,0,0,0.5)}
25%{box-shadow:0 -2.6em 0 0 rgba(0,0,0,0.5),1.8em -1.8em 0 0 rgba(0,0,0,0.7),2.5em 0 0 0 #ffffff,1.75em 1.75em 0 0 rgba(0,0,0,0.2),0 2.5em 0 0 rgba(0,0,0,0.2),-1.8em 1.8em 0 0 rgba(0,0,0,0.2),-2.6em 0 0 0 rgba(0,0,0,0.2),-1.8em -1.8em 0 0 rgba(0,0,0,0.2)}
37.5%{box-shadow:0 -2.6em 0 0 rgba(0,0,0,0.2),1.8em -1.8em 0 0 rgba(0,0,0,0.5),2.5em 0 0 0 rgba(0,0,0,0.7),1.75em 1.75em 0 0 #ffffff,0 2.5em 0 0 rgba(0,0,0,0.2),-1.8em 1.8em 0 0 rgba(0,0,0,0.2),-2.6em 0 0 0 rgba(0,0,0,0.2),-1.8em -1.8em 0 0 rgba(0,0,0,0.2)}
50%{box-shadow:0 -2.6em 0 0 rgba(0,0,0,0.2),1.8em -1.8em 0 0 rgba(0,0,0,0.2),2.5em 0 0 0 rgba(0,0,0,0.5),1.75em 1.75em 0 0 rgba(0,0,0,0.7),0 2.5em 0 0 #ffffff,-1.8em 1.8em 0 0 rgba(0,0,0,0.2),-2.6em 0 0 0 rgba(0,0,0,0.2),-1.8em -1.8em 0 0 rgba(0,0,0,0.2)}
62.5%{box-shadow:0 -2.6em 0 0 rgba(0,0,0,0.2),1.8em -1.8em 0 0 rgba(0,0,0,0.2),2.5em 0 0 0 rgba(0,0,0,0.2),1.75em 1.75em 0 0 rgba(0,0,0,0.5),0 2.5em 0 0 rgba(0,0,0,0.7),-1.8em 1.8em 0 0 #ffffff,-2.6em 0 0 0 rgba(0,0,0,0.2),-1.8em -1.8em 0 0 rgba(0,0,0,0.2)}
75%{box-shadow:0 -2.6em 0 0 rgba(0,0,0,0.2),1.8em -1.8em 0 0 rgba(0,0,0,0.2),2.5em 0 0 0 rgba(0,0,0,0.2),1.75em 1.75em 0 0 rgba(0,0,0,0.2),0 2.5em 0 0 rgba(0,0,0,0.5),-1.8em 1.8em 0 0 rgba(0,0,0,0.7),-2.6em 0 0 0 #ffffff,-1.8em -1.8em 0 0 rgba(0,0,0,0.2)}
87.5%{box-shadow:0 -2.6em 0 0 rgba(0,0,0,0.2),1.8em -1.8em 0 0 rgba(0,0,0,0.2),2.5em 0 0 0 rgba(0,0,0,0.2),1.75em 1.75em 0 0 rgba(0,0,0,0.2),0 2.5em 0 0 rgba(0,0,0,0.2),-1.8em 1.8em 0 0 rgba(0,0,0,0.5),-2.6em 0 0 0 rgba(0,0,0,0.7),-1.8em -1.8em 0 0 #fff}
}
@keyframes load5 {
0%,100%{box-shadow:0 -2.6em 0 0 #ffffff,1.8em -1.8em 0 0 rgba(0,0,0,0.2),2.5em 0 0 0 rgba(0,0,0,0.2),1.75em 1.75em 0 0 rgba(0,0,0,0.2),0 2.5em 0 0 rgba(0,0,0,0.2),-1.8em 1.8em 0 0 rgba(0,0,0,0.2),-2.6em 0 0 0 rgba(0,0,0,0.5),-1.8em -1.8em 0 0 rgba(0,0,0,0.7)}
12.5%{box-shadow:0 -2.6em 0 0 rgba(0,0,0,0.7),1.8em -1.8em 0 0 #ffffff,2.5em 0 0 0 rgba(0,0,0,0.2),1.75em 1.75em 0 0 rgba(0,0,0,0.2),0 2.5em 0 0 rgba(0,0,0,0.2),-1.8em 1.8em 0 0 rgba(0,0,0,0.2),-2.6em 0 0 0 rgba(0,0,0,0.2),-1.8em -1.8em 0 0 rgba(0,0,0,0.5)}
25%{box-shadow:0 -2.6em 0 0 rgba(0,0,0,0.5),1.8em -1.8em 0 0 rgba(0,0,0,0.7),2.5em 0 0 0 #ffffff,1.75em 1.75em 0 0 rgba(0,0,0,0.2),0 2.5em 0 0 rgba(0,0,0,0.2),-1.8em 1.8em 0 0 rgba(0,0,0,0.2),-2.6em 0 0 0 rgba(0,0,0,0.2),-1.8em -1.8em 0 0 rgba(0,0,0,0.2)}
37.5%{box-shadow:0 -2.6em 0 0 rgba(0,0,0,0.2),1.8em -1.8em 0 0 rgba(0,0,0,0.5),2.5em 0 0 0 rgba(0,0,0,0.7),1.75em 1.75em 0 0 #ffffff,0 2.5em 0 0 rgba(0,0,0,0.2),-1.8em 1.8em 0 0 rgba(0,0,0,0.2),-2.6em 0 0 0 rgba(0,0,0,0.2),-1.8em -1.8em 0 0 rgba(0,0,0,0.2)}
50%{box-shadow:0 -2.6em 0 0 rgba(0,0,0,0.2),1.8em -1.8em 0 0 rgba(0,0,0,0.2),2.5em 0 0 0 rgba(0,0,0,0.5),1.75em 1.75em 0 0 rgba(0,0,0,0.7),0 2.5em 0 0 #ffffff,-1.8em 1.8em 0 0 rgba(0,0,0,0.2),-2.6em 0 0 0 rgba(0,0,0,0.2),-1.8em -1.8em 0 0 rgba(0,0,0,0.2)}
62.5%{box-shadow:0 -2.6em 0 0 rgba(0,0,0,0.2),1.8em -1.8em 0 0 rgba(0,0,0,0.2),2.5em 0 0 0 rgba(0,0,0,0.2),1.75em 1.75em 0 0 rgba(0,0,0,0.5),0 2.5em 0 0 rgba(0,0,0,0.7),-1.8em 1.8em 0 0 #ffffff,-2.6em 0 0 0 rgba(0,0,0,0.2),-1.8em -1.8em 0 0 rgba(0,0,0,0.2)}
75%{box-shadow:0 -2.6em 0 0 rgba(0,0,0,0.2),1.8em -1.8em 0 0 rgba(0,0,0,0.2),2.5em 0 0 0 rgba(0,0,0,0.2),1.75em 1.75em 0 0 rgba(0,0,0,0.2),0 2.5em 0 0 rgba(0,0,0,0.5),-1.8em 1.8em 0 0 rgba(0,0,0,0.7),-2.6em 0 0 0 #ffffff,-1.8em -1.8em 0 0 rgba(0,0,0,0.2)}
87.5%{box-shadow:0 -2.6em 0 0 rgba(0,0,0,0.2),1.8em -1.8em 0 0 rgba(0,0,0,0.2),2.5em 0 0 0 rgba(0,0,0,0.2),1.75em 1.75em 0 0 rgba(0,0,0,0.2),0 2.5em 0 0 rgba(0,0,0,0.2),-1.8em 1.8em 0 0 rgba(0,0,0,0.5),-2.6em 0 0 0 rgba(0,0,0,0.7),-1.8em -1.8em 0 0 #fff}
}
/* end css code for loading bezel */<|MERGE_RESOLUTION|>--- conflicted
+++ resolved
@@ -13869,11 +13869,8 @@
   vertical-align: middle;
   content: "";
   transform: scale(0.75);
-<<<<<<< HEAD
 } */
-.header .dropdownLinks .dropdownLinks-menu {
-=======
-}
+
 .sheetsInPanel .dropdownLinks a.dropdownLinks-button::after {
   display: inline-block;
   height: 10px;
@@ -13883,7 +13880,6 @@
   transform: scale(0.75);
 }
 .header .dropdownLinks .dropdownLinks-menu, .sheetsInPanel .dropdownLinks .dropdownLinks-menu {
->>>>>>> d98244cd
   top: 35px;
   position: absolute;
   z-index: 1;
