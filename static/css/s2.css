--- conflicted
+++ resolved
@@ -4994,8 +4994,6 @@
 .segment img {
   max-width: 100%;
 }
-<<<<<<< HEAD
-
 .segment i[data-overlay="Vilna Pages"] {
   display: inline-block;
 }
@@ -5017,9 +5015,6 @@
     font-family: var(--english-sans-serif-font-family);
 }
 .connectionsPanelHeader {
-=======
-.connectionsPanelHeader{
->>>>>>> 9afa4ccf
   display: flex;
   justify-content: space-between;
   align-items: center;
