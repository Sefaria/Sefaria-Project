--- conflicted
+++ resolved
@@ -13467,26 +13467,6 @@
   }
 }
 
-<<<<<<< HEAD
-.footerContainer {
-  max-width: 100%;
-  display: flex;
-  flex-direction: row;
-  flex-wrap: wrap;
-  padding-top: 25px;
-}
-
-.footerContainer a {
-  padding: 3px 10px;
-}
-
-.image-in-text-title {
-    margin: auto; /* English System Small */
-    margin-top: 15px;
-    text-align: center;
-    font-family: 'Roboto';
-    font-style: normal;
-=======
 .dropdownHeader {
   margin-bottom: 10px;
   font-family: Roboto;
@@ -13710,7 +13690,6 @@
     color: var(--dark-grey);
     font-family: var(--english-sans-serif-font-family);
     font-size: 16px;
->>>>>>> 8f6e4756
     font-weight: 400;
     line-height: 18.75px;
     display: flex;
@@ -13799,6 +13778,19 @@
 
 
 
+
+
+.footerContainer {
+  max-width: 100%;
+  display: flex;
+  flex-direction: row;
+  flex-wrap: wrap;
+  padding-top: 25px;
+}
+
+.footerContainer a {
+  padding: 3px 10px;
+}
 
 .image-in-text-title {
   margin: auto; /* English System Small */
