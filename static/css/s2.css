--- conflicted
+++ resolved
@@ -1366,10 +1366,7 @@
   margin-top: -30px;
 }
 .navTitle .languageToggle,
-<<<<<<< HEAD
-=======
 .tocTitle .languageToggle,
->>>>>>> a667251a
 .header .languageToggle {
   text-align: center;
   color: #ccc;
@@ -1421,11 +1418,7 @@
   direction: rtl;
 }
 .navSidebar {
-<<<<<<< HEAD
   width: 420px;
-=======
-  width: 390px;
->>>>>>> a667251a
   background-color: #FBFBFA;
   /* HACK: add grey background beyond bounding box of sidebar by utilizing negative margins! */
   border-top: 80px solid #FBFBFA;
@@ -2020,7 +2013,6 @@
 .savedHistoryList .story {
   border-top:  1px solid var(--lighter-grey);
   padding:  20px 0;
-<<<<<<< HEAD
 }
 .savedHistoryList .story .storyTitle {
   font-size:  18px;
@@ -2039,26 +2031,6 @@
   font-size: 14px;
   margin-inline-start: 10px;
 }
-=======
-}
-.savedHistoryList .story .storyTitle {
-  font-size:  18px;
-}
-.savedHistoryList .story .storyBody {
-  color: var(--dark-grey);
-}
-.savedHistoryList .saveButton {
-  visibility: hidden;
-}
-.savedHistoryList .story:hover .saveButton {
-  visibility: visible;
-}
-.savedHistoryList .timeStamp {
-  color:  var(--medium-grey);
-  font-size: 14px;
-  margin-inline-start: 10px;
-}
->>>>>>> a667251a
 .savedHistoryMessage {
   color: var(--dark-grey);
 }
@@ -2465,12 +2437,9 @@
 .readerTextTableOfContents.bookPage .tocTitle {
   text-align: start;
   margin-bottom: 8px;
-<<<<<<< HEAD
-=======
   display: flex;
   flex-direction: row;
   justify-content: space-between;
->>>>>>> a667251a
 }
 .readerTextTableOfContents .currentSection,
 .readerTextTableOfContents .authorStatement,
@@ -3215,16 +3184,10 @@
   font-family: "Roboto", "Helvetica Neue", "Helvetica", sans-serif;
   letter-spacing: 1px;
   cursor: pointer;
-<<<<<<< HEAD
   padding: 15px 0;
   -webkit-touch-callout: none; /* iOS Safari */
   user-select: none;
   margin-inline-end: 20px;
-=======
-  padding: 15px 5px;
-  -webkit-touch-callout: none; /* iOS Safari */
-  user-select: none;
->>>>>>> a667251a
 }
 @media (max-width: 540px) {
   .searchTopMatter .search-dropdown-button,
@@ -6322,10 +6285,7 @@
 }
 .button.disabled:hover{
   color: var(--medium-grey);
-<<<<<<< HEAD
-=======
   cursor: initial;
->>>>>>> a667251a
 }
 a.button {
   color: white;
@@ -7024,19 +6984,6 @@
 .collectionPage .navTitle {
   margin-bottom: 5px;
 }
-<<<<<<< HEAD
-=======
-.collectionPage h1 {
-  color: black;
-  font-size: 30px;
-  margin-bottom: 5px;
-  --hebrew-font: var(--hebrew-serif-font-family);
-  --english-font: var(--english-serif-font-family);
-}
-.collectionPage .navTitle {
-  margin-bottom: 5px;
-}
->>>>>>> a667251a
 .collectionPage .collectionLabel {
   text-transform: uppercase;
   color: #666;
@@ -7097,15 +7044,12 @@
 .collectionPage .collectionContentsTag {
   font-size: 24px;
 }
-<<<<<<< HEAD
 .collectionPage .sheetIcon {
   display: none;
 }
 .collectionPage .filterable-list .sheet a.sheetTitle {
   font-size:  24px;
 }
-=======
->>>>>>> a667251a
 .collectionPage .searchInCollectionLink {
   font-size:  16px;
   color: var(--dark-grey);
@@ -7115,11 +7059,6 @@
 .collectionInvitationBox {
   padding-bottom: 20px;
 }
-<<<<<<< HEAD
-=======
-.collectionInvitationBoxInner {
-}
->>>>>>> a667251a
 .interface-hebrew .collectionInvitationBox input::placeholder {
   font-family: "Heebo", sans-serif;
 }
@@ -7198,17 +7137,10 @@
 }
 .collectionPage .collectionMemberListing .collectionMemberListingActions {
   display: none;
-<<<<<<< HEAD
 }
 .collectionPage .collectionMemberListing:hover .collectionMemberListingActions {
   display: inline-flex;
 }
-=======
-}
-.collectionPage .collectionMemberListing:hover .collectionMemberListingActions {
-  display: inline-flex;
-}
->>>>>>> a667251a
 .collectionMemberListingActions .collectionMemberListingActionsButton {
   cursor: pointer;
   color: var(--dark-grey);
