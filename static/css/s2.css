--- conflicted
+++ resolved
@@ -971,7 +971,7 @@
   }
 }
 @media screen and (max-width: 580px) {
-  .header .interfaceLinks, 
+  .header .interfaceLinks,
   .header .dropdownLinks,
   .accountLinks .help,
   .header .notifications {
@@ -13239,7 +13239,6 @@
   }
 }
 
-<<<<<<< HEAD
 .dropdownHeader {
   margin-bottom: 10px;
   font-family: Roboto;
@@ -13335,7 +13334,8 @@
 }
 .header .dropdownLinks .dropdownLinks-menu.open {
   display: block;
-=======
+}
+
 .productsFlexWrapper {
   display: flex;
   flex-direction: column;
@@ -13358,7 +13358,7 @@
 }
 
 .productInner img {
-  max-width: 100%; 
+  max-width: 100%;
   max-height: 116px;
   height: auto;
   display: block;
@@ -13367,7 +13367,7 @@
 }
 
 .productInner .productsDesc {
-  font: var(--english-sans-serif-font-family); 
+  font: var(--english-sans-serif-font-family);
   color: var(--dark-grey);
   font-size: 16px;
 }
@@ -13400,21 +13400,21 @@
 }
 
 .productsHeader .productsTitle {
-  font: var(--english-sans-serif-font-family); 
+  font: var(--english-sans-serif-font-family);
   color: var(--dark-grey);
   font-size: 22px;
   font-weight: 500px;
 }
 
 .productsHeader .productsTypeLabel {
-  font: var(--english-sans-serif-font-family); 
+  font: var(--english-sans-serif-font-family);
   font-size: 14px;
   font-weight: 400;
   line-height: 18px;
-  background-color: var(--lighter-grey); 
-  border-radius: 6px; 
+  background-color: var(--lighter-grey);
+  border-radius: 6px;
   padding: 0.01px 5px;
-  color: var(--dark-grey); 
+  color: var(--dark-grey);
   margin-inline-start: 3%;
 }
 
@@ -13424,7 +13424,7 @@
 }
 
 .productsHeader .cta .productsCTA {
-  color: var(--commentary-blue); 
+  color: var(--commentary-blue);
   border-width: 10px;
   margin-inline-end: 10px;
 }
@@ -13436,7 +13436,7 @@
   left: 610px;
   margin: 0 5px;
   vertical-align: baseline;
-  /** This uses the filter to recolor SVGs in a single line to commentary blue. 
+  /** This uses the filter to recolor SVGs in a single line to commentary blue.
   To determine the appropriate parameters, see a filter color picker such as https://angel-rs.github.io/css-color-filter-generator/ */
   filter: brightness(0) saturate(100%) invert(52%) sepia(17%) saturate(6763%) hue-rotate(200deg) brightness(78%) contrast(77%);
 
@@ -13464,7 +13464,7 @@
     font-weight: 400;
     line-height: 18.75px;
     display: flex;
-    align-items: flex-start; 
+    align-items: flex-start;
     flex-direction: column;
     padding: 3%;
     margin-top: 10%;
@@ -13481,7 +13481,7 @@
 }
 
 .productsDevBox a {
-  color: var(--commentary-blue) !important; 
+  color: var(--commentary-blue) !important;
 
 }
 
@@ -13492,12 +13492,65 @@
 .productsDevBox a::after {
   content: " ›";
   color: var(--commentary-blue);
->>>>>>> d9d2dd85
-}
+}
+
+@media (max-width: 480px) {
+
+  .productImgWrapper {
+    display: block;
+    margin-left: auto;
+    margin-right: auto;
+  }
+
+  #productsPageContent {
+    margin: 100px 10px 0px 10px;;
+  }
+
+  .productsHeader {
+    flex-direction: column;
+    align-items: flex-start;
+    padding-top: 5px;
+    padding-bottom: 5px;
+  }
+
+  .productsTitleAndLabel {
+    display: flex;
+    flex-direction: column;
+    align-items: flex-start;
+    padding-top: 5px;
+    padding-bottom: 5px;
+  }
+
+  .productsTypeLabel {
+    padding: 1px 5px !important;
+    margin-top: 3px;
+    margin-left: 0px !important;
+  }
+
+  .cta {
+    flex-direction: column;
+    align-items: flex-start !important;
+  }
+
+  .cta a {
+    padding-top: 3px;
+    padding-bottom: 3px;
+  }
+
+  .productInner {
+    flex-direction: column;
+  }
+
+  .productDescWrapper{
+    padding-left: 0px;
+    padding-right: 0px;
+  }
+}
+
+
 
 
 .image-in-text-title {
-<<<<<<< HEAD
   margin: auto; /* English System Small */
   margin-top: 15px;
   text-align: center;
@@ -13509,71 +13562,6 @@
   color: #666666;
 }
 
-=======
-    margin: auto; /* English System Small */
-    margin-top: 15px;
-    text-align: center;
-    font-family: 'Roboto';
-    font-style: normal;
-    font-weight: 400;
-    font-size: 14px;
-    line-height: 18px;
-    color: #666666;
-}
-
-@media (max-width: 480px) {
-
-  .productImgWrapper {
-    display: block;
-    margin-left: auto;
-    margin-right: auto;
-  } 
-
-  #productsPageContent {
-    margin: 100px 10px 0px 10px;;
-  }
-
-  .productsHeader {
-    flex-direction: column;
-    align-items: flex-start;
-    padding-top: 5px;
-    padding-bottom: 5px;
-  }
-
-  .productsTitleAndLabel {
-    display: flex;
-    flex-direction: column;
-    align-items: flex-start;
-    padding-top: 5px;
-    padding-bottom: 5px;
-  }
-
-  .productsTypeLabel {
-    padding: 1px 5px !important;
-    margin-top: 3px;
-    margin-left: 0px !important;
-  }
-
-  .cta {
-    flex-direction: column;
-    align-items: flex-start !important;
-  }
-
-  .cta a {
-    padding-top: 3px;
-    padding-bottom: 3px;
-  }
-
-  .productInner {
-    flex-direction: column;
-  }
-
-  .productDescWrapper{
-    padding-left: 0px;
-    padding-right: 0px;
-  }
-}
->>>>>>> d9d2dd85
 
 @-webkit-keyframes load5 {
 0%,100%{box-shadow:0 -2.6em 0 0 #ffffff,1.8em -1.8em 0 0 rgba(0,0,0,0.2),2.5em 0 0 0 rgba(0,0,0,0.2),1.75em 1.75em 0 0 rgba(0,0,0,0.2),0 2.5em 0 0 rgba(0,0,0,0.2),-1.8em 1.8em 0 0 rgba(0,0,0,0.2),-2.6em 0 0 0 rgba(0,0,0,0.5),-1.8em -1.8em 0 0 rgba(0,0,0,0.7)}
