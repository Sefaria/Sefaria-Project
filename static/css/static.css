.wrapper{
  background-color: #FBFBFA;
}
.container{
  width: 100%;
}
.interface-hebrew .static,
.interface-hebrew .staticPage {
  direction:rtl;
}
.interface-hebrew .staticPage.englishOnly {
  direction:ltr;
}
.interface-hebrew .static .englishOnly {
  direction:ltr;
}
.static {
  font-size: 16px;
  background-color: #FBFBFA;
}
.static .inner {
  width: 90%;
  max-width: 660px;
  margin: 0 auto;
  padding: 140px 0 100px;
}
#register.static .inner {
  width: 302px;
}
.interface-english .static .int-he, .interface-english .static .he {
  display: none;
}
.interface-hebrew .static .int-en, .interface-hebrew .static .en {
  display: none;
}
.static h1 {
  position: relative;
  font-weight: lighter;
  letter-spacing: 1px;
  text-align: center;
  font-size: 30px;
  margin: 0 0 60px 0;
  height: auto;
}
.static h2 {
  font-weight: lighter;
  font-size: 16px;
  letter-spacing: 0.1em;
  text-transform: uppercase;
  color: #666;
  border-bottom: 1px solid #ddd;
  padding-bottom: 16px;
  margin-bottom: 16px;
  line-height: 1.4;
}
.static h3 {
  font-weight: normal;
  font-size: 16px;
  text-transform: uppercase;
  color: #aaa;
  letter-spacing: 1px;
  margin-bottom: 10px;
  margin-top: 40px;
  padding-bottom: 15px;
  border-bottom: 1px solid #eee;
}
.static p, .static section {
  margin: initial;
  font-size: 18px;
  line-height: 1.5;
}
.static p a {
  text-decoration: underline;
}
.static .section {
  margin-bottom: 30px;
}
.static input {
  padding: 20px 20px;
  margin: 0;
  cursor: pointer;
  border-radius: 7px;
  box-shadow: 0px 1px 3px rgba(0,0,0,0.2);
  border: none;
  color: #666;
  font-size: 14px;
  background-color: white;
  -webkit-appearance: none;
}
.static a {
  color: #333;
}
.static a.button, .static .button a, .static a .button {
  color: white;
  text-decoration: none;
}
.static a.button.white, .static .button.white a, .static a .button.white {
  color: #333;
}
.static a.button.transparent {
  color: #666;
}
.static .refLink {
  text-decoration: none;
}
.static .refLink:hover {
  text-decoration: underline;
}
.static label {
  color: #000;
  font-size: 16px;
  height: 18px;
  margin-bottom: 5px;
  position: relative;
  display: block;
}
.static label .sub {
  font-size: 12px;
  color: #999;
  letter-spacing: normal;
  white-space: nowrap;
}
.static label .int-en .sub{
  margin-left: 4px;
}
.static label .int-he .sub{
  margin-right: 4px;
}
.static .page-title{
  margin-bottom: 50px;
}
.static label.button {
  height: auto;
}
.static .error {
  color: red;
}
.static img.fullWidth {
  width: 100%;
  box-sizing: border-box;
  margin: 30px 0;
  border: 1px solid #ddd;
}
.static p.tagline {
  font-style: italic;
  margin-bottom: 25px;
}
.static h1 p.tagline {
  margin-top: 25px;
  margin-bottom: 0px;
}
.static-text {
  margin: 0;
  text-align: justify
}
.static .quotation {
  text-align: center;
  font-weight: bold;
  color: #666;
}
.static .quotation a {
  color: #666;
}
.static .quotation he {
  font-family: "Taamey Frank", "adobe-garamond-pro", "Crimson Text", Georgia, "Times New Roman", serif;
}
.static .quotation int-en {
  font-family: "adobe-garamond-pro", Georgia, serif;
}
#homePage {
  overflow: hidden;
  color: #333;
  background-color: transparent;
}
#homePage .section {
  margin-bottom: 0;
}
#homePage #homeCover {
  height: 560px;
  padding: 180px 0;
  background-color: #ADA99B;
  box-sizing: border-box;
  text-align: center;
  overflow: hidden;
  position: relative;
}
#homePage #homeCover h1.featureTitle {
  color: white;
  margin-bottom: 22px;
}
#homePage #homeCover h1.featureTitle .int-en,
#homePage #homeCover h1.featureTitle .int-he {
  color: white;
}
#homePage #homeCover .sub {
  color: white;
  font-size: 18px;
  margin: 0;
  position: relative;
}
#homePage #homeCover .sub a {
  font-size: 18px;
}
#homePage #homeCover .sub .int-en {
  font-family: "adobe-garamond-pro", Georgia, serif;
}
#homePage #homeCover a {
  color: white;
  font-style: normal;
  position: relative;
}
#homePage #homeCover .button {
  margin-top: 80px;
  padding: 16px 30px;
}
#homePage .section {
  overflow: hidden;
  padding: 100px 0;
}
#homePage .sectionInner {
  width: 750px;
  max-width: 94%;
  margin: auto;
}
#homePage .section:nth-child(even) {
  background-color: #FBFBFA;
}
#homePage .section:nth-child(odd) {
  background-color: white;
}
#homePage .textBox {
  display: inline-block;
  width: 380px;
}
#homePage .imageBox {
  display: inline-block;
  width: 300px;
  text-align: center;
}
#homePage .imageBox img {
  max-width: 100%;
}
@media screen and (max-width: 700px) {
  #homePage .sectionInner {
    width: 350px;
  }
  #homePage .textBox, #homePage .imageBox {
    max-width: 100%;
    margin: 0 auto;
    float: none !important;
  }
  #homePage .imageBox {
    margin-top: 20px;
  }
}
#homePage .imageBox.bordered {
  border: 1px solid #ccc;
}
#homePage .imageBox.bordered img {
  display: block;
}
#homePage .textLeft .textBox {
  float: left;
}
#homePage .textLeft .imageBox {
  float: right;
}
#homePage .textRight .textBox {
  float: right;
}
#homePage .textRight .imageBox {
  float: left;
}
#homePage .section a .button {
  display: block;
  width: 250px;
  margin-bottom: 8px;
  text-align: center;
}
#homePage .section .button .fa {
  color: #ccc;
  font-size: 25px;
}
#homePage .section.center {
  text-align: center;
}
#homePage .section.center .button {
  margin: 0 auto;
}
#homePage h2 .int-en{
  font-family: "adobe-garamond-pro", Georgia, serif;
}
#homePage h2 {
  margin: 0 0 12px 0;
  padding: 0;
  font-size: 30px;
  font-weight: normal;
  letter-spacing: 1px;
  text-transform: none;
  border: none;
  color: #000;
}
#homePage h2 .int-he {
  font-style: normal;
}
#homePage .description {
  margin: 26px 0 34px 0;
  line-height: 1.2;
}
#homePage .description .int-en,
#homePage .description .int-he {
  color: #666;
}
#homePage .description .int-he {
  font-style: normal;
}
#homePage .dedication {
  margin: -12px 0 34px;
  color: #999;
  font-size: 17px;
  font-style: italic;
  line-height: 1.2;
}
#homePage .section .button {
  margin: 0;
  position: relative;
}
#homePage #homeBlog .blogTag {
  text-transform: uppercase;
  color: #999;
  margin-bottom: 20px;
  letter-spacing: 1px;
  font-size: 15px;
  font-weight: lighter;
}
#homePage #homeBlog .blogText {
  font-size: 18px;
  margin: 40px 0 40px;
  line-height: 1.2;
  text-align: justify;
}
#homePage a {
  color: #999;
  font-size: 16px;
}
#homePage a.refLink {
  color: #000;
  font-size: 18px;
  padding: 12px 0px 15px;
}
#homePage a.refLink .int-en {
  font-family: "adobe-garamond-pro", Georgia, serif;
}
#homePage a.refLink .int-he {
  font-family: "Taamey Frank", "adobe-garamond-pro", "Crimson Text", Georgia, "Times New Roman", serif;
}
#homePage #homeProgress {
  text-align: center;
}
#homeProgress h3 {
  font-style: normal;
  font-size: 16px;
  font-weight: lighter;
  letter-spacing: 1px;
  color: #666;
  margin-bottom: 20px;
  border-bottom: none;
  text-transform: uppercase;
}
#homeProgress .stat {
  display: inline-block;
  width: 32.9%;
  padding: 20px 0;
  text-align: center;
  font-size: 13px;
  letter-spacing: 1px;
  box-sizing: border-box;
}
#homeProgress .stat .statIcon,
#homeProgress .stat .wordCount {
  display: block;
}
#homeProgress img.statIcon {
  margin: 20px auto;
  text-align: center;
}
#homeProgress .fa.statIcon {
  line-height: 70px;
  font-size: 63px;
  color: #ccc;
  margin-bottom: 8px;
}
#homeProgress .stat .wordCount {
  font-size: 30px;
  margin: 0px 0;
}
#homeProgress .stat .int-en {
  color: #999;
}
#homeProgress .stat .int-he {
  color: #999;
}
#homeProgress #moreMetrics {
  display: block;
  margin-top: 50px;
}
#homeHelp .description {
  margin: 30px 0 40px;
}
#homeConnect h2 {
  margin-bottom: 30px;
}
#homeConnect #mailingListTitle {
  margin-bottom: 40px;
  color: #999;
  font-size: 14px;
}
#homeConnect #mailingListTitle .int-en {
}
#homeConnect #mailingListTitle .int-he {
}
#homeConnect #mailingListEmail {
  padding: 14px 24px;
  margin: -4px 8px 0 0;
  width: 240px;
  font-size: 16px;
}
#homeConnect #subscribeMsg {
  margin-top: 40px;
  font-size: 20px;
  display: none;
}
#homePage #homeMobile .button{
  display: flex;
  display: -webkit-flex;
  flex-direction: row;
  -webkit-flex-direction: row;
  padding: 12px 14px;
  align-items: center;
  -webkit-align-items: center;
  -webkit-align-content: center; /* Safari */
  align-content:         center;
  -webkit-justify-content: space-between; /* Safari */
  justify-content:         space-between;
}
#homePage #homeMobile a .button i:before
{
  text-decoration: none;
  display: inline-block; /*so this does not inherit the underline from the parent a*/
}
#homePage #homeMobile .button .int-en {
  margin-left: 15px;
  margin-right: auto;
}
#homePage #homeMobile .button .int-he{
  margin-right: 15px;
  margin-left: auto;
}
#profilePage {
}
#profileTop {
  text-align: center;
}
#profileImage {
  border: 1px solid #E6E5E6;
  width: 200px;
  height: 200px;
}
#profileName {
  margin: 20px 0 24px;
}
#profileTagline {
  margin-bottom: 24px;
  font-size: 18px;
  color: #666;
}
#profileSnippets > div {
  display: inline-block;
  color: #999;
  margin: 2px 7px;
  font-size: 14px;
  font-weight: lighter;
}
#profileSnippets a {
  color: #999
}
#profilePage #buttons {
  margin: 24px 0 50px;
}
#profilePage .sections {
  margin-bottom: 50px;
}
#profilePage #bio {
  font-size: 22px;
}
#profilePage #bio,
#profilePage #bio p {
  font-size: 16px;
  line-height: 1.3;
}
#profilePage #bio a {
  color: #333;
}
#profilePage ul {
  list-style-type: none;
  padding: 0;
  margin: 0;
}
#profilePage li {
}
#profilePage .sheet {
  margin: 26px 0;
  font-size: 18px;
  color: #333;
}
#profilePage .sheet a {
  color: #333;
}
#activityList {
  font-family: "Roboto", "Helvetica Neue", "Helvetica", sans-serif;
  color: #666;
  padding: 0;
}
.interface-hebrew #activityList {
  font-family: "Heebo", "Helvetica Neue", Helvetica, Ariel, san-serif;
}
#profileActivity a {
  color: #333;
  font-weight: normal;
}
#profilePage  #followMe span {
  font-size: inherit;
}
#profilePage  .button span.int-en {
}
#profilePage  .button span.int-he {
  font-size: inherit;
}
#profilePage #followMe.follow span.following {
  display: none;
}
#profilePage #followMe.following span.follow {
  display: none;
}
#profilePage #followMe span.unfollow {
  display:none;
}
#profilePage #followMe.following:hover span.unfollow {
  display:inherit;
}
#profilePage #followMe.following:hover span.following {
  display:none;
}
#activityList .topline {
  font-weight: normal;
}
#activityList .text.int-en, #activityList .text {
  font-family: "adobe-garamond-pro", Georgia, serif;
}
#activityList .text.int-he {
  font-family: "Taamey Frank", "adobe-garamond-pro", "Crimson Text", Georgia, "Times New Roman", serif;
}
#activityList .time {
  color: #ccc;
}
#activityList li > :not(:first-child){
  margin-top:5px;
}
#activityList li{
  margin-bottom: 15px;
  list-style-type: none;
  border-bottom: 1px solid #eee;
  padding-bottom: 15px;
}
#activityList + a.page-link{
  font-family: "Roboto", "Helvetica Neue", "Helvetica", sans-serif;
  font-size: 14px;
}
.registrationContent {
  margin: 1% auto 0;
  width: 320px;
}
.registrationContent label {
  display: none;
}
.registrationContent input {
  padding: 12px 20px;
  height: initial;
  margin: 1% 0px;
  cursor: pointer;
  width: 100%;
  box-sizing: border-box;
}
.registrationContent input::placeholder { /* eventual spec? */
  font-family: "Heebo", "Roboto", "Helvetica Neue", "Helvetica", sans-serif;
}
.registrationContent input::-webkit-input-placeholder { /* Chrome/Opera/Safari */
  font-family: "Heebo", "Roboto", "Helvetica Neue", "Helvetica", sans-serif;
}
.registrationContent input::-moz-placeholder { /* Firefox 19+ */
  font-family: "Heebo", "Roboto", "Helvetica Neue", "Helvetica", sans-serif;
}
.registrationContent input:-ms-input-placeholder { /* IE 10+ */
  font-family: "Heebo", "Roboto", "Helvetica Neue", "Helvetica", sans-serif;
}
.registrationContent input:-moz-placeholder { /* Firefox 18- */
  font-family: "Heebo", "Roboto", "Helvetica Neue", "Helvetica", sans-serif;
}
.registrationContent #id_subscribe_announce, .registrationContent #id_subscribe_educator {
  width: auto;
  -webkit-appearance: checkbox; /* fixes a declaration from here `.static input` that was meant to fix drop shadows on iOS Safari*/
}
.registrationContent .helptext {
  font-size: 16px;
  font-family: "Roboto", "Heebo", "Helvetica Neue", Ariel, sans-serif;
  color: #000;
}
.registrationContent .g-recaptcha{
  padding-top: 10px;
  padding-bottom: 10px;
}
.registrationContent #register-form p:nth-of-type(5){
  padding-top: 10px;
}
.interface-hebrew input#id_email::placeholder {
  text-align: right;
}
input#id_email{
  text-align: left;
  direction: ltr;
}
.registrationContent button {
  width: 100%;
}
.registrationContent a {
}
.registrationContent a.registration-links, .registrationContent p.registration-links{
  margin-top: 20px;
  display: block;
  text-align: center;
  color: #999;
  font-size: 14px;
  font-style: normal;
  text-decoration: none;
}
.registrationContent a.registration-links:hover{
  color: #666;
}
p.registration-links a{
  color: #999;
  text-decoration: none;
}
p.registration-links a:hover{
  color: #666;
  text-decoration: none;
}
#visualizationsPage {
  text-align: left;
}
.interface-hebrew #visualizationsPage {
  text-align: right;
}
#visualLibraryPage {
  padding-top: 70px;
}
.static div.single-button {
  margin: 5% 0;
}
.static div.single-button.center {
  text-align: center;
}
#donatePage h3{
  font-size: inherit;
  font-weight: bold;
  display: inline;
  text-transform: none;
  color: inherit;
  letter-spacing: 1px;
  border-bottom: none;
}
#donatePage .notice{
  font-style: italic;
}
#donatePage .covidNotice span {
    font-size: 0.8em;
}
#donatePage .donateIntroduction{
  text-align: center;
}
#donatePage section p{
  margin-top: 10px;
}
#donatePage #givingOpportunities{

}
#donatePage #givingOpportunities .givingOpportunitiesDesc{
  font-style: italic;
  padding-inline-start: 5%;
}
#donatePage #donateOptions .donateOption {
  margin-bottom: 35px;
}
#donatePage #donateOptions .donateOption p{
  display: inline;
}
#donatePage .faq p.question {
  font-weight: bold;
}
#donatePage .faq p.answer {
  padding-inline-start: 40px;
}
/*#donatePage .faq p.question:before {
  content: "Q)";
}
#donatePage .faq p.answer:before {
  content: "A)";
}*/
#donatePage address{
  font-size: 20px;
}
#donatePage ul li{
  list-style: none;
  font-size: 18px;
  line-height: 27px
  font-family: "Roboto", "Helvetica Neue", "Helvetica", sans-serif;
}
/*.interface-hebrew #donatePage .faq p.question:before {
  content: "ש)";
  font-family: "Heebo", "Helvetica Neue", Helvetica, Ariel, san-serif;
}
.interface-hebrew #donatePage .faq p.answer:before {
  content: "ת)";
  font-family: "Heebo", "Helvetica Neue", Helvetica, Ariel, san-serif;
}*/
#supportersPage{
  text-align: center;
}
#supportersPage .leading-supporters p.tagline:first-child {
  text-align: center;
  max-width: 500px;
  margin: auto;
}
#supportersPage .leading-supporters p.tagline:last-child {
  margin-top: 20px;
}
#supportersPage .supporters p.tagline:first-child {
  margin-bottom: 20px;
}
#supportersPage h2 {
    margin-top: 25px;
}
#supportersPage h2 span {
  font-size: 1.3em;
}
#supportersPage .donate-link {
  margin-top:20px;
}
#aboutPage {
  margin: 0;
  width: 100%;
}
#aboutCover {
  height: 540px;
  padding: 180px 0;
  background-color: #ADA99B;
  box-sizing: border-box;
  text-align: center;
  overflow: hidden;
  position: relative;
}
#aboutVideo {
  position: absolute;
  top: -90px;
  left: 0;
<<<<<<< HEAD
  width: 100%;
  min-width: 1200px;
  z-index: 0;
  height: 710px;
=======
  min-width: 1200px;
  z-index: 0;
  width: 100%;
>>>>>>> bb7843b2
}
#aboutPage .inner {
  margin-top: -440px;
}
#aboutHeader {
  color: white;
  margin-bottom: 250px;
  text-align: center;
  position: relative;
}
#aboutPage #aboutTitle {
  font-size: 50px;
  margin-bottom: 20px;
}
#aboutTitleSub {
  font-size: 18px;
}
#aboutPage .section {
  margin-bottom: 60px;
}
#aboutPage p {
  font-size: 16px;
  margin-bottom: 30px;
}
#aboutPage .year {
  margin-top: 30px;
}
#aboutPage .year.first {
  margin-top: 0;
}
#aboutPage .historyItem {
  font-size: 18px;
  margin: 14px 0;
  line-height: 1.2;
}
#donatePage pre{
  all: initial;
  display: block;
  unicode-bidi: embed;
  white-space: pre;
  font-style: italic;
  font-size: 1.2em;
}
.static-text .static-content-note {
  margin: 60px 0;
}
.static-text .static-content-not > p:first-child {
  font-weight: bold;
}
#linkExplorerPage {
  padding-top: 60px;
}
#supportersPage p{
  font-size: 16px;
  color: #666;
}
#linkerPage h2 {
  margin: 30px 0 30px 0;
  font-size: 24px;
  letter-spacing: 0;
  padding-bottom: 0;
  text-transform: none;
  border: none;
}
#linkerPage img {
  width: 100%;
  margin: 30px 0 30px 0;
  box-shadow: 0 1px 3px rgba(0,0,0,0.2);
}
#linkerPage .buttonBox {
  margin: 30px 0;
  text-align: center;
}
#teamPage h2{
  font-size: 16px;
  letter-spacing: 2px;
  color: #999;
  text-align: center;
  margin-bottom: 40px;
}
#teamPage .team-members, #teamPage .board-members{
  display: flex;
  flex-flow: row wrap;
  align-items: flex-start;
  justify-content: space-between;
}
#teamPage .teamMember, #teamPage .teamBoardMember {
  font-size: 20px;
  line-height: 1.2em;
  display: inline-block;
  margin-bottom: 20px;
}
#teamPage .teamMember.placeholder, #teamPage .teamBoardMember.placeholder {
  width: 200px;
}
#teamPage .teamMember {
  flex: 0 0 30%;
}
#teamPage .teamBoardMember {
  border-bottom: none;
  flex: 0 0 30%;
}
#teamPage .teamMember .teamMemberImage {
  display: block;
}
#teamPage .teamMember .teamMemberDetails, #teamPage .teamBoardMember .teamMemberDetails {
  display: block;
  margin: 20px 0px;
  text-align: start;
}
#teamPage .teamBoardMember .teamMemberDetails {
  margin: 0;
}
#teamPage .teamMember .teamMemberImage img {
  border: 1px solid #E6E5E6;
  width: 200px;
  height: 200px;
  vertical-align:middle;
}
#teamPage .teamMember .teamName, #teamPage .teamBoardMember .teamName {
  margin-bottom: 10px;
  font-size: 24px;
  color: #555;
}
#teamPage .teamBoardMember .teamName {
  font-size: 20px;
  margin-bottom: 4px;
}
#teamPage .teamMember .teamTitle {
  font-size: 18px;
}
#teamPage .teamBoardMember .teamTitle {
  font-size: 16px;
}
#teamContact {
  margin-top: 60px;
  line-height: 2;
}
#editProfilePage {
  color: #666;
}
#editProfilePage .inner {
  position: relative;
}
#saveCancelButtons .button {
  padding: 10px 16px;
  font-weight: normal;
}
#editProfilePage #profileBox,
#editProfilePage #contactBox,
#editProfilePage #sheetsBox,
#editProfilePage #aboutBox {
  margin-bottom: 60px;
  display: flex;
  display: -webkit-flex;
  justify-content: space-between;
  -webkit-justify-content:space-between;
  flex-flow: row wrap;
}
#editProfilePage #sheetsBox{
  flex-direction: column;
  text-align: center;
}
#editProfilePage #aboutBox div, #editProfilePage #contactBox input{
  border: 1px solid #bbb;
}

#editProfilePage h2 {
  text-align: center;
}
#editProfilePage .field label{
  padding-bottom: 10px;
  display: block;
}
#editProfilePage input {
  padding: 15px 12px;
  border: none;
}
#editProfilePage #profilePictureBox img {
  vertical-align: top;
  float: left;
  width: 80px;
  height: 80px;
  margin-right: 8px;
  margin-bottom: 8px;
}
#editProfilePage #aboutBox {
  /*margin-bottom: 12px;*/
}
#editProfilePage #bio {
  width: 100%;
  min-height: 100px;
  box-sizing: border-box;
  border: none;
  border-radius: 3px;
  padding: 10px 14px;
  font-size: 18px;
  background-color: white;
}
#editProfilePage .field {
  margin-bottom: 20px;
  width: 48%;
  min-width: 300px;
}
#editProfilePage .field input {
  width: 100%;
  color: #333;
  background-color: white;
  box-sizing: border-box;
}
#editProfilePage ul {
  list-style-type: none;
  padding: 0px;
  margin: 0px;
}
#editProfilePage #jewishEducation li {
  position: relative;
  margin: 8px 0;
}
#editProfilePage #jewishEducation li:first-child .remove {
  display: none;
}
#editProfilePage #jewishEducation label{
  display: inline-block;
}
#editProfilePage #addEducation {
  font-size: 12px;
  /*font-style: italic;*/
  color: #555;
  margin-top: 4px;
  cursor: pointer;
  width: 100%;
  border-radius: 4px;
  padding: 15px 0px;
  border: 1px solid #bbb;
  text-align: center;
  display: flex;
  justify-content: center;
  align-items: center;
}
#editProfilePage #addEducation:hover {
  text-decoration: underline;
  /*background-color: #bbb;*/
}
#editProfilePage #addEducation i{
  padding: 0 5px;
}
#editProfilePage #addEducation:hover i:before{
  display: inline-block;
  text-decoration: none;
}
#editProfilePage #jewishEducation .remove {
  position: absolute;
  top: 15px;
  cursor: pointer;
}
.interface-hebrew #editProfilePage #jewishEducation .remove{
  left: 5px;
}
.interface-english #editProfilePage #jewishEducation .remove{
  right: 5px;
}
#editProfilePage #sheetsBox #pinnedSheetsMessage {
  margin-bottom: 4px;
  font-style: italic;
}
#editProfilePage .sheetSet {
  margin: 14px 0;
}
#editProfilePage #sheetsBox ul {
  background: white;
  border-radius: 3px;
  border: none;
  margin: 0;
  width: 100%;
  padding: 10px;
  box-sizing: border-box;
}
#editProfilePage #sheetsBox li {
  margin: 6px 0;
}
#editProfilePage #pinnedSheets ul {
  min-height: 36px;
}
#accountSettingsPage .inner {
  position: relative;
}
#accountSettingsPage label {
  margin-bottom: 15px;
}
#accountSettingsPage .toggleSet {
  width: 100%;
  text-align: center;
}
#accountSettingsPage input {
  width: 100%;
  color: #999;
  box-sizing: border-box;
  padding: 15px 12px;
  border: none;
  margin-bottom: 10px;
}
#accountSettingsPage .form-section{
  margin: 2px auto 20px auto;
  margin-left: 1px;
}
#accountSettingsPage input[disabled="disabled"] {
  background-color: #FBFBFA;
}
#accountSettingsPage input::placeholder{
  font-family: "Heebo", "Roboto", "Helvetica Neue", "Helvetica", sans-serif;
  font-weight: normal;
  color: #999;
  padding-bottom: 15px;
  font-style: normal;
}
#accountSettingsPage [id^="email-edit"]{
  padding: 15px;
  text-align: center;
  display: block;
  width 100%;
  margin: 10px;
  font-family: "Heebo", "Roboto", "Helvetica Neue", "Helvetica", sans-serif;
  font-size: 13px;
}
#accountSettingsPage #email-edit-errors, #accountSettingsPage #reading-history-warning {
  color: #CB6158;
}
#accountSettingsPage #email-edit-ok{
  color: #666;
}
#accountSettingsPage #reading-history-warning{
  display: none;
}
#accountSettingsPage #reading-history-warning.active{
  margin: 10px;
  display: inline-block;
}
#personPage h1 {
  margin-bottom: 40px;
}
#personPage h2 {
  text-align: center;
  border-bottom: none;
  margin-bottom: 40px;
}
#personPage p {
  font-size: 20px;
  line-height: 1.1em;
}
#personPage #bio{
  color: #666;
}
#personPage a,
#peoplePage a,
#talmudicPeoplePage a{
  text-decoration: none;
}
#peoplePage .author a, #talmudicPeoplePage .author a, #personPage a{
  color: #000;
  font-size: 18px;
}
#peoplePage .author a .int-en, 
#talmudicPeoplePage .author a .int-en, 
#personPage a .int-en {
  font-family: "adobe-garamond-pro", Georgia, serif;
}
#peoplePage .author, #talmudicPeoplePage .author{
  margin-left: 0;
  font-size: 20px;
}
#peoplePage .author {
  width: 49%;
  display: inline-block;
  box-sizing: border-box;
}
@media screen and (max-width: 700px) {
  #peoplePage .author {
    width: 100%
  }
}
#peoplePage .authors-row{
  padding-bottom: 5px;
}
#peoplePage .authors-row:first-of-type {
  padding-top: 10px;
}
#peoplePage h3, #talmudicPeoplePage h3, #talmudicPeoplePage h4{
  color: #666;
  font-size: 16px;
}
#talmudicPeoplePage .talmudic-generation {
  width: 49%;
  display: inline-block;
  vertical-align: top;
}
@media screen and (max-width: 700px) {
  #talmudicPeoplePage .talmudic-generation {
    width: 100%
  }
}
#talmudicPeoplePage p.author{
  padding-bottom: 5px;
}
#talmudicPeoplePage p.author:first-of-type{
  padding-top: 10px;
}
#personPage #periodNameLine, #personPage #yearLine{
  font-family: "Roboto", "Helvetica Neue", "Helvetica", sans-serif;
  font-weight: normal;
  text-transform: uppercase;
  color: #aaa;
  padding-bottom: 15px;
}
#personPage #external_links i{
  padding: 0 5px;
}
#personPage #external_links a{
  padding: 0 5px;
}
#personPage div.person_tooltip {
    position: absolute;
    text-align: center;
    padding: 6px;
    font: 12px sans-serif;
    background: lightsteelblue;
    border: 0px;
    border-radius: 8px;
    pointer-events: none;
}
#activityPage h2 {
  font-family: "adobe-garamond-pro", Georgia, serif;
  font-size: 25px;
  font-style: italic;
  color: #aaa;
  text-align: center;
  border: none;
  text-transform: none;
}
.interface-hebrew #activityPage h2 {
  font-family: "Heebo", "Helvetica Neue", Helvetica, Ariel, san-serif;
}
#activityPage #activityFeed {
  color: #666;
}
#activityPage #activityFeed a {
  color: #333;
  font-weight: normal;
}
#activityPage #activityFeed #moreActivity {
  display: block;
  margin-top: 30px;
  font-size: 15px;
}
#activityPage #activityFeed .topline {
  font-weight: normal;
}
#activityPage #activityFeed .text.ver-en {
  font-family: "adobe-garamond-pro", Georgia, serif;
}
#activityPage #activityFeed .text.ver-he {
  font-family: "Taamey Frank", "adobe-garamond-pro", "Crimson Text", Georgia, "Times New Roman", serif;
}
#activityPage #activityList .time {
  color: #ccc;
}
#activityPage .activityFilterSection{
  text-align: center;
  margin: 30px 0;
  padding-bottom: 30px;
}
#activityPage select {
  min-width: 165px;
  background-color: #ffffff;
  height: 3em;
  padding: 0 15px;
  letter-spacing: 1px;
  border-radius: 3px;
  border-color: #ccc;
  font-size: 14px;
}
#iosPage p {
  margin-bottom: 30px;
}
#iosPage a {
  text-decoration: underline;
}
#connectPage {
  text-align: center;
}
#jobsPage {
  font-size: 18px
}
#jobsPage nav{
  margin-top: 60px;
}
#jobsPage nav:not(.navigationVisible){
  display: none;
}
/*#jobsPage nav h3{
  text-transform: uppercase;
}*/
#jobsPage nav ul{
  display: flex;
  flex-flow: column wrap;
  justify-content: flex-start;
  margin-inline: auto;
  padding: initial;
}
#jobsPage nav ul li{
  list-style: none;
  /*border: 1px solid #ccc;
  background-color: #EDEDEC;*/
  text-align: center;
  margin: 2px 0;
  padding: 5px 0;
  border-radius: 5px;
  display: flex;
  align-items: center;
  /*max-width: 130px;*/
}
#jobsPage nav ul li a:hover{
  background-color: #ededec;
}
#jobsPage nav ul li a{
  vertical-align: middle;
  display: inline-block;
  line-height: 20px;
}
#jobsPage nav ul li a:hover{
  text-decoration: none;
}
#jobsPage h1 {
  margin-bottom: 0;
}
#jobsPage h2 {
  font-size: 22px;
}
#jobsPage h2.anchorable {
  margin-top: 0;
}
#jobsPage h3 {
  font-size: 16px;
  font-weight: lighter;
}
#jobsPage p {
  margin: 20px 0;
}
#jobsPage li {
  margin: 14px 0;
}
#jobsPage .apply-buttons{
  display: block;
  text-align: center;
}
#jobsPage h4.subheader{
  margin:initial;
  font-style: italic;
}
#jobsPage .job{
  scroll-margin-top: 5em;
  margin-top: 90px;
  border-bottom: 4px solid #212E50;
  /*border-image: linear-gradient(90deg, #00505E 0% 10%, #5698B4 10% 20%, #CCB37C 20% 30%, #5B9370 30% 40%, #823241 40% 50%, #5A4474 50% 60%, #AD4F66 60% 70%, #7285A6 70% 80%, #00807E 80% 90%, #4872B3 90% 100%);
  -webkit-border-image: -webkit-linear-gradient(90deg, #00505E 0% 10%, #5698B4 10% 20%, #CCB37C 20% 30%, #5B9370 30% 40%, #823241 40% 50%, #5A4474 50% 60%, #AD4F66 60% 70%, #7285A6 70% 80%, #00807E 80% 90%, #4872B3 90% 100%);
  -moz-border-image: -moz-linear-gradient(left, #3acfd5 0%, #3a4ed5 100%);*/
  border-image-slice: 1;
  padding-bottom: 30px;
}
#jobsPage .job:first-of-type{
  margin-top: 90px;
}
#jobsPage .bold{
  font-weight: bold;
}
#helpPage .section {
  margin-bottom: 60px;
}
#metricsPage .chart {
  margin-bottom: 80px;
  border: 1px solid #ddd;
}
#metricsPage .chartLabel {
  text-align: center;
  display: block;
  margin-bottom: 20px;
  font-size: 18px;
  font-family: "Roboto", "Helvetica Neue", "Helvetica", sans-serif;
}
#digitizedBySefaria p {
  margin-bottom: 20px;
}
#digitizedBySefaria #texts {
  margin-top: 40px;
  padding: 0;
}
#digitizedBySefaria .sub {
  color: #666;
  font-size: 13px;
}
#digitizedBySefaria ul {
  list-style-type: none
}
#digitizedBySefaria li {
  margin-bottom: 12px;
}
#digitizedBySefaria li a {
  font-size: 18px;
}
.static.legal iframe {
  width: 100%;
  height: 600px;
  border: 1px solid #aaa;
}
#legalTabs a {
  padding: 4px 8px;
  margin-right: 4px;
  background-color: #eee;
  border: 1px solid #aaa;
  border-bottom: none;
  font-size: 15px;
  display: inline-block;
}
#legalTabs a.current {
  background-color: white;
}
#edPage {
  overflow: hidden;
  color: #333;
  background-color: transparent;
}
#edPage .section {
  margin-bottom: 0;
}
#edPage #edCover {
  color: white;
  height: 660px;
  padding: 225px 0;
  box-sizing: border-box;
  text-align: center;
  overflow: hidden;
  position: relative;
  background-image: url(/static/img/edheader.jpg);
  background-size: cover;
  background-color: #ADA99B;
  background-position: center;
}
#edPage #edCover h1 {
  height: 70px;
  margin-bottom: 20px;
}
#edPage #edCover h1.featureTitle .int-en,
#edPage #edCover h1.featureTitle .int-he {
  color: white;
}
#edPage h1 .int-en, #edPage h2 .int-en{
  font-family: "adobe-garamond-pro", Georgia, serif;
}
#edPage #edCover .sub {
  color: white;
  font-size: 18px;
  margin: 0;
  position: relative;
}
#edPage #edCover .sub .int-en {
  font-family: "adobe-garamond-pro", Georgia, serif;
}
#edPage #edCover a {
  color: white;
  font-style: normal;
  font-size: 21px;
  position: relative;
}
#edPage #edCover .button {
  margin-top: 80px;
  padding: 16px 34px;
  outline: none;
}
#edPage .section {
  overflow: hidden;
  padding: 100px 0;
}
#edPage .sectionInner {
  width: 750px;
  max-width: 94%;
  margin: auto;
}
#edPage .section:nth-child(odd) {
  background-color: #FBFBFA;
}
#edPage .section:nth-child(even) {
  background-color: white;
}
#edPage .textBox {
  display: inline-block;
  width: 380px;
}
#edPage .imageBox {
  display: inline-block;
  width: 300px;
  text-align: center;
}
#edPage .imageBox img {
  max-width: 100%;
}
#edPage .imageBox a .button.fullWidth {
  width: 300px;
}
@media screen and (max-width: 700px) {
  #edPage .sectionInner {
    width: 350px;
  }
  #edPage .textBox, #edPage .imageBox {
    max-width: 100%;
    margin: 0 auto;
    float: none !important;
  }
  #edPage .imageBox {
    margin-top: 20px;
  }
}
#edPage .imageBox.bordered {
  border: 1px solid #ccc;
}
#edPage .imageBox.bordered img {
  display: block;
}
#edPage .textLeft .textBox {
  float: left;
}
#edPage .textLeft .imageBox {
  float: right;
}
#edPage .textRight .textBox {
  float: right;
}
#edPage .textRight .imageBox {
  float: left;
}
#edPage .section a .button {
  display: block;
  width: 280px;
  margin-bottom: 8px;
  text-align: center;
}
#edPage .section.center {
  text-align: center;
}
#edPage .section.center .button {
  margin-left: auto;
  margin-right: auto;
}
#edPage h1, #edPage h2 {
  font-family: "adobe-garamond-pro", Georgia, serif;
}
#edPage h2 {
  margin: 0 0 12px 0;
  padding: 0;
  font-style: italic;
  font-size: 28px;
  font-weight: normal;
  letter-spacing: 1px;
  text-transform: none;
  border: none;
  color: #000;
}
#edPage h2 img {
  top: 2px;
  position: relative;
}
#edPage .description {
  margin: 26px 0 34px 0;
  line-height: 1.2;
}
#edPage .dedication {
  margin: -12px 0 34px;
  color: #999;
  font-size: 17px;
  font-style: italic;
  line-height: 1.2;
}
#edPage .section .button {
  margin: 0;
  position: relative;
}
#edPage a {
  color: #999;
  font-size: 16px;
}
#edPage a.refLink {
  color: #333;
  font-size: 16px;
  padding: 12px 0px 15px;
}
#edHelp .description {
  margin: 30px 0 40px;
}
#edConnect h2 {
  margin-bottom: 30px;
}
#edConnect #mailingListTitle {
  margin-bottom: 40px;
  color: #999;
  font-size: 14px;
}
#edConnect #mailingListEmail {
  padding: 16px 24px;
  margin: -4px 8px 0 0;
  width: 240px;
  font-size: 16px;
}
#edConnect #subscribeMsg {
  margin-top: 40px;
  font-size: 20px;
  display: none;
}
#visualGardenPage .control-results-containe{
  display: flex;
  display: -webkit-flex;
  align-items: flex-start;
  -webkit-align-items: flex-start;
}
#visualGardenPage #results-container .int-he {
  font-family: "Taamey Frank", "adobe-garamond-pro", "Crimson Text", Georgia, "Times New Roman", serif;
}
#visualGardenPage .int-en {
  font-family: "adobe-garamond-pro", Georgia, serif;
}
#visualGardenPage h1 {
  font-size: 36px;
  border: none;
  margin: 0;
}
#visualGardenPage h2 {
  text-align: center;
}
/* Controls need LTR to present right, hebrew 'reset' block wants RTL on top charts, but not on filter charts */
#visualGardenPage #controls {
  width: 320px;
  float: left;
  direction: ltr;
}
#visualGardenPage #top-controls {
  display: flex;
}
#visualGardenPage #top-filter-control {
  text-align: center;
  font-size: 28px;
}
#visualGardenPage #data-count {
  float: none;
  text-align: center;
  margin: 0 0 30px 0;
}
body.interface-hebrew #visualGardenPage .reset {
  direction: rtl;
  float: right;
}
body.interface-hebrew #visualGardenPage .filter-title .reset {
  float: none;
  direction: ltr;
}
#visualGardenPage #sort-label {
  display: inline-block;
  vertical-align: top;
}
#visualGardenPage #sort-container {
  display: inline-block;
}
#visualGardenPage .top-paging-block {
  display: inline-block;
  padding-left: 30px;
}
#visualGardenPage .paging-block input {
  padding: 3px;
}
#visualGardenPage .bottom-paging-block {
  padding-top: 35px;
  float: right;
}
#visualGardenPage #results .result {
  margin: 10px 0;
}
#visualGardenPage #results .result-ref {
  font-weight: bold;
}
#visualGardenPage #results .result-ref i {
  cursor: pointer;
  margin: 0 7px;
}
#visualGardenPage #results .result-byline {
  font-size: .8em;
}
#visualGardenPage #results .result-text {
  margin: 0 10px 0;
}
#visualGardenPage #results .result-text span {
  display: block;
  margin: 5px 0 0;
}
#visualGardenPage #results .result-text span.he,
#visualGardenPage #results .result-text span.int-he {
   direction: rtl;
}
#visualGardenPage #results .result-text span.he {
 font-family: "Taamey Frank", "adobe-garamond-pro", "Crimson Text", Georgia, "Times New Roman", serif;
}
#visualGardenPage #results:after { /* Clearfix, for footer */
	visibility: hidden;
	display: block;
	font-size: 0;
	content: " ";
	clear: both;
	height: 0;
}
#visualGardenPage #sort-container {
  float: none;
  padding: 25px 0 5px;
}
#visualGardenPage .filter-title {
  margin-left: 10px;
}
#visualGardenPage .filter-title .filter-title-en {
  font-weight: bold;
}
#visualGardenPage .tags-list.dc-chart g.row text {
  fill: black;
}
#visualGardenPage .tags-list.dc-chart .axis path,
#visualGardenPage .tags-list.dc-chart .axis line {
  stroke: none
}
#visualGardenPage #results-table .dc-table-column ._0 {
  width: 220px;
}
#visualGardenPage #results-table .dc-table-column._1,
#visualGardenPage #results-table .dc-table-column._2,
#visualGardenPage #results-table .dc-table-column._3 {
  width: 170px;
}
#visualGardenPage #results-table .dc-table-column._4 {
  width: 30px;
}
#visualGardenPage #map-chart {
  margin-left: 10px;
  margin-bottom: 25px;
}
#visualGardenPage #map-chart path {
  stroke-width: 1;
  stroke: black;
}
#visualGardenPage #map-chart .selected path {
  stroke-width: 1;
  stroke: white;
}
#visualGardenPage .sourceSheetPanelBox .contentInner {
  margin: 0 auto;
}
#visualGardenPage .sourceSheetPanelBox .textList .texts {
  padding: 0 5px;
  overflow-y: hidden;
}
#visualGardenPage .sourceSheetPanelBox .textList {
  position: static;
}
#visualGardenPage .sourceSheetPanelBox .sourceSheetSelector {
  margin: 0;
}
#visualGardenPage .sourceSheetBoxTitle i {
  padding: 0 10px 10px 0;
  cursor: pointer;
}
#dashboardContent {
  padding-bottom: 100px;
}
#dashboardContent #moderatorMsg {
  text-align: center;
  font-size: 24px;
  margin: 30px auto;
}
#dashboardContent #moderatorMsg .actions {
  margin: 30px auto;
}
#dashboardContent #dashboard_filter {
  width: 100%;
  height: 44px;
  box-sizing: border-box;
  text-align: left;
  margin: 10px -12px;
  font-size: 24px;
}
#dashboardContent #dashboard_wrapper input {
  font-size: 24px;
  padding: 10px 20px;
  width: 270px;
  max-width: 60%;
}
#dashboardContent #loggedOutMsg {
  text-align: center;
  font-size: 24px;
  margin: 60px;
}
.phone-number{
  unicode-bidi: plaintext;
}
#koschitzky.static {
  margin-top: 60px;
}
.static .categoryColorLineRainbow {
  position: fixed;
  top: 60px;
  left: 0;
  width: 100%;
  height: 4px;
  z-index: 101;
  background: linear-gradient(90deg, #00505E 0% 10%, #5698B4 10% 20%, #CCB37C 20% 30%, #5B9370 30% 40%, #823241 40% 50%, #5A4474 50% 60%, #AD4F66 60% 70%, #7285A6 70% 80%, #00807E 80% 90%, #4872B3 90% 100%)
}

/******* mobile landing page ****/
#mobilePage{
  background: #FBFBFA;
  font-family: "adobe-garamond-pro", Georgia, serif;
}
.interface-hebrew #mobilePage.static .int-he{
  font-family: "Heebo", "Helvetica Neue", Helvetica, Ariel, sans-serif !important;
}
#mobilePage .button{
  padding: 3% 5%;
}
#mobilePage .sectionInner{
  position: relative;
  max-width: 1152px;
  margin: auto;
}
#mobilePage .sectionWide{}
#mobilePage .sectionRegular{
  max-width: 960px;
}
#mobilePage .sectionNarrow{
  max-width: 640px;
}
#mobilePage .flexContainer{
  display: flex;
  flex-direction: row;
  flex-wrap: wrap;
  justify-content: space-between;
}
#mobilePage .flexReverse{
  flex-direction: row-reverse;
}
#mobilePage #headerButtons{
  position: fixed;
  right: 30px;
  top: 15px;
  z-index: 1002;
}
.interface-hebrew #mobilePage #headerButtons {
  right: auto;
  left: 30px;
}
#mobilePage #headerButtons a:active,
#mobilePage #headerButtons a:hover{
  text-decoration: none;
}
#mobilePage #topHeaderAndroid{
  width: 88px;
  height: 30px;
  top: 15px;
}
#mobilePage #topHeaderIOS{
  width: 81px;
  height: 31px;
  top: 15px;
}
#mobilePage #mobilePageHeader{
  background: #18345D;
  padding: 70px 0;
  margin-top: 60px;
}
#mobilePage #mobilePageHeader #mobilePageHeaderImage{
  flex: 1;
  height: 480px;
}
#mobilePage #mobilePageHeader #mobilePageHeaderText{
  flex: 1;
  /* width: 438px; */
  padding-top: 0%;
  margin: auto;
  text-align: center;
  margin-inline-end: 10%;
}
#mobilePage #mobilePageHeader #mobilePageHeaderPhoneImage{
    position: absolute;
    width: 207px;
    height: 335px;
    z-index: 1;
    left: -80px;
    top: 144px;
}
#mobilePage #mobilePageHeader #mobilePageHeaderTabletImage{
    position: relative;
    width: 335px;
    height: 419px;
    left: 35px;
    top: -10px;
}
.interface-hebrew #mobilePage #mobilePageHeader #mobilePageHeaderPhoneImage{
    left: 205px;
}
.interface-hebrew #mobilePage #mobilePageHeader #mobilePageHeaderTabletImage{
    left: -48px;
}
#mobilePage #mobilePageHeader h1{
  /*width: 438px;*/
  font-family: "adobe-garamond-pro", Georgia, serif;
  font-size: 64px;
  line-height: 77px;
  text-align: center;
  letter-spacing: 2px;
  color: #FFFFFF;
  margin: auto;
}
#mobilePage #mobilePageHeader #mobilePageSubHeaderText{
  padding: 10% 0;
}
#mobilePage #mobilePageHeader #mobilePageSubHeaderText h2{
  font-family: "Roboto", "Helvetica Neue", "Helvetica", sans-serif;
  font-style: normal;
  font-weight: normal;
  font-size: 22px;
  line-height: 26px;
  text-align: center;
  letter-spacing: 2px;
  text-transform: uppercase;
  font-feature-settings: 'cpsp' on;
  color: #FFFFFF;
  border-bottom: none;
  padding-bottom: 0;
  margin: auto;
}
#mobilePage #mobilePageHeader #mobilePageHeaderButtons{
  display: inline-block;
}
#mobilePage #mobilePageHeader #mobilePageHeaderButtons .button{
  width: 228px;
  height: 59px;
  background: #EDEDEC;
  box-shadow: 0px 1px 3px rgba(0, 0, 0, 0.25);
  border-radius: 6px;
  font-family: "Roboto", "Helvetica Neue", "Helvetica", sans-serif;
  font-style: normal;
  font-weight: normal;
  font-size: 16px;
  line-height: 19px;
  text-align: right;
  color: #18345D;
  align-items: center;
  letter-spacing: 0px;
  justify-content: space-evenly;
  margin-top: 3%;
    margin-bottom: 10%;
}
#mobilePage #mobilePageHeader #mobilePageHeaderButtons .button img{
  height: 35px;
}

#mobilePage #mobileDescription p{
  font-size: 22px;
  line-height: 36px;
  text-align: justify;
  color: #000000;
  margin-top: 62px;
  margin-bottom: 65px;
}
#mobilePage #mobileDescription p .int-en{
    font-family: "adobe-garamond-pro", Georgia, serif;
}
#mobilePage .newsletterSignUpBox{
    position: relative;
    margin-bottom: 4px;
}
#mobilePage .colorLine {
  width: 100%;
  height: 4px;
  z-index: 101;
  background: linear-gradient(90deg, #00505E 0% 14.2%, #5698B4 14.2% 28.4%, #CCB37C 28.4% 42.67%, #5B9370 42.67% 56.85%, #823241 56.85% 71%, #5A4474 71% 85.2%, #AD4F66 85.2% 100%)
}
#mobilePage #mobileTestimonials{
  padding: 3% 0 3% 0;
  background: #EDEDEC;
}
#mobilePage #mobileTestimonials .mobileTestimonial{
  flex: 0 0 30%;
  text-align: center;
  display: flex;
  flex-direction: column;
  align-items: stretch;
}
#mobilePage #mobileTestimonials .mobileTestimonialImageHolder{
  height: 50px;
  width: 50px;
  margin-left: auto;
  margin-right: auto;
}

#mobilePage #mobileTestimonials img.mobileTestimonialImage{
  height: 50px;
  width: 50px;
}

#mobilePage #mobileTestimonials h3.mobileTestimonialHeader{
  font-family: "Roboto", "Helvetica Neue", "Helvetica", sans-serif;
  font-style: normal;
  font-weight: bold;
  font-size: 22px;
  line-height: 26px;
  text-align: center;
  letter-spacing: 0.1em;
  text-transform: uppercase;
  font-feature-settings: 'cpsp' on;
  color: #000000;
  margin-bottom: 10%;
  border: none;
}
#mobilePage #mobileTestimonials .mobileTestimonialContent{
  text-align: left;
}
.interface-hebrew #mobilePage #mobileTestimonials .mobileTestimonialContent{
  text-align: right;
}
#mobilePage #mobileTestimonials .mobileTestimonialText{
  font-family: "Roboto", "Helvetica Neue", "Helvetica", sans-serif;
  font-style: normal;
  font-weight: normal;
  font-size: 16px;
  line-height: 19px;
  text-align: justify;
  color: #000000;
  margin-bottom: 5%;
}
#mobilePage #mobileTestimonials .mobileTestimonialAttribution{
  font-family: "Roboto", "Helvetica Neue", "Helvetica", sans-serif;
  font-style: normal;
  font-weight: normal;
  font-size: 16px;
  line-height: 19px;
  text-align: justify;
  color: #000000;
  font-style: italic;
  text-align: left;
  font-weight: bold;
}
#mobilePage #mobileTestimonials .mobileTestimonialAttribution::before{
  content: '-';
  font-style: italic;
}
#mobilePage #mobileExamples{
}
#mobilePage #mobileExamples .example{
  border-bottom: 1px solid #CCCCCC;
  padding-bottom: 40px;
  padding-top: 40px;
}
#mobilePage #mobileExamples .example:last-child{
  border-bottom: none;
}

#mobilePage #mobileExamples .example div{
  flex: 0 0 45%;
}
#mobilePage #mobileExamples .example .mobileExampleHeader h3{
  display: inline-block;
  border-bottom: 4px solid;
}
#mobilePage #mobileExamples #mobileExampleCalendar.example .mobileExampleHeader h3{
  border-bottom-color: #CCB479;
}
#mobilePage #mobileExamples #mobileExampleCommentaries.example .mobileExampleHeader h3{
  border-bottom-color: #4871BF;
}
#mobilePage #mobileExamples #mobileExampleSearch.example .mobileExampleHeader h3{
  border-bottom-color: #5D956F;
}
#mobilePage #mobileExamples #mobileExampleSheets.example .mobileExampleHeader h3{
  border-bottom-color: #802F3E;
}
#mobilePage #mobileExamples .example .mobileExampleHeader h3 .int-en{
  font-family: "Roboto", "Helvetica Neue", "Helvetica", sans-serif;
  font-style: normal;
  font-weight: bold;
  font-size: 22px;
  line-height: 26px;
  text-align: justify;
  letter-spacing: 0.1em;
  text-transform: uppercase;
  font-feature-settings: 'cpsp' on;
  color: #666666;
}
#mobilePage #mobileExamples .flexReverse.example .mobileExampleHeader{
  text-align: end;
}
#mobilePage #mobileExamples .example .mobileExampleText{
  font-family: Roboto;
  font-style: normal;
  font-weight: normal;
  font-size: 16px;
  line-height: 21px;
  text-align: justify;
  color: #000000;
}
#mobilePage #mobileExamples .example .mobileExampleImage {
  text-align: center;
}
#mobilePage #mobileExamples .example .mobileExampleImage img{
  height: 350px;
}

#mobilePage #mobileUpdate {
  background: #EDEDEC;
  padding-top: 5%;
}
#mobilePage #mobileUpdate .flexContainer div{
  flex: 1;
}
#mobilePage #mobileUpdate #mobileUpdateImage{
  height: 352px;
  overflow: hidden;
}
#mobilePage #mobileUpdate #mobileUpdateImage img{
  width: 362px;
}

#mobilePage #mobileUpdate div.mobileUpdateText{
  flex: 2;
}

#mobilePage #mobileUpdate .mobileUpdateText .mobileUpdateVersion span{
  font-family: "adobe-garamond-pro", Georgia, serif;
  font-size: 24px;
  line-height: 29px;
  text-align: justify;
  color: #000000;
}
#mobilePage #mobileUpdate .mobileUpdateText .mobileUpdateTitle{
  font-family: "Roboto", "Helvetica Neue", "Helvetica", sans-serif;
  font-style: normal;
  font-weight: bold;
  font-size: 30px;
  line-height: 35px;
  letter-spacing: 0.1em;
  text-transform: uppercase;
  color: #000000;
}
#mobilePage #mobileUpdate .mobileUpdateText .mobileUpdateTitle .mobileUpdateTitleSection{
  display: block;
}
#mobilePage #mobileUpdate .mobileUpdateText .mobileUpdateDescription{
  font-family: "Roboto", "Helvetica Neue", "Helvetica", sans-serif;
  font-style: normal;
  font-weight: normal;
  font-size: 22px;
  line-height: 26px;
  color: #000000;
}
#mobilePage #mobileDownloadLinks{
  margin: auto;
  padding-top: 3%;
  padding-bottom: 3%;
}
#mobilePage #mobileDownloadLinks .mobileDownloadHeader h3{
  text-align: center;
  border-bottom: none;
  margin: 10% 0 10% 0;
}
#mobilePage #mobileDownloadLinks .mobileDownloadHeader h3 span{
  font-family: "adobe-garamond-pro", Georgia, serif;
  font-size: 48px;
  line-height: 58px;
  color: #666666;
  text-transform: initial;
}
#mobilePage #mobileDownloadLinks .mobileDownloadButtons .button{
  width: 300px;
  height: 78px;
  background: #212E50;
  box-shadow: 0px 1px 3px rgba(0, 0, 0, 0.25);
  border-radius: 6px;
  align-items: center;
  justify-content: space-evenly;
}
#mobilePage #mobileDownloadLinks .mobileDownloadButtons .button img{
  height: 40px;
}
#mobilePage #mobileDownloadLinks .mobileDownloadButtons .button span{
  font-family: "Roboto", "Helvetica Neue", "Helvetica", sans-serif;
  font-style: normal;
  font-weight: normal;
  font-size: 20px;
  line-height: 23px;
  text-align: right;
  color: #FFFFFF;
  letter-spacing: 0px;
}
#mobilePage #mobileNewsletterSocial{
  padding-bottom: 3%;
  padding-top: 3%;
  background: #FFFFFF;
  text-align: center;
}
#mobilePage #mobileNewsletterSocial div h3{
  border-bottom: none;
  text-align: center;
  margin: auto;
}
#mobilePage #mobileNewsletterSocial div h3 span{
  font-family: "adobe-garamond-pro", Georgia, serif;
  font-size: 30px;
  line-height: 36px;
  color: #000000;
  text-transform: initial;
}
#mobilePage #mobileNewsletterSocial .newsletterSignUpBox input.newsletterInput{
  width: 289px;
  height: 46px;
  background: #FFFFFF;
  border: 1px solid #666666;
  box-sizing: border-box;
  border-radius: 6px;
}
#mobilePage #mobileNewsletterSocial .newsletterSignUpBox input.newsletterInput::placeholder,
#mobilePage #mobileNewsletterSocial .newsletterSignUpBox #newsletterInput-subscribeMessage{
  font-family: "adobe-garamond-pro", Georgia, serif;
  font-size: 18px;
  line-height: 22px;
  color: #999;
  font-style: normal;
}
#mobilePage #mobileNewsletterSocial .newsletterSignUpBox .inputWithNestedImageSubmit{
    position: relative;
    margin: auto;
    width: 320px;
}
#mobilePage #mobileNewsletterSocial input[type=image]{
  padding: 0;
  box-shadow: none;
  color: #000;
  opacity: .2;
  height: 20px;
  width: 20px;
  position: absolute;
  top: 14px;
  right: 26px;
  left: auto;
}
.interface-hebrew #mobilePage #mobileNewsletterSocial input[type=image] {
  transform: scale(-1, 1);
  left: 26px;
  right: auto;
}
.interface-hebrew #mobilePage #mobileNewsletterSocial .newsletterSignUpBox img{
    position: relative;
    top: 4px;
    right: -40px;
}
#mobilePage #mobileNewsletterSocial .mobileSocialLinks{
  font-family: Roboto;
  font-style: normal;
  font-weight: normal;
  font-size: 16px;
  line-height: 26px;
  text-align: center;
  letter-spacing: 0.1em;
  color: #666666;
  margin: 5% 10%;
  justify-content: space-around;
}
#mobilePage #mobileNewsletterSocial #mobilePageNonProfit p{
  font-family: "adobe-garamond-pro", Georgia, serif;
  font-size: 12px;
  line-height: 29px;
  color: #000000;
}

@media screen and (max-width: 700px) {
  #mobilePage .sectionInner{
    max-width: 310px;
  }
  #mobilePage .sectionRegular{
    max-width: 310px;
  }
  #mobilePage .sectionNarrow{
    max-width: 310px;
  }
  #mobilePage #topHeaderAndroid{
    display: none;
  }
  #mobilePage #topHeaderIOS{
    display: none;
  }
  #mobilePage #mobilePageHeader #mobilePageHeaderImage{
    height: auto;
  }

  #mobilePage #mobilePageHeader #mobilePageHeaderText{
    padding-top: 20%;
    margin-inline-end: unset;
  }
  #mobilePage #mobilePageHeader #mobilePageHeaderPhoneImage{
      width: 151px;
      height: 245px;
      left: -11px;
      top: 87px;
  }
  .interface-hebrew #mobilePage #mobilePageHeader #mobilePageHeaderPhoneImage{
      left:5px
  }
  #mobilePage #mobilePageHeader #mobilePageHeaderTabletImage{
      width: 245px;
      height: 306px;
      left: 70px;
  }
  .interface-hebrew #mobilePage #mobilePageHeader #mobilePageHeaderTabletImage{
      left: 22px
  }
  #mobilePage #mobilePageHeader h1{
    font-size: 40px;
    line-height: 48px;
  }
  #mobilePage #mobilePageHeader #mobilePageSubHeaderText h2{
    font-size: 16px;
    line-height: 19px;
  }
  #mobilePage #mobilePageHeader #mobilePageHeaderButtons .button{
    width: 183px;
    height: 47px;
    font-size: 12px;
    line-height: 14px;
  }
  #mobilePage #mobileDescription p{
    font-size: 18px;
    line-height: 22px;
  }
  #mobilePage #mobileTestimonials .mobileTestimonial{
    flex: 100%;
    margin-top: 10%;
  }
  #mobilePage #mobileExamples{
    text-align: center;
  }
  #mobilePage #mobileExamples .example div{
    margin: auto;
    text-align: center;
  }
  #mobilePage #mobileExamples .flexReverse.example .mobileExampleHeader{
    text-align: center;
  }
  #mobilePage #mobileExamples .example .mobileExampleText{
    flex: 100%;
    margin: auto;
    text-align: center;
  }
  #mobilePage #mobileExamples .example .mobileExampleImage{
    margin-top: 10%;
  }
  #mobilePage #mobileExamples .example .mobileExampleImage img{
    height: 246px;
  }
  #mobilePage #mobileUpdate .flexContainer div{
    text-align: center;
    flex: 100%;
  }
  #mobilePage #mobileUpdate .mobileUpdateText .mobileUpdateDescription{
    text-align: justify;
    font-size: 16px;
  }
  #mobilePage #mobileUpdate #mobileUpdateImage{
    margin-top: 10%;
    height: 245px;
  }
  #mobilePage #mobileUpdate #mobileUpdateImage img{
    width: 100%;
  }
  #mobilePage #mobileUpdate div.mobileUpdateText{
    flex: 100%;
  }
  #mobilePage #mobileDownloadLinks{
    margin-bottom: 10%;
  }
  #mobilePage #mobileDownloadLinks .mobileDownloadHeader h3{
    margin: 10% 0 10% 0;
  }
  #mobilePage #mobileDownloadLinks .mobileDownloadHeader h3 span{
    font-size: 30px;
    line-height: 36px;
  }
  #mobilePage #mobileDownloadLinks .mobileDownloadButtons .button{
    justify-content: space-evenly;
  }
  #mobilePage #mobileNewsletterSocial .newsletterSignUpBox img{
    top: -32px;
    right: -110px;
  }
  .interface-hebrew #mobilePage #mobileNewsletterSocial .newsletterSignUpBox img{
    top: -32px;
    right: 115px;
  }
  #mobilePage #mobileNewsletterSocial .mobileSocialLinks a{
    flex: 100%;
    margin: 3% auto;
  }
  #mobilePage #mobileNewsletterSocial .mobileSocialLinks .dot{
    display: none;
  }
  #mobilePage #mobileNewsletterSocial #mobilePageNonProfit p{
    margin-top: 20%;
  }
}

/******* daf yomi landing page ****/
#dafyomiPage{
  background: #fff;
  font-family: "adobe-garamond-pro", Georgia, serif;
}

#dafyomiPage p {
  font-size: 16px;
  line-height: 21px;
}

.interface-hebrew #dafyomiPage.static .int-he{
  font-family: "Heebo", "Helvetica Neue", Helvetica, Ariel, sans-serif !important;
}
#dafyomiPage .button{
  padding: 3% 5%;
}
#dafyomiPage .sectionInner{
  position: relative;
  max-width: 1152px;
  margin: auto;
}
#dafyomiPage .sectionWide{}
#dafyomiPage .sectionRegular{
  max-width: 960px;
}
#dafyomiPage .sectionNarrow {
  max-width: 640px;
}
#dafyomiPage .flexContainer {
  display: flex;
  flex-direction: row;
  flex-wrap: wrap;
  justify-content: space-between;
}
#dafyomiPage .flexReverse {
  flex-direction: row-reverse;
}
#dafyomiPage #dafyomiPageHeader {
  background-color: #18345D;
  padding: 70px 0;
  margin-top: 60px;
  background-image: url(/static/img/daf-yomi-landing-page/talmudtextheader.jpg);
  background-size: cover;
  background-position: center;
}

#dafyomiPage #dafyomiPageHeader #dafyomiPageHeaderText{
  flex: 1;
  /* width: 438px; */
  padding-top: 0%;
  margin: auto;
  text-align: center;
}
#dafyomiPage #dafyomiPageHeader h1{
  /*width: 438px;*/
  font-family: "adobe-garamond-pro", Georgia, serif;
  font-size: 64px;
  line-height: 77px;
  text-align: center;
  letter-spacing: 2px;
  color: #FFFFFF;
  margin: auto;
}

#dafyomiPage #dafyomiPageHeader h1 img {
  width: 244px;
}

#dafyomiPage #dafyomiPageHeader #dafyomiPageSubHeaderText{
  padding: 2% 0;
}
#dafyomiPage #dafyomiPageHeader #dafyomiPageSubHeaderText h2{
  font-family: "Roboto", "Helvetica Neue", "Helvetica", sans-serif;
  font-style: normal;
  font-weight: normal;
  font-size: 30px;
  line-height: 35px;
  text-align: center;
  letter-spacing: 2px;
  text-transform: uppercase;
  font-feature-settings: 'cpsp' on;
  color: #FFFFFF;
  border-bottom: none;
  padding-bottom: 0;
  margin: auto;
}

#dafyomiPage .center {
    text-align: center;
}
#dafyomiPage #dafyomiDescription p{
  font-size: 22px;
  line-height: 26px;
  text-align: justify;
  color: #000000;
  margin-top: 62px;
  margin-bottom: 65px;
}
#dafyomiPage #dafyomiDescription p .int-en{
    font-family: "adobe-garamond-pro", Georgia, serif;
}

#dafyomiPage #dafyomiWhatIs,
#dafyomiPage #dafyomiWhatsNew {
  background: #EDEDEC;
  padding: 2% 0;
}
#dafyomiPage #dafyomiWhatIs .flexContainer div,
#dafyomiPage #dafyomiWhatsNew .flexContainer div{
  flex: 1;
}
#dafyomiPage #dafyomiWhatsNew #dafyomiWhatIsImage,
#dafyomiPage #dafyomiWhatIs #dafyomiWhatsNewImage {
  margin: 30px;
  text-align: center;
}

#dafyomiPage #dafyomiWhatsNew #dafyomiWhatsNewImage img,
#dafyomiPage #dafyomiWhatIs #dafyomiWhatIsImage img{
  width: 362px;
  margin-left: 40px;
}

#dafyomiPage #dafyomiWhatsNew #dafyomiWhatsNewImage img {
  margin-bottom: -30px
}

#dafyomiPage #dafyomiWhatIs div.dafyomiWhatIsText,
#dafyomiPage #dafyomiWhatsNew div.dafyomiWhatsNewText{
  flex: 2;
}
#dafyomiPage #dafyomiWhatsNew .dafyomiWhatsNewText .dafyomiWhatsNewTitle,
#dafyomiPage #dafyomiWhatIs .dafyomiWhatIsText .dafyomiWhatIsTitle{
  font-family: "Roboto", "Helvetica Neue", "Helvetica", sans-serif;
  font-style: normal;
  font-weight: bold;
  font-size: 30px;
  line-height: 35px;
  letter-spacing: 0.1em;
  text-transform: uppercase;
  color: #000000;
}

#dafyomiPage #dafyomiWhatsNew .dafyomiWhatsNewText h3.dafyomiWhatsNewTitle {
  margin-top: 10px;
}


/*#dafyomiPage #dafyomiWhatsNew .dafyomiWhatsNewText .dafyomiWhatsNewTitle span,
#dafyomiPage #dafyomiWhatIs .dafyomiWhatIsText .dafyomiWhatIsTitle span{
  display: inline-block;
}*/
#dafyomiPage #dafyomiWhatsNew .dafyomiWhatsNewText .dafyomiWhatsNewDescription,
#dafyomiPage #dafyomiWhatIs .dafyomiWhatIsText .dafyomiWhatIsDescription{
  font-family: "Roboto", "Helvetica Neue", "Helvetica", sans-serif;
  font-style: normal;
  font-weight: normal;
  font-size: 16px;
  line-height: 19px;
  color: #000000;
}

#dafyomiPage #dafyomiWhatsNew .dafyomiWhatsNewText .dafyomiWhatsNewNew span{
  font-family: "adobe-garamond-pro", Georgia, serif;
  font-size: 24px;
  line-height: 29px;
  text-align: justify;
  color: #000000;
  font-style: italic;
}

#dafyomiPage #dafyomiExamples{
  background-color: #fff;
}
#dafyomiPage #dafyomiExamples .example{
  border-bottom: 1px solid #CCCCCC;
  padding-bottom: 40px;
  padding-top: 40px;
}
#dafyomiPage #dafyomiExamples .example:last-child{
  border-bottom: none;
}

#dafyomiPage #dafyomiExamples .example div{
  flex: 0 0 45%;
}
#dafyomiPage #dafyomiExamples .example .dafyomiExampleHeader h3 {
  display: inline-block;
  border-bottom: 4px solid;
}
#dafyomiPage #dafyomiExamples #dafyomiExampleMobileApp.example .dafyomiExampleHeader h3{
  border-bottom-color: #CCB479;
}
#dafyomiPage #dafyomiExamples #dafyomiExampleCalendar.example .dafyomiExampleHeader h3{
  border-bottom-color: #4871BF;
}
#dafyomiPage #dafyomiExamples #dafyomiExampleTranslations.example .dafyomiExampleHeader h3{
  border-bottom-color: #5D956F;
}
#dafyomiPage #dafyomiExamples #dafyomiExampleConnections.example .dafyomiExampleHeader h3{
  border-bottom-color: #802F3E;
}
#dafyomiPage #dafyomiExamples .example .dafyomiExampleHeader h3 .int-en{
  font-family: "Roboto", "Helvetica Neue", "Helvetica", sans-serif;
  font-style: normal;
  font-weight: bold;
  font-size: 22px;
  line-height: 26px;
  text-align: justify;
  letter-spacing: 0.1em;
  text-transform: uppercase;
  font-feature-settings: 'cpsp' on;
  color: #666666;
}
#dafyomiPage #dafyomiExamples .flexReverse.example .dafyomiExampleHeader{
  text-align: end;
}
#dafyomiPage #dafyomiExamples .example .dafyomiExampleText{
  font-family: Roboto;
  font-style: normal;
  font-weight: normal;
  font-size: 16px;
  line-height: 21px;
  text-align: justify;
  color: #000000;
}
#dafyomiPage #dafyomiExamples .example .dafyomiExampleImage {
  text-align: center;
}
#dafyomiPage #dafyomiExamples .example .dafyomiExampleImage img{
  height: 250px;
}

#dafyomiPage #dafyomiExamples .dafyomiExamplesHeader h3{
  text-align: center;
  border-bottom: none;
  margin: 65px 0 10px 0;
}

#dafyomiPage h3.headerText {
  border-bottom: none;
}
#dafyomiPage h3.headerText.additionalMargin {
  margin: 80px 0 60px 0;
}

#dafyomiPage h3.headerText span {
  font-family: "adobe-garamond-pro", Georgia, serif;
  font-size: 48px;
  line-height: 58px;
  color: #666666;
  text-transform: initial;
}

#dafyomiPage hr {
  border-top: 1px solid #ccc;
  margin: 50px;
}

#dafyomiPage .testimonial {
  font-style: italic;
  margin: 40px 0;

}
#dafyomiPage .testimonial::before {
  font-family: FontAwesome;
  content: '\f10d'; /*quote left icon*/
  position: relative;
  top: -7px;
}

#dafyomiPage .int-he.testimonial::before {
  font-family: FontAwesome;
  content: '\f10e'; /*quote left icon*/
  position: relative;
  top: -7px;
}

#dafyomiPage .finalContent {
  margin-bottom: 80px;
}


@media screen and (max-width: 700px) {
  #dafyomiPage .sectionInner{
    max-width: 310px;
  }
  #dafyomiPage .sectionRegular{
    max-width: 310px;
  }
  #dafyomiPage .sectionNarrow{
    max-width: 310px;
  }
  #dafyomiPage #dafyomiPageHeader #dafyomiPageHeaderImage{
    height: auto;
  }
  #dafyomiPage #dafyomiPageHeader #dafyomiPageHeaderText{
    padding-top: 20%;
  }
  #dafyomiPage #dafyomiPageHeader h1{
    font-size: 40px;
    line-height: 48px;
  }
  #dafyomiPage #dafyomiPageHeader #dafyomiPageSubHeaderText h2{
    font-size: 16px;
    line-height: 19px;
  }
  #dafyomiPage #dafyomiPageHeader #dafyomiPageHeaderButtons .button{
    width: 183px;
    height: 47px;
    font-size: 12px;
    line-height: 14px;
  }
  #dafyomiPage #dafyomiDescription p{
    font-size: 18px;
    line-height: 22px;
  }
  #dafyomiPage #dafyomiWhatsNew #dafyomiWhatsNewImage img,
  #dafyomiPage #dafyomiWhatIs #dafyomiWhatIsImage img {
    margin-left: 0;
    margin-bottom: 0;
  }
  #dafyomiPage #dafyomiExamples{
    text-align: center;
  }
  #dafyomiPage #dafyomiExamples .example div{
    margin: auto;
    text-align: center;
  }
  #dafyomiPage #dafyomiExamples .flexReverse.example .dafyomiExampleHeader{
    text-align: center;
  }
  #dafyomiPage #dafyomiExamples .example .dafyomiExampleText{
    flex: 100%;
    margin: auto;
    text-align: center;
  }
  #dafyomiPage #dafyomiExamples .example .dafyomiExampleImage{
    margin-top: 10%;
  }
  #dafyomiPage #dafyomiExamples .example .dafyomiExampleImage img{
    height: 246px;
  }
}


/* Static Page Templates */

.staticPage {
  background-color: #fff;
}
.staticPage hr {
  border-top: 1px solid #ccc;
  margin-top: 60px;
}
.staticPage p a {
  text-decoration: underline;
}
.staticPage .parashaSponsorship .parashaTitle {
  font-family: "adobe-garamond-pro", "Crimson Text", Georgia, serif;
  font-style: normal;
  font-weight: lighter;
  font-size: 30px;
  padding-top: 50px;
  display: block;
}
.staticPage .parashaSponsorship .parashaTitle:hover {
  color: black;
  text-decoration: none;
}
.staticPage .parashaSponsorship .parashaSponsorNames {
  font-family: Roboto, serif;
  font-style: normal;
  font-weight: lighter;
  font-size: 16px;
  padding-top: 25px;
  width: 75%;
}
.staticPage .parashaSponsorship .parashaSponsorNames a {
  text-decoration: none;
}
.staticPage .parashaSponsorship .parashaSponsorNames a {
  text-decoration: none;
  color: black;
}
.staticPage .parashaSponsorship .parashaMessage {
  font-family: Roboto, serif;
  font-style: italic;
  font-weight: lighter;
  font-size: 16px;
  width: 75%;
  padding-top: 25px;
  line-height: 1.3;
}
.staticPage .staticPageHeader.textOnly .staticPageHeaderTextBox {
  flex: 7;
  text-align: center;
  font-size: 2em;
}
.interface-english .staticPage .staticPageHeader.textOnly .staticPageHeaderTextBox {
  padding-right: 10px;
  padding-top: 10px;
}
.interface-hebrew .staticPage .staticPageHeader.textOnly .staticPageHeaderTextBox {
  padding-left: 10px;
  padding-top: 10px;
}
.interface-hebrew .staticPage.englishOnly .staticPageHeader.textOnly .staticPageHeaderTextBox {
  padding-right: 10px;
  padding-top: 10px;
}
.staticPage .staticPageHeader.textOnly .staticPageHeaderImg {
display: none;
}
.staticPage .staticPageHeader.textOnly .staticPageHeaderImg img {
display: none;
}
.staticPage .staticPageHeader.textOnly .staticPageHeaderText {
  font-size: 16px;
  line-height: 22px;
  padding-bottom: 40px;
  text-align: left;
  font-weight: lighter;
  font-family: Garamond,Baskerville,Baskerville Old Face,Hoefler Text,Times New Roman,serif;
  max-width: 100%;
}
.staticPage .staticPageHeader.textOnly .staticPageHeaderTextBox h1 {
  line-height: 52px;
  margin: 0 0 14px 0;
  padding-bottom: 20px;
}
.staticPage .staticPageHeader.textOnly .staticPageHeaderTextBox h1 .int-en {
  font-family: "adobe-garamond-pro", "Crimson Text", Georgia, serif;
  font-weight: lighter;
  font-size: 46px;
}
.staticPage .staticPageHeader.textOnly .staticPageHeaderTextBox .simpleButtonWrapper {
  width: auto;
  display: flex;
  justify-content: center;
  padding-bottom: 40px;
}
.staticPage .staticPageBlockInner {
  width: 800px;
  margin: 0 auto;
  max-width: 90%;
}
.staticPage .blockVerticalPadding {
  padding-top: 80px;
  padding-bottom: 80px;
}
.staticPage .flexContainer {
  display: flex;
  flex-direction: row;
  flex-wrap: wrap;
  justify-content: space-between;
}
/* We need to hide some <a> tags that have a flexContainer on them. */
.interface-hebrew .staticPage .flexContainer.int-en,
.interface-english .staticPage .flexContainer.int-he {
  display: none;
}
.staticPage .flexReverse {
  flex-direction: row-reverse;
}
.staticPage .greyBackground {
  background-color: #EDEDEC;
}
.staticPage .lightgreyBackground {
  background-color: #FBFBFA;
}
.staticPage .staticPageHeader {
  background-color: #212E50;
  padding: 70px 0 0 0;
  margin-top: 60px;
  color: white;
}
.staticPage .staticPageHeader.educators {
  background-image: url("/static/img/educators-landing-page/edu_landingpage_header.png");
  background-repeat: no-repeat;
  background-size: cover;
  padding: 70px 0 30px;
  background-position: 50% 0%;
}
.staticPage .staticPageCallToActionFooter {
  background-color: #212E50;
  color: white;
}
.staticPage .staticPageCallToActionFooter .staticPageBlockInner {
  padding: 80px 0;
}
.staticPage .staticPageCallToActionFooter .callToActionText {
  font-style: normal;
  font-weight: normal;
  font-size: 30px;
  line-height: 36px;
  width: 50%;
}
.staticPage .staticPageCallToActionFooter .callToActionText a {
  color: inherit;
}
.staticPage .staticPageCallToActionFooter .callToActionText a {

}
.staticPage .staticPageCallToActionFooter .callToActionText.noButton {
  width: 100%;
  text-align: center;
}
.staticPage .staticPageCallToActionFooter .callToActionText .int-en {
  font-family: "adobe-garamond-pro", Georgia, serif;
}
.staticPage .staticPageCallToActionFooter .newsletterSignUpBox .subscribeMessage {
  color: white;
}
.staticPage .staticPageHeader .staticPageHeaderTextBox {
  flex: 7;
}
.staticPage .staticPageHeader .staticPageHeaderTextBox.educators {
  flex: inherit;
}
.staticPage .staticPageHeader .staticPageHeaderImg {
  flex: 9;
  min-height: 290px;
}
.interface-english .staticPage .staticPageHeader .staticPageHeaderTextBox {
  padding-right: 10px;
}
.interface-hebrew .staticPage .staticPageHeader .staticPageHeaderTextBox {
  padding-left: 10px;
}
.interface-hebrew .staticPage.englishOnly .staticPageHeader .staticPageHeaderTextBox {
  padding-right: 10px;
}
.staticPage .staticPageH2 {
  padding: 55px 0 10px;
  margin: 0;
}
.staticPage .staticPageH2 span {
  font-style: normal;
  font-weight: 500;
  font-size: 30px;
  line-height: 35px;
  color: #666666;
}
.staticPage .staticPageSpacer {
}
.staticPage .staticPageSection {
  padding: 30px 0;
}
.staticPage .staticPageSheetItem {
  padding: 20px 0;
}
.staticPage .staticPageSheetItem + .staticPageSheetItem {
  border-top: 1px solid #ccc;
}
.staticPage .staticPageSheetItem a {
  padding-bottom: 20px;
  display: block;
  color: #000;
}
.staticPage .int-en .staticPageSheetItem a {
  font-family: "adobe-garamond-pro", Georgia, serif;
  font-size: 24px;
}
.staticPage .int-he .staticPageSheetItem a {
  font-family: "Heebo", sans-serif;
  font-size: 24px;
}
.staticPage .staticPageSheetItem img {
  height: 46px;
  width: 46px;
  vertical-align: middle;
}
.staticPage .staticPageSheetAuthor {
  padding: 0 20px;
}
.staticPage .staticPageUserQuote {
  padding: 26px 0;
}
.staticPage .staticPageUserQuote + .staticPageUserQuote {
  border-top: 1px solid #ccc;
}
.staticPage .staticPageUserQuoteNameBox {
  display: flex;
  align-items: center;
  margin-top: 20px;
}
.staticPage .staticPageUserQuote img {
  height: 46px;
  width: 46px;
}
.staticPage .staticPageUserQuoteName {
  padding: 0 20px;
}
.staticPage .simpleButtonWrapper {
  width: 33%;
}
.staticPage .simpleButtonWrapper.signUpEducators img {
  height: 18px;
  width: 18px;
  opacity: 0.2;
  position: absolute;
  margin-left: 10px;
}
.staticPage .simpleButtonWrapper.signUpEducators, .staticPage .staticPageHeaderTextBox .simpleButtonWrapper.signUpEducators {
  width: 100%;
  padding-bottom: 0px;
  font-family: "adobe-garamond-pro", Georgia, serif;
}
.staticPage .simpleButtonWrapper.signUpEducators a:hover {
  color: inherit;
  text-decoration: none;
}
.staticPage .simpleButtonWrapper.signUpEducators .button {
  padding: 17px 50px;
}
.staticPage .signUpEducatorsMessage {
  text-align: center;
}
.staticPage .staticPageHeaderTextBox .simpleButtonWrapper {
  width: 66%;
  padding-bottom: 80px;
}
.staticPage .simpleButtonWrapper .button {
  border-radius: 0;
  min-height: 47px;
}
.staticPage .simpleButtonWrapper .button.tall {
  min-height: 78px;
}
.staticPage .simpleButtonWrapper .button.rounded {
  border-radius: 6px;
}
.staticPage .simpleButtonWrapper .button span {
  margin: auto;
}
.staticPageHeader h1 {
  font-size: 42px;
  line-height: 52px;
  font-weight: normal;
  margin: 0 0 14px 0;
}
.staticPageHeader h1 .int-en {
  font-family: "adobe-garamond-pro", Georgia, serif;
}
.staticPageHeaderText {
  font-size: 16px;
  max-width: 280px;
  line-height: 22px;
  padding-bottom: 25px;
}
.staticPageHeaderImg img {
  width: 100%;
  display: block;
}
.staticPageAbout {
  padding: 50px 0;
}
.staticPageAbout h2 {
  font-size: 22px;
  font-weight: 500;
  color: #666;
  line-height: 26px;
  margin: 0 0 19px 0;
}
.staticPageAboutText {
  font-size: 16px;
  line-height: 19px;
}
.staticPage .feature .featureText {
  font-family: "Roboto", sans-serif;
  font-style: normal;
  font-weight: normal;
  font-size: 16px;
  line-height: 21px;
  border-top: 4px solid;
  color: #000000;
  width: 35%;
}
.staticPage .feature .featureImage {
  text-align: center;
  width: 57%;
}
.staticPage .feature .featureImage img {
  width: 454px;
  box-shadow: 0 1px 3px rgba(0,0,0,0.2);
  border-radius: 6px;
}
.staticPage .feature {
  padding: 40px 0;
  background-color: #FBFBFA;
}
.staticPage .feature .featureHeader a {
  color: inherit;
}
.staticPage .feature .featureHeader a:hover h3 {
  text-decoration: underline;
}
.staticPage .feature .featureHeader h3 {
  margin: 20px 0 20px 0;
  font-size: 30px;
  line-height: 36px;
  font-weight: normal;
  display: inline-block;
}
.staticPage .feature .featureHeader h3 .int-en {
  font-family: "adobe-garamond-pro", Georgia, serif;
}
.staticPage .buttonRow h2 {
  padding: 0 0 30px 0;
}
@media (max-width: 540px) {
  .staticPage .flexContainer {
    flex-direction: column;
  }
  .staticPage .staticPageBlockInner {
    width: auto;
    max-width: none;
    margin: 0 30px;
  }
  .staticPage .staticPageHeader {
    padding-top: 40px;
  }
  .staticPage .staticPageHeaderText {
    max-width: 100%;
  }
  .staticPage .staticPageH2 {
    width: 100%;
  }
  .staticPageFooter .simpleButtonWrapper,
  .staticPage .feature .featureImage {
    padding-top: 30px;
  }
  .staticPage .staticPageHeader .staticPageHeaderImg {
    margin-top: 20px;
  }

  .staticPage .simpleButtonWrapper,
  .staticPage .feature .featureText,
  .staticPage .feature .featureImage,
  .staticPage .feature .featureImage img,
  .staticPage .staticPageCallToActionFooter .callToActionText {
    width: 100%;
  }
  .staticPage .staticPageCallToActionFooter .callToActionText {
    padding-bottom: 20px;
  }
}

/*** Filters for coloring svgs ***/
.svg-white {
  filter: invert(100%) sepia(0%) saturate(0%) hue-rotate(93deg) brightness(103%) contrast(103%);
}<|MERGE_RESOLUTION|>--- conflicted
+++ resolved
@@ -772,16 +772,9 @@
   position: absolute;
   top: -90px;
   left: 0;
-<<<<<<< HEAD
-  width: 100%;
-  min-width: 1200px;
-  z-index: 0;
-  height: 710px;
-=======
   min-width: 1200px;
   z-index: 0;
   width: 100%;
->>>>>>> bb7843b2
 }
 #aboutPage .inner {
   margin-top: -440px;
