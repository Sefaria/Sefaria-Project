--- conflicted
+++ resolved
@@ -4,23 +4,6 @@
 #staticContentWrapper #content .superAbout {
   display: flex;
   flex-direction: row;
-}
-<<<<<<< HEAD
-#sheetsHomePage {
-  display: flex;
-  flex-direction: row;
-=======
-#sheetsButton {
-  display: none;
-}
-#sheetsLandingPage #sheetsButton {
-  display: inline;
-}
-#sheetsLandingPage .resourcesLink {
-  display: block;
-  width: 30%;
-  margin-top: 15px;
->>>>>>> 198c3274
 }
 .inApp #staticContentWrapper {
   display: none;
