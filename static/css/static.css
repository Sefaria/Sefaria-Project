/* always wait for fonts to load before show text, applies to Google Web Fonts. What about Adobe? */
.wf-loading {
  display: none;
}
.wrapper{
  background-color: #F9F9F7;
  font-family: "adobe-garamond-pro", Georgia, serif;
}
.container{
  width: 100%;
}
h1 {
  color: #555;
  height: 70px;
  position: relative;
  font-size: 30px;
  font-weight: lighter;
  letter-spacing: 1px;
  font-family: "proxima-nova", "Helvetica Neue", "Helvetica", sans-serif;
}
h2 {
  font-family: "proxima-nova", "Helvetica Neue", "Helvetica", sans-serif;
  font-weight: normal;
}

h3 {
  font-family: "proxima-nova", "Helvetica Neue", "Helvetica", sans-serif;
  font-weight: normal;
  text-transform: uppercase;
  color: #aaa;
  margin-bottom: 10px;
  margin-top: 40px;
  padding-bottom: 15px;
  border-bottom: 1px solid #eee;
}
input {
  padding: 20px 20px;
  margin: 0;
  cursor: pointer;
  border-radius: 4px;
  box-shadow: none;
  border: 1px solid #bbb;
  font-family: "proxima-nova", "Helvetica Neue", "Helvetica", sans-serif;
  color: #999;
  font-size: 14px;
}
input:focus {
  outline: none;
}
a {
  color: #333;
}
label {
   font-family: "proxima-nova", "Helvetica Neue", "Helvetica", sans-serif;
   color: #999;
   letter-spacing: 1px;
   font-size: 16px;
   height: 18px;
   margin-bottom: 10px;
   position: relative;
}
label .sub {
  font-size: 12px;
  margin-left: 4px;
  color: #999;
  letter-spacing: normal;
  white-space: nowrap;
}
.page-title{
  margin-bottom: 50px;
}
.row{

}
.static {
  color: #333333;
  font-size: 15px;
  background-color: #F9F9F7;
}
.static .inner {
  width: 94%;
  max-width: 660px;
  margin: 0 auto;
  padding: 40px 0 100px;
}
.static .en {
  font-family: "proxima-nova", "Helvetica Neue", "Helvetica", sans-serif;
}
.static .he {
  font-family: "Open Sans Hebrew", sans-serif;
}
.english .static .he {
  display: none;
}
.hebrew .static .en {
  display: none;
}
#content.hebrew .biReady #message{
  text-align: center;
}
.static h1 {
  text-align: center;
  font-weight: lighter;
  font-size: 26px;
  margin-bottom: 20px;
}
.static h2 {
  font-weight: lighter;
  font-size: 15px;
  letter-spacing: 1px;
  text-transform: uppercase;
  color: #999;
  border-bottom: 1px solid #ddd;
  padding-bottom: 16px;
  margin-bottom: 16px;
  line-height: 1;
}
.static .section {
  margin-bottom: 60px;
}
.static img.fullWidth {
  width: 100%;
  box-sizing: border-box;
  margin: 30px 0;
  border: 1px solid #ddd;
}

p.tagline {
  font-style: italic;
  margin-bottom: 25px;
}
.static-text {
  margin: 0;
  text-align: justify
}
.static-text p {
  font-size: 23px;
  line-height: 30px;
  color: #555;
}
#homePage {
  overflow: hidden;
  color: #333;
}
#homePage .en {
  font-family: "adobe-garamond-pro", Georgia, serif;  
}
#homePage .he {

}
#homePage .button .en {
  font-family: "proxima-nova", "Helvetica Neue", "Helvetica", sans-serif;
}
#homePage .button .he {
  font-family: "Open Sans Hebrew", sans-serif;
}
#homePage #homeCover {
  color: white;
  background-color: #005666;
  background-image: url("/static/img/landing.png");
  height: 560px;
  padding: 157px 0;
  box-sizing: border-box;
  text-align: center;
}
#homePage #homeCover h1 {
  color: white;
  font-weight: normal;
  font-size: 49px;
  margin-bottom: 50px;
}
#homePage #homeCover .sub {
  font-size: 21px;
  font-style: italic;
  margin: 0;
}
#homePage #homeCover a {
  color: white;
  font-style: normal;
  font-size: 21px;
}
#homePage #homeCover .button {
  margin-top: 90px;
  text-transform: uppercase;
  padding: 16px 34px;
}
#homePage .section {
  overflow: hidden;
  padding: 80px 0;
}
#homePage .sectionInner {
  width: 720px;
  max-width: 94%;
  margin: auto; 
}
#homePage .section:nth-child(odd) {
  background-color: white;
}
#homePage .textBox {
  display: inline-block;
  width: 350px;
}
#homePage .imageBox {
  display: inline-block;
  width: 300px;
}
#homePage .textLeft .textBox {
  float: left;
}
#homePage .textLeft .imageBox {
  float: right;
}
#homePage .textRight .textBox {
  float: right;
}
#homePage .textRight .imageBox {
  float: left;
}
#homePage .section.center {
  text-align: center;
}
#homePage h2 {
  margin-bottom: 12px;
  padding: 0;
  font-family: "adobe-garamond-pro", Georgia, serif;
  font-style: italic;
  font-size: 28px;
  font-weight: normal;
  letter-spacing: 1px;
  text-transform: none;
  border: none;
  color:  #666;
}
#homePage .description {
  margin: 26px 0 34px;
  color: #999;
  font-size: 17px;
  font-style: italic;
  line-height: 1.2;
}
#homePage .section .button {
  margin: 0;
}
#homePage #homeBlog .blogTag {
  text-transform: uppercase;
  color: #999;
  margin-bottom: 20px;
  letter-spacing: 1px;
  font-size: 15px;
  font-weight: lighter;
}
#homePage #homeBlog .blogTag .en {
  font-family: "proxima-nova", "Helvetica Neue", "Helvetica", sans-serif;
}
#homePage #homeBlog .blogTag .he {
  font-family: "Open Sans Hebrew", sans-serif;
}
#homePage #homeBlog .blogText {
  font-size: 18px;
  margin: 40px 0 40px;
  line-height: 1.2;
  text-align: justify;
}
#homePage a {
  color: #999;
  font-size: 16px;
}
#homePage a.refLink {
  color: #333;
  font-size: 16px;
  padding: 12px 0px 15px;
}
#homePage #homeProgress {
  text-align: center;
}
#homeProgress h2 {
  font-style: normal;
  font-size: 17px;
  font-weight: lighter;
  color: #999;
  margin-bottom: 20px;
}
#homeProgress h2 .en {
  font-family: "proxima-nova", "Helvetica Neue", "Helvetica", sans-serif;
  text-transform: uppercase;
}
#homeProgress h2 .he {
  font-family: "Open Sans Hebrew", sans-serif;

}
#homeProgress .stat {
  display: inline-block;
  width: 33%;
  margin: 20px 0;
  text-align: center;
  letter-spacing: 1px
}
#homeProgress .stat > * {
  display: block;
}
#homeProgress img.statIcon {
  width: 50px;
  height: 50px;
  margin: 10px auto;
  opacity: .13;
  text-align: center;
}
#homeProgress .fa.statIcon {
  line-height: 50px;
  font-size: 40px;
  color: #ccc;
  margin-bottom: 8px;
}
#homeProgress .stat .wordCount {
  font-size: 28px;
  margin: 18px 0;
}
#homeProgress .stat .en {
  color: #999;
  font-family: "proxima-nova", "Helvetica Neue", "Helvetica", sans-serif;
}
#homeProgress .stat .he {
  color: #999;
  font-family: "Open Sans Hebrew", sans-serif;
}
#homeProgress #moreMetrics {
  display: block;
  margin-top: 50px;
}
#homeConnect h2 {
  margin-bottom: 30px;
}
#homeConnect #mailingListTitle {
  margin-bottom: 20px; 
  color: #999;
  font-size: 14px;
}
#homeConnect #mailingListTitle .en {
  font-family: "proxima-nova", "Helvetica Neue", "Helvetica", sans-serif;
}
#homeConnect #mailingListTitle .he {
  font-family: "Open Sans Hebrew", sans-serif;
}
#homeConnect #mailingListEmail {
  padding: 16px 24px 16px;
  margin: -4px 8px 0 0;
  width: 240px;
}
#homeConnect #subscribeMsg {
  margin-top: 40px;
  font-size: 20px;
}
#profilePage {
  padding-top: 40px;
}
#profileTop {
  text-align: center;
}
#profileImage {
  border: 1px solid #E6E5E6;
  width: 200px;
  height: 200px;
}
#profileName {
  font-family: "proxima-nova", "Helvetica Neue", "Helvetica", sans-serif;
  color: #333;
  height: auto;
  margin: 20px 0 24px;
  font-weight: lighter;
  font-size: 40px;
}
#profileTagline {
  font-family: "adobe-garamond-pro", Georgia, serif;
  margin-bottom: 24px;
  font-size: 18px;
  color: #666;
}
#profileSnippets > div {
  display: inline-block;
  color: #999;
  margin: 2px 7px;
  font-size: 14px;
  font-family: "proxima-nova", "Helvetica Neue", "Helvetica", sans-serif;
  font-weight: lighter;
}
#profileSnippets a {
  color: #999
}
#profilePage #buttons {
  margin: 24px 0 50px;
}
#profilePage .sections {
  margin-bottom: 50px;
}
#profilePage #bio {
  font-size: 22px;
}
#profilePage #bio,
#profilePage #bio p {
  font-size: 16px;
  line-height: 1.3;
}
#profilePage #bio a {
  color: #333;
}
#profilePage ul {
  list-style-type: none;
  padding: 0;
  margin: 0;
}
#profilePage li {
}
#profilePage .sheet {
  margin: 26px 0;
  font-size: 18px;
  color: #333;
}
#profilePage .sheet a {
  color: #333;
}
#profileActivity {
  font-family: "proxima-nova", "Helvetica Neue", "Helvetica", sans-serif;
  color: #666;
}
#profileActivity a {
  color: #333;
  font-weight: normal;
}
#profilePage #moreActivity {
  display: block;
  margin-top: 30px;
  font-size: 15px;
}
#activityList .topline {
  font-weight: normal;
}
#activityList .text.en {
  font-family: "adobe-garamond-pro", Georgia, serif;
}
#activityList .text.he {
  font-family: "Taamey Frank", "Times New Roman", serif;
}
#activityList .time {
  color: #ccc;
}
.registrationContent {
  text-align: center;
  margin: 100px auto 0;
}

.registrationContent h1 span.en{
  font-family: "adobe-garamond-pro", Georgia, serif;
}
.registrationContent label {
  display: none;
}
.registrationContent input {
  padding: 20px 20px;
  margin: 0;
  cursor: pointer;
  border-radius: 4px;
  box-shadow: none;
  border: 1px solid #bbb;
  width: 100%;
  box-sizing: border-box;
  font-family: "proxima-nova", "Helvetica Neue", "Helvetica", sans-serif;
  color: #999;
  font-size: 14px;
}
.registrationContent ::placeholder{
  font-family: "proxima-nova", "Helvetica Neue", "Helvetica", sans-serif; 
  color: #999;
  font-size: 14px;
}
.registrationContent ::-webkit-input-placeholder { /* Chrome/Opera/Safari */
  font-family: "proxima-nova", "Helvetica Neue", "Helvetica", sans-serif;
  color: #999;
  font-size: 14px;
  font-style: normal;
}
.registrationContent ::-moz-placeholder { /* Firefox 19+ */
  font-family: "proxima-nova", "Helvetica Neue", "Helvetica", sans-serif;
  color: #999;
  font-size: 14px;
}
.registrationContent :-ms-input-placeholder { /* IE 10+ */
  font-family: "proxima-nova", "Helvetica Neue", "Helvetica", sans-serif;
  color: #999;
  font-size: 14px;
  font-style: normal;
}
.registrationContent :-moz-placeholder { /* Firefox 18- */
  font-family: "proxima-nova", "Helvetica Neue", "Helvetica", sans-serif;
  color: #999;
  font-size: 14px;
  font-style: normal;
}
/* Override Chrome's yellow autofill. Change the white to any color ;) */
.registrationContent input:-webkit-autofill {
  -webkit-box-shadow: 0 0 0px 1000px white inset;
}
.registrationContent button {
  all: initial; /*this is an insane hack, seems to work on chrome, firefox and opera. untested on Safari and Edge*/
  display: block;
  width: 100%;
  color: white;
  background-color: #212E50;
  border: 1px solid #212E50;
  border-radius: 4px;
  padding: 12px 0px;
  margin-top: 30px;
  cursor: pointer;
  font-size: 15px;
  letter-spacing: 1px;
  font-family: "proxima-nova", "Helvetica Neue", "Helvetica", sans-serif;
  box-sizing: border-box;
  text-align: center;
}
.registrationContent button:hover {
  background-color: #212E50;
  color: #999;
}
.registrationContent a {
  display: block;
  font-family: "proxima-nova", "Helvetica Neue", "Helvetica", sans-serif;
  text-align: center;
  color: #999;
  font-size: 14px;
  font-style: normal;
}
#login.registrationContent #resetLink{
  margin: 20px 0;
  color: #999;
  font-size: 14px;
  font-style: normal;
}
#visualizationsPage {
  text-align: left;
}
.full-text-static {
    margin: 70px auto;
    width: 60%;
    text-align: center;
}

.full-text-static .page-title h1{
  font-family: "proxima-nova", "Helvetica Neue", "Helvetica", sans-serif;
}
footer#footer {
  background-color: white;
  border-top: 1px solid #F4F4F4;
  overflow: hidden;
  padding: 18px 40px;
  text-align: left;
}
#footerInner {
  max-width: 900px;
  margin: 0 auto;
}
footer .section {
  display: inline-block;
  vertical-align: top;
  width: 160px;
  text-align: left;
}
#footer .section .header {
  color: #666;
  margin-bottom: 12px;
  font-weight: normal;
  font-size: 13px;
}
footer .section a {
  color: #aaa;
  font-size: 14px;
  margin: 2px 0;
}
footer .fa {
  margin: 0 3px;
}
footer .section.last {
  float: right;
  text-align: right;
  width: 210px;
  border-left: 1px solid #EAEAEA;
}
#siteLanguageToggle {
  color: #999;
  margin-top: 15px;
  font-size: 13px;
}
a#siteLanguageEnglish, a#siteLanguageHebrew {
  cursor: pointer;
  color: #666;
  display: inline;
  margin: 0 3px;
  font-size: 13px;
}
#siteLanguageEnglish:hover, #siteLanguageHebrew:hover {
  text-decoration: underline;
}
a#siteLanguageHebrew {
  font-size: 15px;
}
#donatePage div.single-button{
  text-align: center;
  margin: 5% 0;
}
.full-text-static .static-text .main-text div.single-button a.btn{
  margin: auto;
}
.full-text-static .static-text .main-text a.btn {
  all: initial; /*this is an insane hack, seems to work on chrome, firefox and opera. untested on Safari and Edge*/
  display: block;
  width: 25%;
  color: white;
  background-color: #212E50;
  border: 1px solid #212E50;
  border-radius: 4px;
  padding: 12px 0px;
  margin-top: 30px;
  cursor: pointer;
  font-size: 15px;
  letter-spacing: 1px;
  font-family: "proxima-nova", "Helvetica Neue", "Helvetica", sans-serif;
  box-sizing: border-box;
  text-align: center;
}
#donatePage pre{
  all: initial;
  font-family: "adobe-garamond-pro", Georgia, serif;
  display: block;
  unicode-bidi: embed;
  white-space: pre;
  font-style: italic;
  font-size: 1.2em;
}
.static-text .static-content-note{
  margin: 60px 0;
}
.static-text .static-content-not > p:first-child{
  font-weight: bold;
}
#linkerPage .linkerOption{
  margin: 50px 0;
}
#teamPage{
  width: 50%;
}
#teamPage .teamMember{
  font-size: 20px;
  line-height: 1.2em;
  display: inline-block;
  width: 100%;
  border-bottom: 1px solid  #ddd;
  margin-bottom: 35px;
  padding-bottom: 35px;
}
#teamPage .teamMember .teamMemberImage{
  display: inline-block;
  float: left;
}
#teamPage .teamMember .teamMemberDetails{
  display: inline-block;
  white-space:nowrap;
  max-width: 65%;
  margin: 0 20px;
}
#teamPage .teamMember .teamMemberImage img{
  border: 1px solid #E6E5E6;
  width: 170px;
  height: 170px;
  vertical-align:middle;
}
#teamPage .teamMember .teamName{
  font-family: "proxima-nova", "Helvetica Neue", "Helvetica", sans-serif;
  margin-bottom: 20px;
  font-size: 25px;
  color: #555;
}
#teamPage .teamMember .teamTitle{

}
#teamPage .teamMember .teamEmail{
  color: #999;
}
#teamPage .teamMember .teamBio {
  margin-top: 20px;
  white-space: normal;
}
#peoplePage .author a, #talmudicPeoplePage .author a, #personPage a{
  color: #666;
}
<<<<<<< HEAD
#editProfilePage {
  color: #666;
}
#editProfilePage .inner {
  position: relative; 
}
#saveCancelButtons {
  position: absolute;
  top: 40px;
  right: 0px;
}
#saveCancelButtons .button {
  padding: 10px 16px;
}
#editProfilePage #profileBox,
#editProfilePage #contactBox,
#editProfilePage #sheetsBox {
  text-align: left;
  margin-bottom: 60px;
}
.editProfileContentLeft {
  float: left;
  width: 310px;
  margin-right: 0px;
}
.editProfileContentRight {
  width: 310px;
  float: right;
}
#editProfilePage h2 {
  text-align: center;
}
#editProfilePage input {
  padding: 18px 12px;
  border: none;
}
#editProfilePage #profilePictureBox {
  width: 100%;
}
#editProfilePage #profilePictureBox img {
  vertical-align: top;
  float: left;
  width: 80px;
  height: 80px;
  margin-right: 8px;
  margin-bottom: 8px;
}
#editProfilePage #aboutBox {
  margin-bottom: 12px;
}
#editProfilePage #bio {
  width: 100%;
  min-height: 100px;
  box-sizing: border-box;
  border: none;
  border-radius: 3px;
  padding: 10px 14px;
  font-size: 18px;
  background-color: white;
}
#editProfilePage .field {
  margin-bottom: 20px;
}
#editProfilePage .field input {
  width: 100%;
  color: #333;
  box-sizing: border-box;
}
#editProfilePage ul {
  list-style-type: none;
  padding: 0px;
  margin: 0px;
}
#editProfilePage #jewishEducation li {
  position: relative;
  margin: 8px 0;
}
#editProfilePage #jewishEducation li:first-child .remove {
  display: none;
}
#editProfilePage #addEducation {
  font-size: 12px;
  font-style: italic;
  color: #555;
  margin-left: 24px;
  margin-top: 4px;
  cursor: pointer;
}
#editProfilePage #addEducation:hover {
  text-decoration: underline;
}
#editProfilePage #jewishEducation .remove {
  position: absolute;
  right: 6px;
  top: 7px;
  cursor: pointer;
}
#editProfilePage #sheetsBox #pinnedSheetsMessage {
  margin-bottom: 4px;
  font-style: italic;
}
#editProfilePage .sheetSet {
  margin: 14px 0;
}
#editProfilePage #sheetsBox ul {
  background: white;
  border-radius: 3px;
  border: none;
  margin: 0;
  width: 100%;
  padding: 10px;
  box-sizing: border-box;
}
#editProfilePage #sheetsBox li {
  margin: 6px 0;
}
#editProfilePage #pinnedSheets ul {
  min-height: 36px;
}
#accountSettingsPage .inner{
  position: relative;
}
#accountSettingsPage .toggleOption {
  font-size: 14px;
  font-family: "proxima-nova", "Helvetica Neue", "Helvetica", sans-serif;
}
.doubleOption .toggleOption {
  width: 50%;
}
.tripleOption .toggleOption {
  width: 33.3%;
}
.toggleOption {
  background-color: white;
  color: #999;
}
.toggleOption.active {
  color: #333;
  background-color: white;
}
=======

#peoplePage .author, #talmudicPeoplePage .author{
  margin-left: 0;
}
#personPage #periodNameLine, #personPage #yearLine{
  font-family: "proxima-nova", "Helvetica Neue", "Helvetica", sans-serif;
  font-weight: normal;
  text-transform: uppercase;
  color: #aaa;
  padding-bottom: 15px;
}
#personPage #external_links i{
  padding: 0 5px;
}

#personPage #external_links a{
  padding: 0 5px;
}



#personPage div.person_tooltip {
    position: absolute;
    text-align: center;
    padding: 6px;
    font: 12px sans-serif;
    background: lightsteelblue;
    border: 0px;
    border-radius: 8px;
    pointer-events: none;
}


#activityPage h2{
  font-family: "adobe-garamond-pro", Georgia, serif;
  font-size: 25px;
  font-style: italic;
  color: #aaa;

}

#activityPage #activityFeed {
  font-family: "proxima-nova", "Helvetica Neue", "Helvetica", sans-serif;
  color: #666;
}
#activityPage #activityFeed a {
  color: #333;
  font-weight: normal;
}
#activityPage #activityFeed #moreActivity {
  display: block;
  margin-top: 30px;
  font-size: 15px;
}
#activityPage #activityFeed .topline {
  font-weight: normal;
}
#activityPage #activityFeed .text.en {
  font-family: "adobe-garamond-pro", Georgia, serif;
}
#activityPage #activityFeed .text.he {
  font-family: "Taamey Frank", "Times New Roman", serif;
}
#activityPage #activityList .time {
  color: #ccc;
}
.full-text-static select{
  width: 25%;
  background-color: #ffffff;
  height: 3em;
  padding: 0 3%;
  font-size: 1.3em;
}





>>>>>>> ec83502d
<|MERGE_RESOLUTION|>--- conflicted
+++ resolved
@@ -687,10 +687,6 @@
   margin-top: 20px;
   white-space: normal;
 }
-#peoplePage .author a, #talmudicPeoplePage .author a, #personPage a{
-  color: #666;
-}
-<<<<<<< HEAD
 #editProfilePage {
   color: #666;
 }
@@ -831,8 +827,9 @@
   color: #333;
   background-color: white;
 }
-=======
-
+#peoplePage .author a, #talmudicPeoplePage .author a, #personPage a{
+  color: #666;
+}
 #peoplePage .author, #talmudicPeoplePage .author{
   margin-left: 0;
 }
@@ -846,13 +843,9 @@
 #personPage #external_links i{
   padding: 0 5px;
 }
-
 #personPage #external_links a{
   padding: 0 5px;
 }
-
-
-
 #personPage div.person_tooltip {
     position: absolute;
     text-align: center;
@@ -898,16 +891,10 @@
 #activityPage #activityList .time {
   color: #ccc;
 }
-.full-text-static select{
+.full-text-static select {
   width: 25%;
   background-color: #ffffff;
   height: 3em;
   padding: 0 3%;
   font-size: 1.3em;
-}
-
-
-
-
-
->>>>>>> ec83502d
+}