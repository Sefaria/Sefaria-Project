--- conflicted
+++ resolved
@@ -461,7 +461,7 @@
 }
 #homePage #homeMobile .button{
   display: flex;
-  display: -webkit-flex
+  display: -webkit-flex;
   flex-direction: row;
   -webkit-flex-direction: row;
   padding: 12px 14px;
@@ -640,7 +640,7 @@
   color: #999;
   font-size: 14px;
 }
-.registrationContent ::placeholder{
+.registrationContent ::placeholder {
   font-family: "proxima-nova", "Helvetica Neue", "Helvetica", sans-serif; 
   color: #999;
   font-size: 14px;
@@ -1587,7 +1587,7 @@
   float: left;
   direction: ltr;
 }
-<<<<<<< HEAD
+
 #visualGardenPage #top-controls {
   display: flex;
 }
@@ -1600,10 +1600,8 @@
   text-align: center;
   margin: 0 0 30px 0;
 }
-body.hebrew #visualGardenPage .reset {
-=======
+
 body.interface-hebrew #visualGardenPage .reset {
->>>>>>> 326d0288
   direction: rtl;
   float: right;
 }
