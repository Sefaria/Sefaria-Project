@font-face {
  font-family: "Rashi Script";
  src: url("/static/fonts/Mekorot-Rashi.ttf");
  font-style: normal;
  font-weight: normal;
}
@font-face {
  font-family: "Taamey Frank";
  src: url("/static/fonts/Taamey-Frank/TaameyFrankCLM-Medium.ttf");
  font-style: normal;
  font-weight: normal;
  unicode-range: U+0000-0040, U+005B-0060, U+007B-FB4F;
}
@font-face {
  font-family: "Taamey Frank";
  src: url("/static/fonts/Taamey-Frank/TaameyFrankCLM-Bold.ttf");
  font-style: normal;
  font-weight: bold;
  unicode-range: U+0000-0040, U+005B-0060, U+007B-FB4F;
}
@font-face {
  font-family: "Taamey Frank";
  src: url("/static/fonts/Taamey-Frank/TaameyFrankCLM-MediumOblique.ttf");
  font-style: italic;
  font-weight: normal;
  unicode-range: U+0000-0040, U+005B-0060, U+007B-FB4F;
}
@font-face {
  font-family: "Taamey Frank";
  src: url("/static/fonts/Taamey-Frank/TaameyFrankCLM-BoldOblique.ttf");
  font-style: italic;
  font-weight: bold;
<<<<<<< HEAD
  unicode-range: U+0000-0040, U+005B-0060, U+007B-FB4F; /*All the glyphs in font except Latin characters*/
}

/*Noto Color Emoji - flags emojis within Hebrew text*/
@font-face {
  font-family: 'Noto Color Emoji';
  src: url('/static/fonts/NotoColorEmoji.ttf');
=======
  unicode-range: U+0000-0040, U+005B-0060, U+007B-FB4F;
}
@font-face {
  font-family: "Noto Color Emoji";
  src: url("/static/fonts/NotoColorEmoji.ttf");
  font-style: normal;
  font-weight: normal;
>>>>>>> 71c12a3b
  unicode-range: U+1F1E6-1F1FF;
}
@font-face {
  font-family: "Meltho";
  src: url("/static/fonts/SyrCOMBatnan.otf");
  font-style: normal;
  font-weight: normal;
  unicode-range: U+0700-074F;
}
@font-face {
  font-family: "Cardo";
  src: url("/static/fonts/Cardo-Regular.ttf");
  font-style: normal;
  font-weight: normal;
  unicode-range: U+0300-036F, U+0370-03FF, U+1D00-1D7F, U+1DBF, U+1F00-1FFF, U+2126, U+AB65, U+10140-1018F, U+101A0, U+1D200-1D24F;
}
:root {
  /* font stacks */
  --english-sans-serif-font-family: "Roboto", "Helvetica Neue", "Helvetica", sans-serif;
  --hebrew-sans-serif-font-family: "Heebo", "Roboto", sans-serif;
  --english-serif-font-family:
          "Cardo", /*Greek*/
          "Meltho", /*Syriac*/
<<<<<<< HEAD
          "adobe-garamond-pro", /*basic English font (including punctuation etc.)*/
          "Taamey Frank", /*Hebrew (punctuation was already caught by adobe-garamond-pro*/
=======
          "Noto Sans Samaritan", /*Samaritan - this font is loaded in base.html for only Samaritan characters*/
          "adobe-garamond-pro", /*basic English font (including punctuation etc.)*/
          "Taamey Frank", /*Hebrew, punctuation will be caught by adobe-garamond-pro*/
>>>>>>> 71c12a3b
          "Crimson Text", /*this font is loaded in base.html only for some latin letters with diacritics*/
          "Georgia", /*this font ssems to be here for historical reasons, but actually it applies for Cyrillic*/
          "Times New Roman", serif, /*fallbacks*/
          "Noto Sans Samaritan"; /*Samaritan - this font is loaded in base.html for only Samaritan characters. it's here after adobe-garamond-pro because it has influence on font metrics*/
  --hebrew-serif-font-family:
          "Cardo", /*Greek*/
          "Noto Color Emoji", /*flag emojis*/
          "Taamey Frank", /*basic Hebrew font (including punctuation etc., but no English)*/
          "adobe-garamond-pro", /*English*/
          "Crimson Text", /*this font is loaded in base.html for only some latin letters with diacritics*/
          "Times New Roman", serif; /*fallbacks*/
}

/*# sourceMappingURL=fonts.css.map */<|MERGE_RESOLUTION|>--- conflicted
+++ resolved
@@ -30,15 +30,6 @@
   src: url("/static/fonts/Taamey-Frank/TaameyFrankCLM-BoldOblique.ttf");
   font-style: italic;
   font-weight: bold;
-<<<<<<< HEAD
-  unicode-range: U+0000-0040, U+005B-0060, U+007B-FB4F; /*All the glyphs in font except Latin characters*/
-}
-
-/*Noto Color Emoji - flags emojis within Hebrew text*/
-@font-face {
-  font-family: 'Noto Color Emoji';
-  src: url('/static/fonts/NotoColorEmoji.ttf');
-=======
   unicode-range: U+0000-0040, U+005B-0060, U+007B-FB4F;
 }
 @font-face {
@@ -46,7 +37,6 @@
   src: url("/static/fonts/NotoColorEmoji.ttf");
   font-style: normal;
   font-weight: normal;
->>>>>>> 71c12a3b
   unicode-range: U+1F1E6-1F1FF;
 }
 @font-face {
@@ -70,14 +60,8 @@
   --english-serif-font-family:
           "Cardo", /*Greek*/
           "Meltho", /*Syriac*/
-<<<<<<< HEAD
           "adobe-garamond-pro", /*basic English font (including punctuation etc.)*/
           "Taamey Frank", /*Hebrew (punctuation was already caught by adobe-garamond-pro*/
-=======
-          "Noto Sans Samaritan", /*Samaritan - this font is loaded in base.html for only Samaritan characters*/
-          "adobe-garamond-pro", /*basic English font (including punctuation etc.)*/
-          "Taamey Frank", /*Hebrew, punctuation will be caught by adobe-garamond-pro*/
->>>>>>> 71c12a3b
           "Crimson Text", /*this font is loaded in base.html only for some latin letters with diacritics*/
           "Georgia", /*this font ssems to be here for historical reasons, but actually it applies for Cyrillic*/
           "Times New Roman", serif, /*fallbacks*/
