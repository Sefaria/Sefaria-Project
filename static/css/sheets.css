html {
}

body {
	overflow-x: visible;
	font-family: "proxima-nova","Helvetica Neue","Helvetica",sans-serif;
}
*[contenteditable] {
    -webkit-user-select: auto !important;
}

.interface-hebrew .int-en, .interface-hebrew #sheetsContent .int-en, .interface-hebrew.alertBox .int-en, .interface-hebrew.s2Modal .int-en{
  display: none;
}
.interface-english .int-he, .interface-english #sheetsContent .int-he, .interface-english.alertBox .int-he, .interface-english.s2Modal .int-he{
  display: none;
}
/*.interface-hebrew #sheetsContent{
  direction: rtl;
}
.interface-english #sheetsContent{
  direction: ltr;
}*/

.interface-hebrew #sheetsContent, .interface-hebrew #sheetsContent .sheetsEditNavTop, .interface-hebrew #fileControls{
	direction: rtl;
}

.he, .int-he {
    font-size: 100%;
}

#right {
	width: 510px;
}

#languageToggle,
#sheetLayoutToggle {
	display: inline-block;
}

#fileControls {
	text-align: right;
	line-height: 8px;
	position: fixed;
	bottom: 0;
	z-index: 100;
	background-color: #f2f2f2;
	height: 50px;
	left: 0;
	width: 100%;
	border-top: 1px solid #999;
}

#fileControlMsg {
	text-align: center;
    margin-top: 20px;
}

#fileControls .btn {
	position: relative;
	right: 20px;
	top:17px
}

#link {
	display: none;
	position: absolute;
	top: 30px;
	left: 20px;
	color: #555;
	font-style: italic;
	font-size: 16px;
}

#error {
	display: none;
	position: fixed;
	z-index: 100;
	top: 50px;
	left: 50%;
	width: 40%;
	margin-left: -20%;
	text-align: center;
	font-size: 22px;
	padding: 5px 0;
	border-radius: 5px;
	background-color: #d9edf7;
	border: 1px solid #bce8f1;
	color: #31708f;
}

#lastSaved {
	position: fixed;
	z-index: 100;
	top: 47px;
	right: 8px;
	text-align: center;
	font-size: 12px;
	padding: 7px 5px;
	border-radius: 5px;
	color: #888;
	background-color: #f2f2f2;
}

.interface-hebrew #lastSaved{
	/*unicode-bidi: bidi-override;*/
}

.sheetsMenuBarItem #lastSaved {
		position: relative;
	top:0;
	right:0;
	background-color: transparent;


}

#sheet {
	background: white;
	width: 770px;
	min-height: 980px;
	padding: 60px 40px;
	margin: 150px auto 56px;
	box-shadow: 0px 0px 2px #777;
	font-family: "Times New Roman", "Georgia", serif;


	width:850px;
	padding:60px 0px;

}

#sheet.s2Sheet {
}

#sheet.paperless {
	box-shadow: none;
	margin-top: 50px;
}

#sheetHeader {
	text-align: right;
	padding-bottom: 10px;
	padding-left: inherit;
	margin-bottom: 6px;
	width: 100%;
	margin-top: -40px;
	margin-left: -40px;
}

#sheetHeader #groupLogo {
	max-width: 90%;
}

#bsdHeader {
	display: none;
	direction: rtl;
	font-family: 'Times New Roman', serif;
	font-size: 18px;
	position: relative;
	top: -40px;
	right: 40px;

}

#sheet.bsd #bsdHeader {
	display: block;
}

#controls {
	position: fixed;
	top: 80px;
	left: 16px;
	left: 50%;
	margin-left: -455px;
	z-index: 25;
	text-align: left;
}

#controls .circleButton {
	display: block;
	text-align: center;
	margin-bottom: 10px;
	cursor: pointer;
	color: white;
	background-color: #06c;
	position: relative;
	font-size: 18px;
	width: 60px;
	height: 60px;
	line-height: 60px;
	vertical-align: middle;
	border-radius: 50%;
	box-shadow: 0 0 4px rgba(0,0,0,.14),0 4px 8px rgba(0,0,0,.28);
}

#controls .circleButton:hover {
	background-color: #08c;
}

#controls .circleButton > .fa {
	position: relative;
	top: 2px;
}

.optionsMenu {
	color: black;
	position: absolute;
	/*text-align: left;*/
	display: none;
	font-style: normal;
	text-shadow: none;
	padding: 6px 0px 3px 0px;
	background: white;
	font-size: 17px;
	border: 1px solid #ccc;
	z-index: 5;
	min-width: 220px;
	top: -20px;
	/*right: auto;
	left: 50px;*/
	line-height: 1.2;
}

.interface-hebrew .optionsMenu{
	/*text-align: right;*/
	min-width: 250px;
}

.optionsMenu img, .addInterfaceButton img {
	/*margin-right: 5px;*/
	-webkit-margin-end: 5px;
	margin-inline-end: 5px;
	margin-bottom: 3px;

}

.sheetsMenuBarItem .optionsMenu i {
	color: #999;
}

.sheetsMenuBarItem .optionsMenu, .sheetsMenuBarItem .subMenu {
	background-color: #f2f2f2;
}

#addButton:hover .optionsMenu, #options:hover .optionsMenu {
	display: block;
}

.optionHeader {
	font-weight: bold;
	margin-left: 12px;
}

.optionTitle, .optionItem{
	display: flex;
	justify-content: flex-start;
	align-items: center;
}

.optionItem, .optionLink, .languageToggleOption div, .layoutToggleOption div, .sideBySideToggleOption div, .optionTitle {
	padding: 10px 12px;
	cursor: pointer;
	white-space: nowrap;
}
.optionItem:hover,
.optionTitle:hover, .optionLink:hover, .languageToggleOption div:hover, .layoutToggleOption div:hover, .sideBySideToggleOption div:hover {
	background: #08c;
	color:white;
}

#assignable {
	margin:10px;
}

#assignedSheets,#assignedSheets .title  {
	margin: 20px 0;
}

#assignmentURLLink {
	width:100%;
	cursor: text;
	text-align: center;
	display: none;
}
#StopCollectingAssignmentsButton {
	margin-top:8px;
	width:100%;
}

#assignmentsModal .btn {
	margin-top: 5px;
}

.subMenu {
	display: none;
	position: absolute;
	background: white;
	top: 0px;
	border: 1px solid #ccc;
}
.interface-english .subMenu{
	box-shadow: 1px 1px 1px #555;
	left: 220px;
}
.interface-hebrew .subMenu{
	/*left: initial;*/
	right: 250px;
	box-shadow: -1px 1px 1px #555;
}
.optionGroup {
	position: relative;
}

.interface-english .optionGroup .optionItemCaret.fa{
	margin-left: auto;
}

.interface-hebrew .optionGroup .optionItemCaret.fa{
	margin-right: auto;
}

.interface-hebrew .optionItemCaret.fa-caret:before{
	content: "\f0d9";
}

.interface-english .optionItemCaret.fa-caret:before{
	content: "\f0da";
}

.optionGroup:hover .subMenu {
	display: block;
}

.line {
	height: 1px;
	width: 100%;
	background: #ddd;
	margin: 2px 0px;
}

.s2Modal .line {
	width: 460px;
	margin-left:-40px;
}

.optionsMenu .fa {
	/*margin-right: 8px;*/
	-webkit-margin-end: 5px;
	margin-inline-end: 5px;
	font-size: 13px;
}

.hidden {
	visibility: hidden;
}

#addSourceModal {
	padding: 18px;
	text-align: center;
	z-index: 100;
}

#addDialogTitle {
	font-size: 19px;
	width: 520px;
	margin-bottom: 15px;
	padding: 0;
	position: relative;

}

#closeAddSource {
	position: absolute;
	top: 5px;
	right: 5px;
	cursor: pointer;
	font-size: 22px;
}

#add {
	width: 520px;
	font-size: 17px;
	border-radius: 3px;
}

#addEg {
	font-style: italic;
	font-size: 14px;
	margin-top: 0px;
}

#addOr {
	margin: 14px;
	font-size: 24px;
	text-align: center;
	font-style: italic;
}

#addBrowseBox {
	text-align: center;
}

#addBrowse {
}

#addSourceOK {
	position: absolute;
	right: 0px;
	bottom: -43px;
}

#textPreview, #inlineTextPreview  {
	position: absolute;
	padding: 4px;
	background: white;
	border: 1px solid #ddd;
	border-radius: 3px;
	z-index: 101;
	width: 600px;
	display: none;
}
#inlineTextPreview .en {
	font-family: "adobe-garamond-pro", Georgia, serif
}

#inlineTextPreview .he {
	font-family: "Taamey Frank", "Times New Roman", serif
}


#textPreview .previewLine, #inlineTextPreview .previewLine {
	display: inline;
}

#textPreview .previewNumber, #inlineTextPreview .previewNumber {
	font-weight: bold;
	font-variant: small-caps;
}

#textPreview .he, #textPreview .en, #inlineTextPreview .en, #inlineTextPreview .he {
	padding: 10px;
}

#textPreview .he , #inlineTextPreview .he {
	direction: rtl;
}

#textPreview .previewNoText, #inlineTextPreview .previewNoText {
	direction: ltr;
}

#textPreview .previewWarn, #inlineTextPreview .previewWarn {
	color: #B94A48;
	padding: 20px;
}

#textPreview .previewWarn .btn {
	float: right;
}

#title {
	font-size: 36px;
	min-height: 40px;
	margin-bottom: 6px;
	text-align: center;
	line-height: normal;
}

#title.heTitle {
	direction: rtl;
}

#author {
	text-align: center;
	font-style: italic;
	margin-bottom: 10px;
	color: #999;
}


#via {
	font-size: 13px;
}

#bottomAuthor {
	text-align: center;
	font-style: italic;
	color: #999;
}

#bottomAuthor a, #via a {
	color: #333;
}

#bottomVia {
	font-size: 13px;
}

#likeLink {
	color: black;
	text-decoration: none;
}

#likes {
	display: none;
	text-align: center;
}

#s2LikeContainer {
	font-family: "proxima-nova","Helvetica Neue","Helvetica",sans-serif;
	color: #666;
	font-size:12px;
	height:26px;
	width:52px;
	border: 1px solid #ccc;
	padding: 4px 10px;
	border-radius: 3px;

}

#sheet.public #likes {
	display: block;
}

#likeInfo {
	cursor: pointer;
}

#likeInfo:hover {
	text-decoration: underline;
}

.titleSub {
	font-size: 20px;
	margin-left: 11px;
	color: #555;
}

#sources {
	font-size: 20px;
	margin: 0px;
	padding: 0px;
	list-style-type: none;
}

#sources {
	margin-top: 40px;
}

#sheet #sources .sheetItem .sourceNumber {
	display: none;
	font-size: 15px;
}

#sheet.numbered.hebrew #sources .sheetItem .sourceNumber.en {
	display: none;
}

#sheet.numbered.english #sources .sheetItem .sourceNumber.he {
	display: none;
}

#sheet.numbered #sources .sheetItem .sourceNumber {
	display: block;
}

.sheetItem {
	position: relative;
	padding: 24px 76px;
	box-sizing: border-box;
	border: solid 1px transparent;
	border-left: solid 6px transparent;
}

.sheetItem table {
	max-width:691px;
}

.sheetItem p span,
.sheetItem div.text span {
	white-space: pre-wrap;
}

.sheetItem div.text span.gemarra-regular {
	font-weight: bold;
}


#sheet #sources .sheetItem .sourceNumber.en {
	position: absolute;
	width: 50px;
	text-align: right;
	top: 35px;
	left: 6px;
}

#sheet #sources .sheetItem .sourceNumber.he {
	position: absolute;
	width: 50px;
	text-align: left;
	top: 37px;
	right: 6px;
}

#sheet .sourceControlsOpen {
	background-color: #F9F9F7;
	z-index: 2;
	border-top:solid 1px #F2F2F2;
	border-bottom:solid 1px #F2F2F2;
}

#sourceControls {
	text-align: center;
	position: absolute;
	bottom: 7px;
	width: 300px;
	background-color: #eee;
	left: 50%;
	margin-left: -150px;
}

.sourceControlsTop #sourceControls {
	bottom: auto;
	top: 7px;
}

#sourceControls div {
	display: inline-block;
	margin: 0 5px;
	font-size: 15px;
	cursor: pointer;
	background-color: #F9F9F7 !important;
}

#sourceControls div:hover {
	color: #08c;
	background-color: #F9F9F7 !important;

}
#sourceControls.sideControls {
	width: auto;
	left: 23px;
	margin-left: 0;
	top: 32px;
	bottom: auto;
	background-color: inherit;

}

#sourceControls.sideControls div:hover {
	color: #999;
	background-color: #F9F9F7 !important;

}

.tooltipster-default {
	background-color: #999 !important;
	color: #fff;
	margin-left:5px;
}



.sideControls div {
	display: block !important
}

.sideControls div img {
	margin: 3px 0;
}


.source {
	position: relative;
}

.source .title, .source .customTitle, .outside .title {
	font-size: 18px;
	font-weight: bold;
	display: inline-block;
	line-height: 24px;
}

.source .title {
	cursor: pointer;
	width: 100%;
	margin: 0;
}

.source .title:hover {
	text-decoration: underline;
}

.source .title a {
	color: black;
}

.source .title .ui-icon-extlink {
	vertical-align: -3px;
}

.source .customTitle {
	display: none;
	width: 100%;
	text-align: center;
}

.source .openLink {
	font-size: 13px;
	letter-spacing: 1px;
	margin: 0 12px;
	color: #222;
}

.source .openLink .ui-icon {
	display: inline-block;
}

.text {
	font-size: 19px;
	line-height: 1.3;
	position: relative;
}



.text .en,
.text .he {
	min-height: 20px;
}

#sheet .en {
	direction: ltr;
}
#sheet .he {
	direction: rtl;
	text-align: right;
	font-family: "Times New Roman", Serif;
	font-size: 24px;
}


#sheet.english .en {
	display: block;
}

#sheet.hebrew .he {
	display: block;
}

#sheet.english .he {
	display: none;
}

#sheet.hebrew .en {
	display: none;
}

#sheet.bilingual .source > .he,
#sheet.bilingual .outsideBi .he {
	display: block;
	float: right;
	width: 48%;
	position: relative;
	top: -2px;

}
#sheet.bilingual .source > .en,
#sheet.bilingual .outsideBi .en {
	display: block;
	float: left;
	width: 48%;
}

#sheet.bilingual.sideBySide.heLeft .source > .he,
#sheet.bilingual.sideBySide.heLeft .outsideBi .he {
	float: left;
}

#sheet.bilingual.sideBySide.heLeft .source > .en,
#sheet.bilingual.sideBySide.heLeft .outsideBi .en {
	float: right;
}


#sheet.bilingual.stacked .source > .en,
#sheet.bilingual.stacked .source > .he,
#sheet.bilingual.stacked .outsideBi .en,
#sheet.bilingual.stacked .outsideBi .he {
	float: none;
	width: 100%;
	margin-bottom: 12px;
}

.verse .clear {
	display: none;
}

#sheet.bilingual .verse .clear {
	display: block;
}

.source .text.open {
	max-height: 266px;
	overflow-y: scroll;
	overflow-x: hidden;
	padding: 10px 15px 10px 0px;
}

.source .text .verse.highlight {
	font-weight: bold;
}

#sheet.boxed .sourceControlsOpen {
	background-color: #F9F9F7;
}

#sheet.boxed .text,
#sheet.boxed .outside  {
	border: 1px solid #333;
	padding: 4px;
	background-color: white;
}

#sheet.boxed #sources {
	list-style-position: outside;
}

#sheet.boxed .sourceControlsOpen .text,
#sheet.boxed .sourceControlsOpen .outside {
	background-color: inherit;
}

#sources .sortPlaceholder {
	min-height: 60px;
	margin: 20px 0;
	background-color: #DAE83F;
}

.indented-1 {
	padding-left: 100px !important;
	padding-right: 100px !important;
}

.indented-2 {
	padding-left: 130px !important;
	padding-right: 130px !important;
}

.indented-3 {
	padding-left: 160px !important;
	padding-right: 160px !important;
}


.comment, .oldComment {
	font-size: 17px;
	min-height: 30px;
	padding-top:4px;
}

.outsideBi {
	/* Fix webkit bug for extra spacing below numbered li with floats */
	display: inline-block;
	vertical-align: top;
	width: 100%;
}

.addedBy {
	margin-top: 3px;
	font-size: 13px;
	font-style: italic;
	color: #555;
}

.placeholder {
	background: #f3f3f3;
	margin-top: 22px;
	border-radius: 5px;
}

.inEditMode {
	outline-color: rgb(91, 157, 217);
	outline-style: auto;
	outline-width: 5px;
}

#belowSheet {
	height: 100px;
}

#tooltip {
	position: absolute;
	z-index: 3000;
	margin-left: -80px;
	margin-top: 2px;
	border-radius: 5px;
	-moz-border-radius: 5px;
	border: 1px solid #444;
	background-color: #eee;
	padding: 4px 8px;
}

#tooltip h3, #tooltip div {
	font-size: 17px;
	margin: 0;
 }

#addToSheetModal {
	width: 400px;
}

#addParashaToSheetModal {
	width:500px;
}
#addParashaToSheetModal .header {
	font-weight: bold;
	padding-bottom: 10px;
}

#addParashaToSheetModal .cancel {
	padding-top: 10px;
}

#addParashaToSheetModal li {
	width:150px;
	display:inline;
	padding: 2px 0 2px 0;
	cursor: pointer;
	cursor: hand;
}

#addParashaToSheetModal li:hover span{
	text-decoration: underline;
 }

#addParashaToSheetModal ol {
	display: flex;
	flex-flow: row wrap;
	margin: auto;
	padding: 0;
}

.interface-hebrew #addParashaToSheetModal{
	direction: rtl;
}

#addToSheetModal .header {
	font-size: 22px;
}

#embedSheetModal {
	width: 400px;
}

#embedSheetModal .header {
	font-size: 22px;
}

#sheetsContent #embedSheetModal textarea {
	width: 100%;
	margin-top: 0;
	height: 80px;
	padding: 8px;
}

#embedSheetModal .sub {
	margin: 0 0 8px;
	font-size: 13px;
}

#embedSheetModal .content {
	margin: 30px auto;
}

#publishPromptModal {
	position: fixed;
	top: 50%;
	left: 50%;
	margin-top: -73px;
	margin-left: -285px;
	max-width: 96%;
	width: 550px;
}

#publishPromptModal .header {
	font-size: 24px;
	font-weight: bold;
}

#publishPromptModal p {
	font-size: 18px;
	margin: 14px 0;
}

#sheetList {
	list-style-type: none;
	background-color: white;
	border-radius: 5px;
	padding: 8px 0;
	border: 1px solid #ccc;
	margin: 13px 20px;
	max-height: 300px;
	overflow: auto;
}

#sheetList .sheet {
	text-align: left;
	cursor: pointer;
	padding: 2px 10px;
}

#sheetList .sheet.selected {
	background-color: #08C;
	color: white;
}

#sheetLoading {
	font-weight: bold;
	font-size: 17px;
}

.textIcon {
	font-size: 20px;
	font-weight: bold;
	margin: 3px;
	font-family: sans-serif;
	cursor: pointer;
}

#empty {
	display: none;
	text-align: center;
	border-radius: 10px;
	padding: 15px 25px;
	font-size: 19px;
	box-shadow: inset 0 1px 1px rgba(0, 0, 0, 0.05);
	border: 1px solid #aaa;
	background-color: #eee;
}

#empty .fa-times {
	float: right;
	cursor: pointer;
}
#empty .icon-remove:hover {
	color: #08c;
}

#empty #howItWorks {
	display: none;
	text-align: left;
	padding-top: 20px;
	border-top: 1px solid #aaa;
	margin-top: 20px;
}

.interface-hebrew #empty #howItWorks{
	text-align: right;
}

#empty h1 {
	font-size: 32px;
	margin-bottom: 16px;
	text-align: center;
}

#empty h3 {
	margin: 10px 0;
	font-size: 18px;

}

#empty ul {
	list-style-type: decimal;
}

#empty ul b {
	font-size: 22px;
}

#empty li {
	margin: 8px 0;
}

#empty #cite {
	font-size: 18px;
	margin-left: 20px;
	margin-top: 4px;
	color: #005580;
}

#empty .controls {
	font-size: 17px;
	padding: 0px 5px 2px 3px;
	margin: 0 4px;
	background: white;
	border: 1px solid #ccc;
	border-radius: 3px;
}

#empty #loginWarning {
	margin-top: 24px;
	color: #B94A48;
	font-size: 17px;
}

#printFooter {
	display: none;
	margin: 50px 0 0;
	padding-top: 8px;
	text-align: center;
	border-top: 1px solid #ddd;
	page-break-inside: avoid;
}

#printFooter img {
	width: 56px;
	height: 56px;
}

#printFooter div {
	display: inline-block;
	text-align: left;
	font-size: 14px;
	position: relative;
	left: -5px;
	top: 7px;
}

.cke_editable {
	position: relative;
	z-index: 20;
}

.clear {
	clear: both;
}


a {
	color: #08C;
	text-decoration: none;
}
a:hover {
  color: #005580;
  text-decoration: underline;
}
a:focus {
  outline: thin dotted #333;
  outline: 5px auto -webkit-focus-ring-color;
  outline-offset: -2px;
}
a:hover,
a:active {
  outline: 0;
}


.btn-primary a {
	color: white;
}

.btn-primary:hover a {
	text-decoration: none;
}


@media screen and (max-width: 870px) {
	body {
		background-color: white !important;
	}

	#sheet {
		width: auto;
		padding: 0px 20px;
		margin: 100px auto 70px;
		box-shadow: none;
	}
	#sheet.s2Sheet {
	width:auto;
	padding: 0px;
	}


	#addSourceModal {
		width: 80%;
	}

	#sheetHeader {
		width: 100%;
		margin-left: 0;
	}

	#controls {
		margin-left: 0;
		left: 0;
	}

	#rightButtons #controls {
		position: static;
		display: block;
		width: auto;
		padding: 0px;
		background-color: transparent;
		box-shadow: none;
		border: none;
	}

	#empty iframe {
		width: 100%;
		height: auto;
	}

	#lastSaved, .sheetsEditNavTop, .inlineAddButton, #addInterface, #sourceControls {
		display: none;
	}

}

@media screen and (max-width: 520px) {
	#sheet {
		padding: 0 6px;
	}
	#sheet .sheetItem {
		padding: 32px 16px;
	}
	#sheet #sources .sheetItem .sourceNumber.en {
		left: -2px;
		text-align: left;
	}
	#sheet #sources .sheetItem .sourceNumber.he {
		right: -2px;
		text-align: right;
	}
	#sheet.bilingual.sideBySide .en {
		text-align: left !important;
		width: 100%;
	}
	#sheet.bilingual.sideBySide .he {
		text-align: right !important;
		width: 100%;
	}
	#controls, #fileControls {
		display: none;
	}

	#sheet .sheetItem .media {
		position: relative;
		padding-bottom: 56.25%; /* 16:9 */
	}

	#sheet .sheetItem .media iframe {

		position: absolute;
		top: 0;
		left: 0;
		width: 100%;
		height: 100%;
	}

}

body.embeded #controls, body.embeded .header, body.embeded #footer, body.embeded #fileControls, body.embeded .sheetsEditNavTop, body.embeded #interruptingMessage {
	display: none;
}

body.embeded #sheet {
	width: auto;
	padding: 20px;
	margin: 0;
	box-shadow: none;
}

.label {
	display: inline-block;
	padding: 2px 4px;
	font-weight: bold;
	font-size: 15px;
	color: #ffffff;
	text-shadow: 0 -1px 0 rgba(0, 0, 0, 0.25);
	white-space: nowrap;
	vertical-align: baseline;
	-webkit-border-radius: 3px;
	-moz-border-radius: 3px;
	border-radius: 3px;
	background-color: #3a87ad;
}


/* from Twitter Bootstrap Forms */

#sheetsContent button,
#sheetsContent input,
#sheetsContent select,
#sheetsContent textarea {
  margin: 0;
  font-size: 100%;
  vertical-align: middle;
}
#sheetsContent input,
#sheetsContent button,
#sheetsContent select,
#sheetsContent textarea {
  font-size: 13px;
  font-weight: normal;
  line-height: 18px;
}
#sheetsContent button,
#sheetsContent input {
*overflow: visible;
line-height: normal;
}
#sheetsContent button::-moz-focus-inner,
#sheetsContent input::-moz-focus-inner {
  padding: 0;
  border: 0;
}
#sheetsContent button,
#sheetsContent input[type="button"],
#sheetsContent input[type="reset"],
#sheetsContent input[type="submit"] {
  cursor: pointer;
  -webkit-appearance: button;
}
#sheetsContent input[type="search"] {
  -webkit-appearance: textfield;
  -webkit-box-sizing: content-box;
  -moz-box-sizing: content-box;
  box-sizing: content-box;
}
#sheetsContent input[type="search"]::-webkit-search-decoration,
#sheetsContent input[type="search"]::-webkit-search-cancel-button {
  -webkit-appearance: none;
}
#sheetsContent textarea {
  overflow: auto;
  vertical-align: top;
}
#sheetsContent input,
#sheetsContent textarea,
#sheetsContent select
{
  display: inline-block;
  padding: 4px;
  margin-bottom: 9px;
  font-size: 13px;
  line-height: 18px;
  border: 1px solid #cccccc;
  -webkit-border-radius: 3px;
  -moz-border-radius: 3px;
  border-radius: 3px;
}
#sheetsContent input,
#sheetsContent textarea {
  -webkit-box-shadow: inset 0 1px 1px rgba(0, 0, 0, 0.075);
  -moz-box-shadow: inset 0 1px 1px rgba(0, 0, 0, 0.075);
  box-shadow: inset 0 1px 1px rgba(0, 0, 0, 0.075);
  -webkit-transition: border linear 0.2s, box-shadow linear 0.2s;
  -moz-transition: border linear 0.2s, box-shadow linear 0.2s;
  -ms-transition: border linear 0.2s, box-shadow linear 0.2s;
  -o-transition: border linear 0.2s, box-shadow linear 0.2s;
  transition: border linear 0.2s, box-shadow linear 0.2s;
}
#sheetsContent input:focus,
#sheetsContent textarea:focus {
  border-color: rgba(82, 168, 236, 0.8);
  -webkit-box-shadow: inset 0 1px 1px rgba(0, 0, 0, 0.075), 0 0 8px rgba(82, 168, 236, 0.6);
  -moz-box-shadow: inset 0 1px 1px rgba(0, 0, 0, 0.075), 0 0 8px rgba(82, 168, 236, 0.6);
  box-shadow: inset 0 1px 1px rgba(0, 0, 0, 0.075), 0 0 8px rgba(82, 168, 236, 0.6);
  outline: 0;
  outline: thin dotted \9;
  /* IE6-9 */
}
#sheetsContent input[type="file"]:focus,
#sheetsContent input[type="radio"]:focus,
#sheetsContent input[type="checkbox"]:focus,
#sheetsContent select:focus {
  -webkit-box-shadow: none;
  -moz-box-shadow: none;
  box-shadow: none;
  outline: thin dotted #333;
  outline: 5px auto -webkit-focus-ring-color;
  outline-offset: -2px;
}
#sheetsContent select,
#sheetsContent input[type="file"] {
  height: 28px;
  /* In IE7, the height of the select element cannot be changed by height, only font-size */
  *margin-top: 4px;
  /* For IE7, add top margin to align select with labels */
  line-height: 28px;
}

#sheetsContent img {
	vertical-align: middle;
}

/* overrides for layout option by source */
#sheet .source.sheetItem.sideBySide > .en {
	float: left;
	display: block;
	width: 48%;

}

#sheet .source.sheetItem.sideBySide > .he {
	float: right;
	display: block;
	width: 48%;
}


#sheet .source.sheetItem.sideBySide.heLeft > .en {
	float: right;
	display: block;
	width: 48%;
}

#sheet .source.sheetItem.sideBySide.heLeft > .he {
	float: left;
	display: block;
	width: 48%;
}

#sheet .source.sheetItem.sideBySide.heRight > .he {
	float: right;
	display: block;
	width: 48%;

}

#sheet .source.sheetItem.sideBySide.heRight > .en {
	float: left;
	display: block;
	width: 48%;

}



#sheet .source.sheetItem.stacked > .en,
#sheet .source.sheetItem.stacked > .he {
	float: none;
	width: 100%;
	margin-bottom: 12px;
}


#sheet .source.bilingual .en,
#sheet .source.bilingual .he,
#sheet .source.english .en,
#sheet .source.hebrew .he {
	display: block;
}

#sheet .source.english > .he,
#sheet.numbered #sources .source.english > .sourceNumber.he
{
	display: none;
}

#sheet .source.hebrew > .en,
#sheet.numbered #sources .source.hebrew > .sourceNumber.en
{
	display: none;
}


#resetToDefaults {
	margin-top:10px;
	text-decoration: underline;
	cursor: pointer;
}

.disabled {
	pointer-events: none;
	opacity: .3;
}

#overrideLayoutModal .ok {
	margin-top: 25px;
}

#overrideLayoutModal .header {
	margin: 15px 0px 25px;
}

#sharingModal {
	width:500px;
}

#sharingModal .radio {
	text-align:left;
	margin: 8px 8px 18px;
}

.sharingLabel {
	font-weight:bold;
	vertical-align: top;
}

.sharingDesc {
	padding-left: 72px;
	display:block;
	margin-top: -22px;
}

.iconHolder {
	width:38px;
	display:inline-block;
	padding: 0 5px 15px 10px;
}

.fa-onTop {
	margin-left:-5px;
}

.alertBox {
	z-index:101;
}

.alertBox.interface-hebrew{
	direction: rtl;
}

.addedMedia {
	max-width: 100%;
}

.media {
	text-align:center;
}

#addMediaInput {
	margin-top:10px;
	width: 300px;
}
.optionItem a, .optionLink a, .languageToggleOption div a, .layoutToggleOption div a, .sideBySideToggleOption div a {
 color: inherit;
}


.sheetsEditNavTop {
    position: fixed;
    width: 100%;
    background-color: #f2f2f2;
    border-bottom: 1px solid #E2E2E1;
    box-sizing: border-box;
    z-index: 21;
    font-size: 16px;
    color: #333;
    top: 54px;
}

.sheetsMenuBar, .sheetsEditorControls{
	padding: 7px 30px 6px 30px;
}

.sheetsMenuBar{

}

.sheetsEditorControls{
	border-top: 1px solid #E2E2E1;
	display: none;
}

.sheetsMenuBarInner{
	display: flex;
	justify-content: space-between;
	direction: inherit;
	align-items: center;
}

.sheetsMenuBarCommands{
	display: flex;
	justify-content: space-between;
}

.sheetsEditNavTop .optionsMenu {
	color: #333;
}

#sheet p {
	font-size: inherit;
	line-height: inherit;
	margin: inherit;
  	font-family: inherit;
}

.sheetsMenuBarItem {
	display: inline-block;
	padding: 10px 22px;
	font-size: 16px;
	border: 1px solid transparent;
}

.sheetsMenuBarItem:first-child{
	-webkit-padding-start: 0;
	padding-inline-start: 0;
	/*padding-left: 0;*/
}

.sheetsMenuBarItem:hover {
	position: relative;
}

.sheetsMenuBarItem:hover:after {
  content: ' ';
  position: absolute;
  top: 0;
  left: 0;
  right: 0;
  bottom: -10px;
  z-index: 6;
}

#fileMenu:hover .optionsMenu, #formatMenu:hover .optionsMenu, #insertMenu:hover .optionsMenu, #highlightMenu:hover .optionsMenu  {
	display: block;
	top:45px;
	/*left:20px;*/
	background-color: #F9F9F7;
}

#insertMenu:hover .optionsMenu {
	width:240px;
}

#ckeTopMenu .cke_top, #ckeTopMenu .cke_shared{
	border: none;
	background: #f2f2f2;
	-moz-box-shadow: none;
    -webkit-box-shadow: none;
    box-shadow: none;
	width:100%;
	padding: 0;
}

#ckeTopMenu .cke_inner {
    padding: 0 0px;
	background: #f2f2f2;
<<<<<<< HEAD
=======
	position: relative;
	margin-bottom: -8px;
	border-bottom: 1px solid #E2E2E1;
>>>>>>> 3140cbe4
}

#ckeTopMenu .cke_inner:after {
  	content: '';
  	position: absolute;
  	top: -1px;
	left:-20px;
	right:-20px;
	border-top: 1px solid #E2E2E1;
}

.cke_toolgroup, a.cke_combo_button{
	margin-bottom: 0;
}

.activeSource {
	background-color: #F9F9F7;
	border-left:solid 6px #212e50;
	border-top:solid 1px #F2F2F2;
	border-bottom:solid 1px #F2F2F2;
}

.inlineAddButton {
    text-align: center;
    width: 100%;
    padding: 0;
    left: 0;
    bottom: -21px;
	position: absolute;
    font-size: 30px;
	z-index: 3;
}

.inlineAddButtonIcon::before {
	content: url("../img/add icon.png");
}

.inlineAddButtonIcon.active {
	content: url("../img/add icon active.png");
}

#sourceLayoutLanguageMenuItems {
	display: none;
}

#addInterface {
	width:100%;
	background-color: #f2f2f2;
	padding: 40px 0 60px 0;
	text-align: center;
	font-family: "proxima-nova","Helvetica Neue","Helvetica",sans-serif;
	font-size: 14px;
	border-top: 1px #ccc solid;
	border-bottom: 1px #ccc solid;
}

#addInterface .buttonBar {
	width: 702px;
	margin: 20px 74px;
	display:flex;
}

<<<<<<< HEAD
.interface-hebrew #addInterface .buttonBar{
	direction: rtl;
}


=======
>>>>>>> 3140cbe4
.contentDiv > div {
	display: none;
}

.contentToAdd {
	min-height:120px;
	flex:1;
	margin:30px;
	background-color: #fff;
	display: flex;
  	flex-direction: column;
  	justify-content: flex-start;
}
.sourceConnection{
	width: 346px;
	border: 1px solid #eee;
	border-radius: 5px;
	padding: 12px 0;
	margin-bottom:6px;
	display: inline-block;
	background-color: #fff;
	color: #999;
}
.sourceConnection:nth-child(odd) {
	margin-right:6px;
}

#connectionsToAdd {
    width: 702px;
    margin: 0 74px 40px 74px;
}

.sourceConnection.active {
	border: 1px solid #999;
	color: #333;
}

.addInterfaceButton:first-of-type {
	/*border-left: 1px solid #cecece;*/
	border-inline-start: 1px solid #cecece;
	-webkit-border-start: 1px solid #cecece;

}
.addInterfaceButton:last-of-type {
	/*border-right: 1px solid #cecece;*/
	border-inline-end: 1px solid #cecece;
	-webkit-border-end: 1px solid #cecece;
}

.addInterfaceButton{
	width: 106px;
	color: #999;
	margin: 0;
	padding: 12px 12px;
	border-right: 1px solid #cecece;
	border-top: 1px solid #cecece;
	border-bottom: 1px solid #cecece;
	display: inline-block;
	background-color: #fff;

	flex:1;
  	flex-direction: column;
  	justify-content: flex-start;

}

.addInterfaceButton.active {
	border-bottom: 3px solid #6c6c6c;
	color: black;
	padding: 12px 12px 10px 12px;

}

.inlineAddDesc {
    text-transform: uppercase;
	color: #999;
	font-size:12px;
	margin: 40px 0;
	unicode-bidi: plaintext;

}

.flexContainer {
	display:flex;
}

#connectionButton {
	display:none;
}

#sheetsContent .inlineAddTextInput {
	width: 320px;
	height: 32px;
	margin: 0;
	float:left;
	font-size:14px;
	padding-left: 12px;
	padding-right: 12px;
}

.inlineAddOr {
	display:inline-block;
	color: #999;
    margin: 6px;

}
.inlineAddSourceByttons {
	display: inline-block;
}
#sheet .button, .sheetsEditNavTop .button, .modal .button {
	background-color: #212e50;
	border-color: #212e50;
	padding: 12px 24px;
}
.sheetsEditNavTop .button {
    padding: 5px 12px;
}

#customTextLanguageToggle {
	float: right;
    margin-top: -65px;
    margin-right: 67px;
	height:30px;
	width:160px;

}

#customTextLanguageToggle .toggleOption {
	height: 30px;
	line-height: inherit;
	width: 50px;
}

#customTextLanguageToggle .toggleOption img {
	height: 16px;
	width: 16px;
    margin-bottom: 13px;
}

#customTextContainer, #addmediaDiv, #addcommentDiv, #addsourceDiv{
	width: 702px;
    margin: 0 74px 0 74px;
}
.blockContainer {
	display: flex;
	justify-content: space-between;
	width:100%;

}

.interface-hebrew .blockContainer{
	direction: rtl;
}

#customTextContainer{
	margin-bottom: 40px;
}

#addsourceDiv .buttonContainer{
	float:right;
}

#addcommentDiv .contentToAdd {
	margin-bottom:40px;
}


.contentToAdd {
	padding: 10px;
	border: 1px solid #cecece;
	border-radius: 5px;
	margin: 0;
	text-align:left;
}

.contentToAdd:nth-child(even) {
	margin-left:6px;
}


.contentToAdd > * {
	margin:0 !important;
}


.customTextEditables.en {
	font-family: "Times New Roman", "Georgia", serif;
}
.customTextEditables.he {
	text-align: right;
}
#sheetsContent #inlineAddMediaInput {
	width: 280px;
}

.s2AddedBy {
	font-size:inherit;
	font-style: inherit;
	color:#999;
	font-weight:bold;
	display:inline;
	float:left;
	margin-right: 7px;
}

a.userLink{
	color:#333;
}


.s2AddedBy a.userLink{
	color:#999;
}

.commentIcon {
	color:#999;
	font-size: .75em;
	float:left;
	margin-right: 7px;
}
.sheetsEditNavTop #save, .sheetsEditNavTop #share  {
	border-radius: 3px;
	font-weight: 300;
	font-size: 12px;
	margin: auto;
}
.sheetsEditNavTop #save img, .sheetsEditNavTop #share img  {
    margin-bottom: 2px;
    margin-right: 2px;

}

#shareURL {
	cursor: text;
	background-color: #fff;
    font-style: italic;
    width: 100%;
    box-sizing: border-box;
    height: 30px;
}

#shareWithOthers .content .inputHeader {
	margin: 30px 0 15px 0;
}

#shareWithOthers .content select {
	width: 100%;
}

#shareWithOthers {
	text-align: center;
	width:400px;
}

#sharingDesc {
    color: #999;
    font-size: 13px;
    text-align: center;
    margin-bottom: 30px;
    margin-top: 10px;
}

#assignmentDirections {
	margin: 30px 0;
	text-align: center;
}

#assignedSheets .button {
	background-color: #fff;
	border:#ccc;
	width:100%;
}
#assignedSheets {
	display: none;
}

#assignedSheets .button a {
	text-decoration: none;
}

.s2Modal {
	padding: 30px;
	background-color: #F9F9F7;
	border: 1px solid #999;
	border-radius: 6px;
	width: 400px;
}

.interface-hebrew .s2Modal, .interface-hebrew.s2Modal{
	direction: rtl;
}
.s2Modal .title {
	font-size: 20px;
	margin: 0;
	text-align: center;
}

.s2Modal .content {
	color: #999;
	text-align: left;
}

.s2Modal .ok.button {
	margin: 0 auto;
}

.s2Modal input, .s2Modal textarea {
	margin-bottom: 0;
	background-color: #fff;
	height:40px;
	padding: 20px 10px;
    box-sizing: border-box;
}

.s2Modal select {
	background-color: #fff;
    box-sizing: border-box;
}

.s2Modal .center {
	text-align: center;
}

#panelWrapBox {
	display: none;
}

#tags {
	border: 1px solid #aaaaaa;
	background: #ffffff;
	color: #222222;
    margin-top: 30px;
    margin-bottom: 30px;
}

.ui-widget-content {
	border: 1px solid #d3d3d3;
    background: #e6e6e6;
    font-weight: normal;
}

.ui-icon-close {
    background-position: -80px -128px;
}

ul.tagit li.tagit-choice .tagit-close .text-icon {
	display:block;
}

.ui-icon {
    width: 16px;
    height: 16px;
}
.ui-icon {
    display: block;
    text-indent: -99999px;
    overflow: hidden;
    background-repeat: no-repeat;
}

.ui-autocomplete .ui-menu-item a.ui-state-focus {
  background-color: #fff;
}

ul.tagit li.tagit-choice {
    color: #333;
	background-color: #F9F9F7;
	border-radius: 2px;
}

a.tagit-close {
	color: #999;
	text-decoration: none;
}

.close-button:after {
	color: #999;
	font: 14px/100% arial, sans-serif;
	position: absolute;
	right: 15px;
	text-decoration: none;
	text-shadow: 0 1px 0 #fff;
	top: 15px;
	content: "X"
}

.moveSourceUp img, .moveSourceDown img, .highlighterSource img  {
    width:16px;
}

.source .highlighter, .highlighterTools, .highlighterTagWindow, .addTagPanel {
	display: none;
}

#sheet.highlightMode #sources .sheetItem .highlighter, #sheet.highlightMode .highlighterTools {
	display: block;
}

#sheet.highlightMode #sources .sheetItem .text {
	display: none;
}

#highlightMenu {
	display: none;
}


.highlighterTagWindow {
  	position: absolute;
	z-index: 3;
	width: 320px;
	background-color: #f9f9f7;
	border-radius: 3px;
	border: 1px solid #ccc;
	font-family: "proxima-nova","Helvetica Neue","Helvetica",sans-serif;

}

.highlighterTagWindow .save.button {
    margin: 20px;
    width: 280px;
    text-align: center;
	display: none;

}

.highlighterSegment {
	display: inline;
	margin-top: 10px;
}

.editCheckToggle {
    display: inline-block;
    float: right;
    height: 22px;
}


.tagSelectorTitle {
	font-weight: 400;
    text-align: center;
    margin: 20px;
}

.splitHighlighterSegment, .createNewHighlighterTag {
	background-color: #fff;
	margin: 10px 20px;
	border-radius: 3px;
	border: 1px solid transparent;
	color: #999;
	padding: 5px 10px;
	font-size: 16px;
	cursor: pointer;
}

.splitHighlighterSegment.active, .createNewHighlighterTag.active {
	border: 1px solid #ccc;
	color: #333;
}

.splitHighlighterSegment, .noSelect, .colorSelect div, .addTagPanel, .newTag {
	-webkit-touch-callout: none;
	-webkit-user-select: none;
    -moz-user-select: none;
    -ms-user-select: none;
    user-select: none;

}

.colorSwatch {
	width: 10px;
	height: 10px;
	display: none;
	border: 3px solid transparent;
	margin-right: 5px;
	border-radius: 3px;
    margin-bottom: -2px;
}

.colorSwatch.active {
	display: inline-block;
}

.createNewHighlighterTag {
	font-style: italic;
}

.tagName {
	display: inline-block;
}

.colorSelect {
	text-align:center;
}

#highlightModeDisplay {
	display: none;
	z-index: 100;
	text-align: center;
	font-size: 12px;
	padding: 7px 5px;
	color: #888;
	background-color: #f2f2f2;

}

#highlightToggleDeactivate,
.segmentedContinuousToggle .segmentedActive,
#lastSaved .lastSavedConfirmed,
#lastSaved .saving,
#lastSaved .pending,
#save #inSave{
	display: none;
}

.highlighterSegment[data-tag]::before {
    content: attr(data-tag) ;
    font-size: 14px;
	font-family: "proxima-nova","Helvetica Neue","Helvetica",sans-serif;
    position:absolute;
    z-index: 2;
    white-space:nowrap;
    background:#fff;
    color:#666;
	border-radius: 3px;
	border: 1px solid #999;
    padding:0px 7px;
	margin-top: -30px;
    line-height: 24px;
    height: 24px;
    opacity: 0;
    transition:opacity 0.4s ease-out;
	pointer-events: none;
    }


.highlighterSegment[data-tag]:hover::before {
    opacity: 1;
    }

.highlightFilterSelection {
	padding: 10px 12px;
	display: flex;
	justify-content: flex-start;
}

#sheetsContent .highlightFilterSelection label {
	font-size: 17px;
}

#sheetsContent .highlightFilterSelection input {
	margin: auto;
}

.highlighterFilterTags{
	padding: 5px 0;
}
.highlighterFilterTags:hover {
	background-color: #f2f2f2;
	color: #000;
}

.divineNamesOption span[class^="int-"]{
	unicode-bidi: plaintext;
}

.colorSelect div {
	width: 34px;
	height:30px;
    border-radius: 5px;
	margin:5px;
	display: inline-block;
	cursor: pointer;
	border: 1px transparent solid;

}


#sheet.hebrew .outsideWrapper .en, #sheet.english .outsideWrapper .en .outsideWrapper .he {
	display: block;
}  /* TODO add ability to set outside text source formatting from menu bar like real sources to remove need for this. Allow overrides to occur like real source texts */<|MERGE_RESOLUTION|>--- conflicted
+++ resolved
@@ -1642,12 +1642,6 @@
 #ckeTopMenu .cke_inner {
     padding: 0 0px;
 	background: #f2f2f2;
-<<<<<<< HEAD
-=======
-	position: relative;
-	margin-bottom: -8px;
-	border-bottom: 1px solid #E2E2E1;
->>>>>>> 3140cbe4
 }
 
 #ckeTopMenu .cke_inner:after {
@@ -1710,14 +1704,11 @@
 	display:flex;
 }
 
-<<<<<<< HEAD
 .interface-hebrew #addInterface .buttonBar{
 	direction: rtl;
 }
 
 
-=======
->>>>>>> 3140cbe4
 .contentDiv > div {
 	display: none;
 }
