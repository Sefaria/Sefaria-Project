--- conflicted
+++ resolved
@@ -1507,16 +1507,9 @@
   z-index: 6;
 }
 
-
-
-
 #fileMenu:hover .optionsMenu, #formatMenu:hover .optionsMenu, #insertMenu:hover .optionsMenu {
 	display: block;
-<<<<<<< HEAD
-	top:46px;
-=======
 	top:47px;
->>>>>>> eb1c04a2
 	left:20px;
 	background-color: #F9F9F7;
 }
