--- conflicted
+++ resolved
@@ -1287,14 +1287,9 @@
 }
 
 #addMediaInput {
-<<<<<<< HEAD
-margin-top:10px;
-width: 300px;
+	margin-top:10px;
+	width: 300px;
 }
 .optionItem a {
  color: inherit; 
-=======
-	margin-top:10px;
-	width: 300px;
->>>>>>> a4129021
 }